//go:build integration
// +build integration

package integration

import (
	"context"
	"database/sql"
	"errors"
	"fmt"
	"math/rand"
	"strings"
	"testing"
	"time"

	"github.com/google/uuid"
	"github.com/stretchr/testify/require"
	"github.com/ydb-platform/ydb-go-genproto/protos/Ydb"

	"github.com/ydb-platform/ydb-go-sdk/v3"
	"github.com/ydb-platform/ydb-go-sdk/v3/internal/xerrors"
	"github.com/ydb-platform/ydb-go-sdk/v3/internal/xsql/badconn"
	"github.com/ydb-platform/ydb-go-sdk/v3/internal/xtest"
	"github.com/ydb-platform/ydb-go-sdk/v3/retry"
	"github.com/ydb-platform/ydb-go-sdk/v3/table"
	"github.com/ydb-platform/ydb-go-sdk/v3/table/types"
)

func TestRegressionCloud109307(t *testing.T) {
	var (
		ctx   = xtest.Context(t)
		scope = newScope(t)
		db    = scope.SQLDriverWithFolder(
			ydb.WithTablePathPrefix(scope.Folder()),
			ydb.WithAutoDeclare(),
		)
	)

	ctx, cancel := context.WithTimeout(ctx, 42*time.Second)
	defer cancel()

	for i := int64(1); ; i++ {
		if ctx.Err() != nil {
			break
		}

		err := retry.DoTx(ctx, db, func(ctx context.Context, tx *sql.Tx) error {
			//nolint:gosec
			if rand.Int31n(3) == 0 {
				return badconn.Map(xerrors.Operation(xerrors.WithStatusCode(Ydb.StatusIds_BAD_SESSION)))
			}
			var rows *sql.Rows
			rows, err := tx.QueryContext(ctx, `SELECT $i`, sql.Named("i", i))
			if err != nil {
				return err
			}
			defer rows.Close()
			if !rows.Next() {
				return errors.New("no rows")
			}
			var result interface{}
			if err = rows.Scan(&result); err != nil {
				return err
			}
			if result.(int64)%100 == 0 {
				t.Logf("result: %+v\n", result)
			}
			return rows.Err()
		}, retry.WithTxOptions(&sql.TxOptions{
			Isolation: sql.LevelSnapshot,
			ReadOnly:  true,
		}), retry.WithIdempotent(true))
		if ctx.Err() == nil {
			require.NoError(t, err)
		}
	}
}

func TestRegressionKikimr17104(t *testing.T) {
	var (
		ctx   = xtest.Context(t)
		scope = newScope(t)
		db    = scope.SQLDriverWithFolder(
			ydb.WithTablePathPrefix(scope.Folder()),
			ydb.WithAutoDeclare(),
		)
		tableName       = t.Name()
		upsertRowsCount = 100000
		upsertChecksum  uint64
	)

	t.Run("data", func(t *testing.T) {
		t.Run("prepare", func(t *testing.T) {
			t.Run("scheme", func(t *testing.T) {
				err := retry.Do(ydb.WithQueryMode(ctx, ydb.SchemeQueryMode), db,
					func(ctx context.Context, cc *sql.Conn) (err error) {
						_, err = cc.ExecContext(ctx,
							fmt.Sprintf("CREATE TABLE %s (val Int32, PRIMARY KEY (val))", tableName),
						)
						if err != nil {
							return err
						}
						return nil
					}, retry.WithIdempotent(true),
				)
				require.NoError(t, err)
			})
			t.Run("data", func(t *testing.T) {
				// - upsert data
				t.Logf("> preparing values to upsert...\n")
				values := make([]types.Value, 0, upsertRowsCount)
				for i := 0; i < upsertRowsCount; i++ {
					upsertChecksum += uint64(i)
					values = append(values,
						types.StructValue(
							types.StructFieldValue("val", types.Int32Value(int32(i))),
						),
					)
				}
				t.Logf("> upsert data\n")
				err := retry.Do(ydb.WithQueryMode(ctx, ydb.DataQueryMode), db,
					func(ctx context.Context, cc *sql.Conn) (err error) {
						_, err = cc.ExecContext(ctx,
							fmt.Sprintf("UPSERT INTO %s SELECT val FROM AS_TABLE($values);", tableName),
							table.NewQueryParameters(table.ValueParam("$values", types.ListValue(values...))),
						)
						if err != nil {
							return err
						}
						return nil
					}, retry.WithIdempotent(true),
				)
				require.NoError(t, err)
			})
		})
		t.Run("scan", func(t *testing.T) {
			t.Run("query", func(t *testing.T) {
				var (
					rowsCount int
					checkSum  uint64
				)
				err := retry.Do(ydb.WithQueryMode(ctx, ydb.ScanQueryMode), db,
					func(ctx context.Context, cc *sql.Conn) (err error) {
						var rows *sql.Rows
						rowsCount = 0
						checkSum = 0
						rows, err = cc.QueryContext(ctx, fmt.Sprintf("SELECT val FROM %s", tableName))
						if err != nil {
							return err
						}
						for rows.NextResultSet() {
							for rows.Next() {
								rowsCount++
								var val uint64
								err = rows.Scan(&val)
								if err != nil {
									return err
								}
								checkSum += val
							}
						}
						return rows.Err()
					}, retry.WithIdempotent(true),
				)
				require.NoError(t, err)
				require.Equal(t, upsertRowsCount, rowsCount)
				require.Equal(t, upsertChecksum, checkSum)
			})
		})
	})
}

func TestUUIDSerializationDatabaseSQLIssue1501(t *testing.T) {
	// https://github.com/ydb-platform/ydb-go-sdk/issues/1501
	// test with special uuid - all bytes are different for check any byte swaps

	t.Run("old-send", func(t *testing.T) {
		// test old behavior - for test way of safe work with data, written with bagged API version
		var (
			scope = newScope(t)
			db    = scope.SQLDriver()
		)

		idString := "6E73B41C-4EDE-4D08-9CFB-B7462D9E498B"
		id := [16]byte(uuid.MustParse(idString))
		row := db.QueryRow(`
DECLARE $val AS UUID;

SELECT CAST($val AS Utf8)`, sql.Named("val", id),
		)

		require.ErrorIs(t, row.Err(), types.ErrIssue1501BadUUID)
	})
	t.Run("old-send-with-force-wrapper", func(t *testing.T) {
		// test old behavior - for test way of safe work with data, written with bagged API version
		var (
			scope = newScope(t)
			db    = scope.SQLDriver()
		)

		idString := "6E73B41C-4EDE-4D08-9CFB-B7462D9E498B"
		expectedResultWithBug := "2d9e498b-b746-9cfb-084d-de4e1cb4736e"
		id := [16]byte(uuid.MustParse(idString))
		row := db.QueryRow(`
DECLARE $val AS UUID;

SELECT CAST($val AS Utf8)`,
			sql.Named("val", types.NewUUIDBytesWithIssue1501(id)),
		)

		require.NoError(t, row.Err())

		var res string

		err := row.Scan(&res)
		require.NoError(t, err)
		require.Equal(t, expectedResultWithBug, res)
	})
	t.Run("old-receive-to-bytes", func(t *testing.T) {
		// test old behavior - for test way of safe work with data, written with bagged API version
		var (
			scope = newScope(t)
			db    = scope.SQLDriver()
		)

		idString := "6E73B41C-4EDE-4D08-9CFB-B7462D9E498B"
		row := db.QueryRow(`
DECLARE $val AS Text;

SELECT CAST($val AS UUID)`,
			sql.Named("val", idString),
		)

		require.NoError(t, row.Err())

		var res [16]byte

		err := row.Scan(&res)
<<<<<<< HEAD
		require.ErrorIs(t, err, types.ErrIssue1501BadUUID)
=======
		require.Error(t, err)
>>>>>>> f75dce70
	})
	t.Run("old-receive-to-bytes-with-force-wrapper", func(t *testing.T) {
		// test old behavior - for test way of safe work with data, written with bagged API version
		var (
			scope = newScope(t)
			db    = scope.SQLDriver()
		)

		idString := "6E73B41C-4EDE-4D08-9CFB-B7462D9E498B"
		expectedResultWithBug := "8b499e2d-46b7-fb9c-4d08-4ede6e73b41c"
		row := db.QueryRow(`
DECLARE $val AS Text;

SELECT CAST($val AS UUID)`,
			sql.Named("val", idString),
		)

		require.NoError(t, row.Err())

		var res types.UUIDBytesWithIssue1501Type

		err := row.Scan(&res)
		require.NoError(t, err)

		resUUID := uuid.UUID(res.AsBytesArray())
		require.Equal(t, expectedResultWithBug, resUUID.String())
	})

	t.Run("old-receive-to-string", func(t *testing.T) {
		// test old behavior - for test way of safe work with data, written with bagged API version
		var (
			scope = newScope(t)
			db    = scope.SQLDriver()
		)

		idString := "6E73B41C-4EDE-4D08-9CFB-B7462D9E498B"
		row := db.QueryRow(`
DECLARE $val AS Text;

SELECT CAST($val AS UUID)`,
			sql.Named("val", idString),
		)

		require.NoError(t, row.Err())

		var res string

		err := row.Scan(&res)
		require.Error(t, err)
	})
	t.Run("old-send-receive", func(t *testing.T) {
		// test old behavior - for test way of safe work with data, written with bagged API version
		var (
			scope = newScope(t)
			db    = scope.SQLDriver()
		)

		idString := "6E73B41C-4EDE-4D08-9CFB-B7462D9E498B"
		id := uuid.MustParse(idString)
		idParam := [16]byte(id)
		row := db.QueryRow(`
DECLARE $val AS UUID;

SELECT $val`,
			sql.Named("val", idParam),
		)

<<<<<<< HEAD
		require.ErrorIs(t, row.Err(), types.ErrIssue1501BadUUID)
=======
		require.NoError(t, row.Err())

		var resBytes [16]byte
		err := row.Scan(&resBytes)
		require.Error(t, err)

>>>>>>> f75dce70
	})
	t.Run("old-send-receive-with-force-wrapper", func(t *testing.T) {
		// test old behavior - for test way of safe work with data, written with bagged API version
		var (
			scope = newScope(t)
			db    = scope.SQLDriver()
		)

		idString := "6E73B41C-4EDE-4D08-9CFB-B7462D9E498B"
		id := uuid.MustParse(idString)
		row := db.QueryRow(`
DECLARE $val AS UUID;

SELECT $val`,
			sql.Named("val", types.UUIDWithIssue1501Value(id)),
		)

		require.NoError(t, row.Err())

		var resBytes types.UUIDBytesWithIssue1501Type
		err := row.Scan(&resBytes)
		require.NoError(t, err)

		resUUID := uuid.UUID(resBytes.AsBytesArray())

		require.Equal(t, id, resUUID)
	})
	t.Run("good-send", func(t *testing.T) {
		var (
			scope = newScope(t)
			db    = scope.SQLDriver()
		)

		idString := "6E73B41C-4EDE-4D08-9CFB-B7462D9E498B"
		id := uuid.MustParse(idString)
		row := db.QueryRow(`
DECLARE $val AS Utf8;

SELECT $val`,
			sql.Named("val", id), // send as string because uuid implements Value() (driver.Value, error)
		)

		require.NoError(t, row.Err())

		var res string
		err := row.Scan(&res)
		require.NoError(t, err)
		require.Equal(t, id.String(), res)
	})
	t.Run("good-receive", func(t *testing.T) {
		// test old behavior - for test way of safe work with data, written with bagged API version
		var (
			scope = newScope(t)
			db    = scope.SQLDriver()
		)

		idString := "6E73B41C-4EDE-4D08-9CFB-B7462D9E498B"
		row := db.QueryRow(`
DECLARE $val AS Utf8;

SELECT CAST($val AS UUID)`,
			sql.Named("val", idString),
		)

		require.NoError(t, row.Err())

		var resFromDB types.UUIDBytesWithIssue1501Type

		err := row.Scan(&resFromDB)
		require.NoError(t, err)

		resUUID := resFromDB.PublicRevertReorderForIssue1501()

		resString := strings.ToUpper(resUUID.String())
		require.Equal(t, idString, resString)
	})
	t.Run("good-send-receive", func(t *testing.T) {
		var (
			scope = newScope(t)
			db    = scope.SQLDriver()
		)

		idString := "6E73B41C-4EDE-4D08-9CFB-B7462D9E498B"
		id := uuid.MustParse(idString)
		row := db.QueryRow(`
DECLARE $val AS Utf8;

SELECT $val`,
			sql.Named("val", id),
		)

		require.NoError(t, row.Err())

		var res uuid.UUID
		err := row.Scan(&res)
		require.NoError(t, err)

		require.Equal(t, id.String(), res.String())
	})
}<|MERGE_RESOLUTION|>--- conflicted
+++ resolved
@@ -236,11 +236,7 @@
 		var res [16]byte
 
 		err := row.Scan(&res)
-<<<<<<< HEAD
 		require.ErrorIs(t, err, types.ErrIssue1501BadUUID)
-=======
-		require.Error(t, err)
->>>>>>> f75dce70
 	})
 	t.Run("old-receive-to-bytes-with-force-wrapper", func(t *testing.T) {
 		// test old behavior - for test way of safe work with data, written with bagged API version
@@ -308,16 +304,7 @@
 			sql.Named("val", idParam),
 		)
 
-<<<<<<< HEAD
 		require.ErrorIs(t, row.Err(), types.ErrIssue1501BadUUID)
-=======
-		require.NoError(t, row.Err())
-
-		var resBytes [16]byte
-		err := row.Scan(&resBytes)
-		require.Error(t, err)
-
->>>>>>> f75dce70
 	})
 	t.Run("old-send-receive-with-force-wrapper", func(t *testing.T) {
 		// test old behavior - for test way of safe work with data, written with bagged API version

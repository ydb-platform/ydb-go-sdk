--- conflicted
+++ resolved
@@ -127,10 +127,24 @@
 		connectionString := scope.ConnectionString()
 		scope.Logf("Connect with connection string, driver name %q: %v", name, connectionString)
 
-<<<<<<< HEAD
 		driver := scope.NonCachingDriver(opts...)
 
-=======
+		clean := func() {
+			if driver != nil {
+				scope.Require.NoError(driver.Close(scope.Ctx))
+			}
+		}
+
+		return fixenv.NewGenericResultWithCleanup(driver, clean), nil
+	}
+
+	return fixenv.CacheResult(scope.Env, f, fixenv.CacheOptions{CacheKey: name})
+}
+
+func (scope *scopeT) NonCachingDriver(opts ...ydb.Option) *ydb.Driver {
+	connectionString := scope.ConnectionString()
+	scope.Logf("Connect with connection string: %v", connectionString)
+
 		token := scope.AuthToken()
 		if token == "" {
 			scope.Logf("With empty auth token")
@@ -148,43 +162,18 @@
 			opts = append(opts, ydb.WithCertificatesFromFile(cert))
 		}
 
-		connectionContext, cancel := context.WithTimeout(scope.Ctx, time.Second*10)
-		defer cancel()
+	connectionContext, cancel := context.WithTimeout(scope.Ctx, time.Second*10)
+	defer cancel()
 
 		driver, err := ydb.Open(connectionContext, connectionString, opts...)
->>>>>>> 0d167dde
 		clean := func() {
 			if driver != nil {
 				scope.Require.NoError(driver.Close(scope.Ctx))
 			}
 		}
 
-		return fixenv.NewGenericResultWithCleanup(driver, clean), nil
-	}
-
-	return fixenv.CacheResult(scope.Env, f, fixenv.CacheOptions{CacheKey: name})
-}
-
-func (scope *scopeT) NonCachingDriver(opts ...ydb.Option) *ydb.Driver {
-	connectionString := scope.ConnectionString()
-	scope.Logf("Connect with connection string: %v", connectionString)
-
-	token := scope.AuthToken()
-	if token == "" {
-		scope.Logf("With empty auth token")
-	} else {
-		scope.Logf("With auth token")
-	}
-
-	connectionContext, cancel := context.WithTimeout(scope.Ctx, time.Second*10)
-	defer cancel()
-
-	driver, err := ydb.Open(connectionContext, connectionString,
-		append(opts,
-			ydb.WithAccessTokenCredentials(token),
-		)...,
-	)
-	scope.Require.NoError(err)
+		return fixenv.NewGenericResultWithCleanup(driver, clean), err
+	}
 
 	return driver
 }

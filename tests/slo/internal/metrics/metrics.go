package metrics

import (
	"fmt"
	"time"

	"github.com/prometheus/client_golang/prometheus"
	"github.com/prometheus/client_golang/prometheus/push"
	"github.com/ydb-platform/ydb-go-sdk/v3"
)

const (
	sdk        = "go"
	sdkVersion = ydb.Version
)

type (
	Metrics struct {
		oks       *prometheus.GaugeVec
		notOks    *prometheus.GaugeVec
		inflight  *prometheus.GaugeVec
		latencies *prometheus.SummaryVec
		attempts  *prometheus.HistogramVec

		p *push.Pusher

		label string
	}
)

func New(url, label, jobName string) (*Metrics, error) {
	m := &Metrics{
		label:     label,
		oks:       nil,
		notOks:    nil,
		inflight:  nil,
		latencies: nil,
		attempts:  nil,
		p:         nil,
	}

	m.oks = prometheus.NewGaugeVec(
		prometheus.GaugeOpts{
			Name:        "oks",
			Help:        "amount of OK requests",
			Namespace:   "",
			Subsystem:   "",
			ConstLabels: nil,
		},
		[]string{"jobName"},
	)
	m.notOks = prometheus.NewGaugeVec(
		prometheus.GaugeOpts{
			Name:        "not_oks",
			Help:        "amount of not OK requests",
			Namespace:   "",
			Subsystem:   "",
			ConstLabels: nil,
		},
		[]string{"jobName"},
	)
	m.inflight = prometheus.NewGaugeVec(
		prometheus.GaugeOpts{
			Name:        "inflight",
			Help:        "amount of requests in flight",
			Namespace:   "",
			Subsystem:   "",
			ConstLabels: nil,
		},
		[]string{"jobName"},
	)
	m.latencies = prometheus.NewSummaryVec(
		prometheus.SummaryOpts{
			Name: "latency",
			Help: "summary of latencies in ms",
			Objectives: map[float64]float64{
				0.5:  0,
				0.99: 0,
				1.0:  0,
			},
<<<<<<< HEAD
			MaxAge:      15 * time.Second,
			Namespace:   "",
			Subsystem:   "",
			ConstLabels: nil,
			AgeBuckets:  0,
			BufCap:      0,
=======
			MaxAge: 15 * time.Second, //nolint:gomnd
>>>>>>> 7842cf9d
		},
		[]string{"status", "jobName"},
	)
	m.attempts = prometheus.NewHistogramVec(
		prometheus.HistogramOpts{
<<<<<<< HEAD
			Name:                            "attempts",
			Help:                            "summary of amount for request",
			Buckets:                         prometheus.LinearBuckets(1, 1, 10),
			Namespace:                       "",
			Subsystem:                       "",
			ConstLabels:                     nil,
			NativeHistogramBucketFactor:     0,
			NativeHistogramZeroThreshold:    0,
			NativeHistogramMaxBucketNumber:  0,
			NativeHistogramMinResetDuration: 0,
			NativeHistogramMaxZeroThreshold: 0,
=======
			Name:    "attempts",
			Help:    "summary of amount for request",
			Buckets: prometheus.LinearBuckets(1, 1, 10), //nolint:gomnd
>>>>>>> 7842cf9d
		},
		[]string{"status", "jobName"},
	)

	m.p = push.New(url, jobName).
		Grouping("sdk", fmt.Sprintf("%s-%s", sdk, m.label)).
		Grouping("sdkVersion", sdkVersion).
		Collector(m.oks).
		Collector(m.notOks).
		Collector(m.inflight).
		Collector(m.latencies).
		Collector(m.attempts)

	return m, m.Reset() //nolint:gocritic
}

func (m *Metrics) Push() error {
	return m.p.Push()
}

func (m *Metrics) Reset() error {
	m.oks.WithLabelValues(JobRead).Set(0)
	m.oks.WithLabelValues(JobWrite).Set(0)

	m.notOks.WithLabelValues(JobRead).Set(0)
	m.notOks.WithLabelValues(JobWrite).Set(0)

	m.inflight.WithLabelValues(JobRead).Set(0)
	m.inflight.WithLabelValues(JobWrite).Set(0)

	m.latencies.Reset()

	m.attempts.Reset()

	return m.Push()
}

func (m *Metrics) Start(name SpanName) Span {
	j := Span{
		name:  name,
		start: time.Now(),
		m:     m,
	}

	m.inflight.WithLabelValues(name).Add(1)

	return j
}

func (j Span) Stop(err error, attempts int) {
	j.m.inflight.WithLabelValues(j.name).Sub(1)

	latency := time.Since(j.start)

	if attempts > 1 {
		fmt.Printf("more than 1 attempt for request (request_type: %q, attempts: %d, start: %s, latency: %s, err: %v)\n",
			j.name,
			attempts,
			j.start.Format(time.DateTime),
			latency.String(),
			err,
		)
	}

	var (
		successLabel   = JobStatusOK
		successCounter = j.m.oks
	)

	if err != nil {
		successLabel = JobStatusErr
		successCounter = j.m.notOks
	}

	j.m.latencies.WithLabelValues(successLabel, j.name).Observe(float64(latency.Milliseconds()))
	j.m.attempts.WithLabelValues(successLabel, j.name).Observe(float64(attempts))
	successCounter.WithLabelValues(j.name).Add(1)
}<|MERGE_RESOLUTION|>--- conflicted
+++ resolved
@@ -71,45 +71,35 @@
 	)
 	m.latencies = prometheus.NewSummaryVec(
 		prometheus.SummaryOpts{
-			Name: "latency",
-			Help: "summary of latencies in ms",
+			Namespace:   "",
+			Subsystem:   "",
+			Name:        "latency",
+			Help:        "summary of latencies in ms",
+			ConstLabels: nil,
 			Objectives: map[float64]float64{
 				0.5:  0,
 				0.99: 0,
 				1.0:  0,
 			},
-<<<<<<< HEAD
-			MaxAge:      15 * time.Second,
-			Namespace:   "",
-			Subsystem:   "",
-			ConstLabels: nil,
-			AgeBuckets:  0,
-			BufCap:      0,
-=======
-			MaxAge: 15 * time.Second, //nolint:gomnd
->>>>>>> 7842cf9d
+			MaxAge:     15 * time.Second, //nolint:gomnd
+			AgeBuckets: 0,
+			BufCap:     0,
 		},
 		[]string{"status", "jobName"},
 	)
 	m.attempts = prometheus.NewHistogramVec(
 		prometheus.HistogramOpts{
-<<<<<<< HEAD
+			Namespace:                       "",
+			Subsystem:                       "",
 			Name:                            "attempts",
 			Help:                            "summary of amount for request",
-			Buckets:                         prometheus.LinearBuckets(1, 1, 10),
-			Namespace:                       "",
-			Subsystem:                       "",
 			ConstLabels:                     nil,
+			Buckets:                         prometheus.LinearBuckets(1, 1, 10), //nolint:gomnd
 			NativeHistogramBucketFactor:     0,
 			NativeHistogramZeroThreshold:    0,
 			NativeHistogramMaxBucketNumber:  0,
 			NativeHistogramMinResetDuration: 0,
 			NativeHistogramMaxZeroThreshold: 0,
-=======
-			Name:    "attempts",
-			Help:    "summary of amount for request",
-			Buckets: prometheus.LinearBuckets(1, 1, 10), //nolint:gomnd
->>>>>>> 7842cf9d
 		},
 		[]string{"status", "jobName"},
 	)

--- conflicted
+++ resolved
@@ -89,19 +89,16 @@
 	retryBudget := budget.Limited(int(float64(poolSize) * 0.1)) //nolint:gomnd
 
 	s = &Storage{
+		cc:  nil,
+		c:   nil,
+		db:  nil,
 		cfg: cfg,
 		createQuery: fmt.Sprintf(createTemplate, cfg.Table,
 			cfg.PartitionSize, cfg.MinPartitionsCount, cfg.MaxPartitionsCount, cfg.MinPartitionsCount),
 		dropQuery:   fmt.Sprintf(dropTemplate, cfg.Table),
 		upsertQuery: fmt.Sprintf(upsertTemplate, cfg.Table),
 		selectQuery: fmt.Sprintf(selectTemplate, cfg.Table),
-<<<<<<< HEAD
-		cc:          nil,
-		c:           nil,
-		db:          nil,
-=======
 		retryBudget: retryBudget,
->>>>>>> 7842cf9d
 	}
 
 	s.cc, err = ydb.Open(

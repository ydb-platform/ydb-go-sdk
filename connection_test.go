//go:build !fast
// +build !fast

package ydb_test

import (
	"context"
	"errors"
	"testing"
	"time"

	"github.com/stretchr/testify/require"
	grpcCodes "google.golang.org/grpc/codes"

	"github.com/ydb-platform/ydb-go-sdk/v3"
	"github.com/ydb-platform/ydb-go-sdk/v3/trace"
)

<<<<<<< HEAD
// Check *Driver is implementation of Connection
=======
// Test for driver implements ydb.Connection
>>>>>>> 4c767b97
var _ ydb.Connection = &ydb.Driver{}

func TestZeroDialTimeout(t *testing.T) {
	ctx, cancel := context.WithTimeout(context.Background(), time.Second*10)
	defer cancel()

	db, err := ydb.Open(
		ctx,
		"grpc://non-existent.com:2135/some",
		ydb.WithDialTimeout(0),
	)

	require.Error(t, err)
	require.Nil(t, db)
	require.True(t, errors.Is(err, context.DeadlineExceeded) || ydb.IsTransportError(err, grpcCodes.DeadlineExceeded))
}

func TestClusterDiscoveryRetry(t *testing.T) {
	ctx, cancel := context.WithTimeout(context.Background(), time.Second*10)
	defer cancel()

	counter := 0

	db, err := ydb.Open(ctx,
		"grpc://non-existent.com:2135/some",
		ydb.WithDialTimeout(time.Second),
		ydb.WithTraceDriver(trace.Driver{
			OnBalancerClusterDiscoveryAttempt: func(info trace.DriverBalancerClusterDiscoveryAttemptStartInfo) func(
				trace.DriverBalancerClusterDiscoveryAttemptDoneInfo,
			) {
				counter++
				return nil
			},
		}),
	)
	t.Logf("attempts: %d", counter)
	t.Logf("err: %v", err)
	require.Error(t, err)
	require.Nil(t, db)
	require.True(t, errors.Is(err, context.DeadlineExceeded) || ydb.IsTransportError(err, grpcCodes.DeadlineExceeded))
	require.Greater(t, counter, 1)
}<|MERGE_RESOLUTION|>--- conflicted
+++ resolved
@@ -16,11 +16,7 @@
 	"github.com/ydb-platform/ydb-go-sdk/v3/trace"
 )
 
-<<<<<<< HEAD
-// Check *Driver is implementation of Connection
-=======
-// Test for driver implements ydb.Connection
->>>>>>> 4c767b97
+// Check *Driver is implementation of ydb.Connection
 var _ ydb.Connection = &ydb.Driver{}
 
 func TestZeroDialTimeout(t *testing.T) {

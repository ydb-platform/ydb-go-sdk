package metrics

import (
	"fmt"
	"sync"
	"time"

	"github.com/ydb-platform/ydb-go-sdk/v3/trace"
)

func table(config Config) (t trace.Table) {
	config = config.WithSystem("table")
	metrics := TableMetrics{
		alive:           config.GaugeVec("sessions", "node_id"),
		limit:           config.GaugeVec("limit"),
		size:            config.GaugeVec("size"),
		inflight:        config.GaugeVec("inflight"),
		inflightLatency: config.WithSystem("inflight").TimerVec("latency"),
		wait:            config.GaugeVec("wait"),
		waitLatency:     config.WithSystem("wait").TimerVec("latency"),
	}

	t = setupTableEventHandlers(config, metrics)
	return t
}

func setupTableEventHandlers(config Config, metrics TableMetrics) trace.Table {
	var t trace.Table
	var inflightStarts sync.Map

	t.OnInit = setupOnInit(metrics.limit)
	t.OnSessionNew = setupOnSessionNew(config, metrics.alive)
	t.OnSessionDelete = setupOnSessionDelete(config, metrics.alive)
	t.OnPoolSessionAdd = setupOnPoolSessionAdd(config, metrics.size)
	t.OnPoolSessionRemove = setupOnPoolSessionRemove(config, metrics.size)
	t.OnPoolGet = setupOnPoolGet(config, metrics.inflight, metrics.inflightLatency, metrics.wait, metrics.waitLatency, &inflightStarts)
	t.OnPoolPut = setupOnPoolPut(config, metrics.inflight, metrics.inflightLatency, &inflightStarts)

	return t
}

func setupOnInit(limit GaugeVec) func(trace.TableInitStartInfo) func(trace.TableInitDoneInfo) {
	return func(info trace.TableInitStartInfo) func(trace.TableInitDoneInfo) {
		return func(info trace.TableInitDoneInfo) {
			limit.With(nil).Set(float64(info.Limit))
		}
	}
}

func setupOnSessionNew(config Config, alive GaugeVec) func(trace.TableSessionNewStartInfo) func(trace.TableSessionNewDoneInfo) {
	return func(info trace.TableSessionNewStartInfo) func(trace.TableSessionNewDoneInfo) {
		return func(info trace.TableSessionNewDoneInfo) {
			if info.Error == nil && config.Details()&trace.TableSessionEvents != 0 {
				alive.With(map[string]string{
					"node_id": idToString(info.Session.NodeID()),
				}).Add(1)
			}
		}
	}
}

func setupOnSessionDelete(config Config, alive GaugeVec) func(trace.TableSessionDeleteStartInfo) func(trace.TableSessionDeleteDoneInfo) {
	return func(info trace.TableSessionDeleteStartInfo) func(trace.TableSessionDeleteDoneInfo) {
		if config.Details()&trace.TableSessionEvents != 0 {
			alive.With(map[string]string{
				"node_id": idToString(info.Session.NodeID()),
			}).Add(-1)
		}

		return nil
	}
}

func setupOnPoolSessionAdd(config Config, size GaugeVec) func(trace.TablePoolSessionAddInfo) {
	return func(info trace.TablePoolSessionAddInfo) {
		if config.Details()&trace.TablePoolEvents != 0 {
			size.With(nil).Add(1)
		}
	}
}

func setupOnPoolSessionRemove(config Config, size GaugeVec) func(trace.TablePoolSessionRemoveInfo) {
	return func(info trace.TablePoolSessionRemoveInfo) {
		if config.Details()&trace.TablePoolEvents != 0 {
			size.With(nil).Add(-1)
		}
	}
}

func setupOnPoolGet(config Config, inflight GaugeVec, inflightLatency TimerVec, wait GaugeVec, waitLatency TimerVec, inflightStarts *sync.Map) func(trace.TablePoolGetStartInfo) func(trace.TablePoolGetDoneInfo) {
	return func(info trace.TablePoolGetStartInfo) func(trace.TablePoolGetDoneInfo) {
		wait.With(nil).Add(1)
		start := time.Now()

		return func(info trace.TablePoolGetDoneInfo) {
			wait.With(nil).Add(-1)
			if info.Error == nil && config.Details()&trace.TablePoolEvents != 0 {
				inflight.With(nil).Add(1)
				inflightStarts.Store(info.Session.ID(), time.Now())
				waitLatency.With(nil).Record(time.Since(start))
			}
		}
	}
}

func setupOnPoolPut(config Config, inflight GaugeVec, inflightLatency TimerVec, inflightStarts *sync.Map) func(trace.TablePoolPutStartInfo) func(trace.TablePoolPutDoneInfo) {
	return func(info trace.TablePoolPutStartInfo) func(trace.TablePoolPutDoneInfo) {
		if config.Details()&trace.TablePoolEvents != 0 {
			inflight.With(nil).Add(-1)
			start, ok := inflightStarts.LoadAndDelete(info.Session.ID())
			if !ok {
				panic(fmt.Sprintf("unknown session '%s'", info.Session.ID()))
			}
			inflightLatency.With(nil).Record(time.Since(start.(time.Time)))
		}

		return nil
	}
<<<<<<< HEAD
=======

	return t
>>>>>>> c6e45cd1
}<|MERGE_RESOLUTION|>--- conflicted
+++ resolved
@@ -116,9 +116,4 @@
 
 		return nil
 	}
-<<<<<<< HEAD
-=======
-
-	return t
->>>>>>> c6e45cd1
 }
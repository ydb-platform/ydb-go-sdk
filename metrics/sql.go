package metrics

import (
	"time"

	"github.com/ydb-platform/ydb-go-sdk/v3/trace"
)

// databaseSQL makes trace.DatabaseSQL with measuring `database/sql` events
func databaseSQL(config Config) (t trace.DatabaseSQL) {
	config = config.WithSystem("database").WithSystem("sql")

	metrics := DatabaseMetrics{
		conns:             config.GaugeVec("conns"),
		inflight:          config.WithSystem("conns").GaugeVec("inflight"),
		query:             config.CounterVec("query", "status", "query_mode"),
		queryLatency:      config.WithSystem("query").TimerVec("latency", "query_mode"),
		exec:              config.CounterVec("exec", "status", "query_mode"),
		execLatency:       config.WithSystem("exec").TimerVec("latency", "query_mode"),
		txBegin:           config.WithSystem("tx").CounterVec("begin", "status"),
		txBeginLatency:    config.WithSystem("tx").TimerVec("latency"),
		txExec:            config.WithSystem("tx").CounterVec("exec", "status"),
		txExecLatency:     config.WithSystem("tx").TimerVec("latency"),
		txQuery:           config.WithSystem("tx").CounterVec("query", "status"),
		txQueryLatency:    config.WithSystem("tx").TimerVec("latency"),
		txCommit:          config.WithSystem("tx").CounterVec("commit", "status"),
		txCommitLatency:   config.WithSystem("tx").TimerVec("latency"),
		txRollback:        config.WithSystem("tx").CounterVec("rollback", "status"),
		txRollbackLatency: config.WithSystem("tx").TimerVec("latency"),
	}

	t = setupDatabaseEventHandlers(config, metrics)
	return t
}

func setupDatabaseEventHandlers(config Config, metrics DatabaseMetrics) trace.DatabaseSQL {
	var t trace.DatabaseSQL

	t.OnConnectorConnect = setupOnConnectorConnect(config, metrics.conns)
	t.OnConnClose = setupOnConnCloseConnect(config, metrics.conns)
	t.OnConnBegin = setupOnConnBegin(config, metrics.txBegin, metrics.txBeginLatency)
	t.OnTxCommit = setupOnTxCommit(config, metrics.txCommit, metrics.txCommitLatency)
	t.OnTxExec = setupOnTxExec(config, metrics.txExec, metrics.txExecLatency)
	t.OnTxQuery = setupOnTxQuery(config, metrics.txQuery, metrics.txQueryLatency)
	t.OnTxRollback = setupOnTxRollback(config, metrics.txRollback, metrics.txRollbackLatency)
	t.OnConnExec = setupOnConnExec(config, metrics.inflight, metrics.exec, metrics.execLatency)
	t.OnConnQuery = setupOnConnQuery(config, metrics.inflight, metrics.query, metrics.queryLatency)

	return t
}

func setupOnConnectorConnect(config Config, conns GaugeVec) func(trace.DatabaseSQLConnectorConnectStartInfo) func(trace.DatabaseSQLConnectorConnectDoneInfo) {
	return func(info trace.DatabaseSQLConnectorConnectStartInfo) func(trace.DatabaseSQLConnectorConnectDoneInfo) {
		if config.Details()&trace.DatabaseSQLConnectorEvents != 0 {
			return func(info trace.DatabaseSQLConnectorConnectDoneInfo) {
				if info.Error == nil {
					conns.With(nil).Add(1)
				}
			}
		}

		return nil
	}
}

func setupOnConnCloseConnect(config Config, conns GaugeVec) func(trace.DatabaseSQLConnCloseStartInfo) func(trace.DatabaseSQLConnCloseDoneInfo) {
	return func(info trace.DatabaseSQLConnCloseStartInfo) func(trace.DatabaseSQLConnCloseDoneInfo) {
		if config.Details()&trace.DatabaseSQLConnectorEvents != 0 {
			return func(info trace.DatabaseSQLConnCloseDoneInfo) {
				conns.With(nil).Add(-1)
			}
		}

		return nil
	}
}

func setupOnConnBegin(config Config, txBegin CounterVec, txBeginLatency TimerVec) func(trace.DatabaseSQLConnBeginStartInfo) func(trace.DatabaseSQLConnBeginDoneInfo) {
	return func(info trace.DatabaseSQLConnBeginStartInfo) func(trace.DatabaseSQLConnBeginDoneInfo) {
		start := time.Now()
		if config.Details()&trace.DatabaseSQLTxEvents != 0 {
			return func(info trace.DatabaseSQLConnBeginDoneInfo) {
				txBegin.With(map[string]string{
					"status": errorBrief(info.Error),
				}).Inc()
				txBeginLatency.With(nil).Record(time.Since(start))
			}
		}

		return nil
	}
}

func setupOnTxCommit(config Config, txCommit CounterVec, txCommitLatency TimerVec) func(trace.DatabaseSQLTxCommitStartInfo) func(trace.DatabaseSQLTxCommitDoneInfo) {
	return func(info trace.DatabaseSQLTxCommitStartInfo) func(trace.DatabaseSQLTxCommitDoneInfo) {
		start := time.Now()

		return func(info trace.DatabaseSQLTxCommitDoneInfo) {
			if config.Details()&trace.DatabaseSQLTxEvents != 0 {
				txCommit.With(map[string]string{
					"status": errorBrief(info.Error),
				}).Inc()
				txCommitLatency.With(nil).Record(time.Since(start))
			}
		}
	}
}

func setupOnTxExec(config Config, txExec CounterVec, txExecLatency TimerVec) func(trace.DatabaseSQLTxExecStartInfo) func(trace.DatabaseSQLTxExecDoneInfo) {
	return func(info trace.DatabaseSQLTxExecStartInfo) func(trace.DatabaseSQLTxExecDoneInfo) {
		start := time.Now()

		return func(info trace.DatabaseSQLTxExecDoneInfo) {
			if config.Details()&trace.DatabaseSQLTxEvents != 0 {
				status := errorBrief(info.Error)
				txExec.With(map[string]string{
					"status": status,
				}).Inc()
				txExecLatency.With(nil).Record(time.Since(start))
			}
		}
	}
}

func setupOnTxQuery(config Config, txQuery CounterVec, txQueryLatency TimerVec) func(trace.DatabaseSQLTxQueryStartInfo) func(trace.DatabaseSQLTxQueryDoneInfo) {
	return func(info trace.DatabaseSQLTxQueryStartInfo) func(trace.DatabaseSQLTxQueryDoneInfo) {
		start := time.Now()

		return func(info trace.DatabaseSQLTxQueryDoneInfo) {
			if config.Details()&trace.DatabaseSQLTxEvents != 0 {
				status := errorBrief(info.Error)
				txQuery.With(map[string]string{
					"status": status,
				}).Inc()
				txQueryLatency.With(nil).Record(time.Since(start))
			}
		}
	}
}

func setupOnTxRollback(config Config, txRollback CounterVec, txRollbackLatency TimerVec) func(trace.DatabaseSQLTxRollbackStartInfo) func(trace.DatabaseSQLTxRollbackDoneInfo) {
	return func(info trace.DatabaseSQLTxRollbackStartInfo) func(trace.DatabaseSQLTxRollbackDoneInfo) {
		start := time.Now()

		return func(info trace.DatabaseSQLTxRollbackDoneInfo) {
			if config.Details()&trace.DatabaseSQLTxEvents != 0 {
				txRollback.With(map[string]string{
					"status": errorBrief(info.Error),
				}).Inc()
				txRollbackLatency.With(nil).Record(time.Since(start))
			}
		}
	}
}

func setupOnConnExec(config Config, inflight GaugeVec, exec CounterVec, execLatency TimerVec) func(trace.DatabaseSQLConnExecStartInfo) func(trace.DatabaseSQLConnExecDoneInfo) {
	return func(info trace.DatabaseSQLConnExecStartInfo) func(trace.DatabaseSQLConnExecDoneInfo) {
		if config.Details()&trace.DatabaseSQLEvents != 0 {
			inflight.With(nil).Add(1)
		}
		var (
			mode  = info.Mode
			start = time.Now()
		)

		return func(info trace.DatabaseSQLConnExecDoneInfo) {
			if config.Details()&trace.DatabaseSQLEvents != 0 {
				inflight.With(nil).Add(-1)
			}
			if config.Details()&trace.DatabaseSQLConnEvents != 0 {
				status := errorBrief(info.Error)
				exec.With(map[string]string{
					"status":     status,
					"query_mode": mode,
				}).Inc()
				execLatency.With(map[string]string{
					"query_mode": mode,
				}).Record(time.Since(start))
			}
		}
	}
}

func setupOnConnQuery(config Config, inflight GaugeVec, query CounterVec, queryLatency TimerVec) func(trace.DatabaseSQLConnQueryStartInfo) func(trace.DatabaseSQLConnQueryDoneInfo) {
	return func(info trace.DatabaseSQLConnQueryStartInfo) func(trace.DatabaseSQLConnQueryDoneInfo) {
		if config.Details()&trace.DatabaseSQLEvents != 0 {
			inflight.With(nil).Add(1)
		}
		var (
			mode  = info.Mode
			start = time.Now()
		)

		return func(info trace.DatabaseSQLConnQueryDoneInfo) {
			if config.Details()&trace.DatabaseSQLEvents != 0 {
				inflight.With(nil).Add(-1)
			}
			if config.Details()&trace.DatabaseSQLConnEvents != 0 {
				status := errorBrief(info.Error)
				query.With(map[string]string{
					"status":     status,
					"query_mode": mode,
				}).Inc()
				queryLatency.With(map[string]string{
					"query_mode": mode,
				}).Record(time.Since(start))
			}
		}
	}
<<<<<<< HEAD
=======

	return t
>>>>>>> c6e45cd1
}<|MERGE_RESOLUTION|>--- conflicted
+++ resolved
@@ -207,9 +207,4 @@
 			}
 		}
 	}
-<<<<<<< HEAD
-=======
-
-	return t
->>>>>>> c6e45cd1
 }
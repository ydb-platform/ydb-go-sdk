--- conflicted
+++ resolved
@@ -1,15 +1,9 @@
 sudo: required
 language: go
 go: 
-<<<<<<< HEAD
-  - 1.8.x
-  - master
-=======
-  - 1.7.x
   - 1.8.x
   - master
 go_import_path: github.com/kshvakov/clickhouse
->>>>>>> 39f3dfa5
 services:
   - docker
 install:
@@ -21,6 +15,6 @@
   - docker run -d -p 127.0.0.1:9000:9000 --name some-clickhouse-server --ulimit nofile=262144:262144 yandex/clickhouse-server
   - docker ps -a
 script:
-   - ./go.test.sh
+  - ./go.test.sh
 after_success:
   - bash <(curl -s https://codecov.io/bash)
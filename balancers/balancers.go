--- conflicted
+++ resolved
@@ -57,25 +57,6 @@
 	NodeID() uint32
 	Address() string
 	Location() string
-<<<<<<< HEAD
-=======
-
-	// Deprecated: LocalDC check "local" by compare endpoint location with discovery "selflocation" field.
-	// It work good only if connection url always point to local dc.
-	// Will be removed after Oct 2024.
-	// Read about versioning policy: https://github.com/ydb-platform/ydb-go-sdk/blob/master/VERSIONING.md#deprecated
-	LocalDC() bool
-}
-
-type filterFunc func(info balancerConfig.Info, c conn.Conn) bool
-
-func (p filterFunc) Allow(info balancerConfig.Info, c conn.Conn) bool {
-	return p(info, c)
-}
-
-func (p filterFunc) String() string {
-	return "Custom"
->>>>>>> d38f4eca
 }
 
 // Prefer creates balancer which use endpoints by filter
@@ -83,7 +64,7 @@
 func Prefer(balancer *balancerConfig.Config, filter func(endpoint Endpoint) bool) *balancerConfig.Config {
 	return balancer.With(
 		balancerConfig.FilterFunc(func(_ balancerConfig.Info, c conn.Info) bool {
-			return filter(c.Endpoint())
+			return filter(c)
 		}),
 	)
 }
@@ -91,10 +72,10 @@
 // PreferWithFallback creates balancer which use endpoints by filter
 // Balancer "balancer" defines balancing algorithm between endpoints selected with filter
 // If filter returned zero endpoints from all discovery endpoints list - used all endpoint instead
-func PreferWithFallback(balancer *balancerConfig.Config, filter func(endpoint Endpoint) bool) *balancerConfig.Config {
+func PreferWithFallback(balancer *balancerConfig.Config, filter func(endpoint conn.Info) bool) *balancerConfig.Config {
 	return balancer.With(
 		balancerConfig.FilterFunc(func(_ balancerConfig.Info, c conn.Info) bool {
-			return filter(c.Endpoint())
+			return filter(c)
 		}),
 		balancerConfig.AllowFallback(),
 	)

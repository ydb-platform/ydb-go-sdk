<<<<<<< HEAD
* Added type assertion checks to enhance type safety and prevent unexpected panics in critical sections of the codebase
=======
## v3.66.1
* Added flush messages from buffer before close topic writer
>>>>>>> d6ceff7f
* Added Flush method for topic writer

## v3.66.0
* Added experimental package `retry/budget` for limit second and subsequent retry attempts 
* Refactored internals for enabling `containedctx` linter
* Fixed the hanging semaphore issue on coordination session reconnect

## v3.65.3
* Fixed data race in `internal/conn.grpcClientStream` 

## v3.65.2
* Fixed data race using `log.WithNames`

## v3.65.1
* Updated dependency `ydb-go-genproto`
* Added processing of `Ydb.StatusIds_EXTERNAL_ERROR` in `retry.Retry`

## v3.65.0
* Supported OAuth 2.0 Token Exchange credentials provider

## v3.64.0
* Supported `table.Session.RenameTables` method
* Fixed out of range panic if next query result set part is empty
* Updated the indirect dependencies `golang.org/x/net` to `v0.17.0` and `golang.org/x/sys` to `v0.13.0` due to vulnerability issue

## v3.63.0
* Added versioning policy

## v3.62.0
* Restored `WithSessionPoolKeepAliveMinSize` and `WithSessionPoolKeepAliveTimeout` for backward compatibility.
* Fixed leak timers
* Changed default StartTime (time of retries for connect to server) for topic writer from 1 minute to infinite (can be overrided by WithWriterStartTimeout topic option)
* Added `Struct` support for `Variant` in `ydb.ParamsBuilder()`
* Added `go` with anonymous function case in `gstack`

## v3.61.2
* Changed default transaction control to `NoTx` for execute query through query service client

## v3.61.1
* Renamed `db.Coordination().CreateSession()` to `db.Coordination().Session()` for compatibility with protos

## v3.61.0
* Added `Tuple` support for `Variant` in `ydb.ParamsBuilder()`

## v3.60.1
* Added additional traces for coordination service client internals

## v3.60.0
* Added experimental support of semaphores over coordination service client

## v3.59.3
* Fixed `gstack` logic for parsing `ast.BlockStmt`

## v3.59.2
* Added internal `gstack` codegen tool for filling `stack.FunctionID` with value from call stack

## v3.59.1
* Fixed updating last usage timestamp for smart parking of the conns

## v3.59.0
* Added `Struct` support for `ydb.ParamsBuilder()`
* Added support of `TzDate`,`TzDateTime`,`TzTimestamp` types in `ydb.ParamsBuilder()`
* Added `trace.Query.OnTransactionExecute` event
* Added query pool metrics
* Fixed logic of query session pool
* Changed initialization of internal driver clients to lazy
* Removed `ydb.WithSessionPoolSizeLimit()` option
* Added async put session into pool if external context is done
* Dropped intermediate callbacks from `trace.{Table,Retry,Query}` events
* Wrapped errors from `internal/pool.Pool.getItem` as retryable
* Disabled the logic of background grpc-connection parking
* Improved stringification for postgres types

## v3.58.2
* Added `trace.Query.OnSessionBegin` event
* Added `trace.Query.OnResult{New,NextPart,NextResultSet,Close}` events
* Added `trace.Query.OnRow{Scan,ScanNamed,ScanStruct}` events

## v3.58.1
* Dropped all deprecated callbacks and events from traces
* Added `trace.Driver.OnConnStream{SendMsg,RecvMsg,CloseSend}` events
* Added `trace.Query.OnSessionExecute` event

## v3.58.0
* Changed `List` constructor from `ydb.ParamsBuilder().List().Build().Build()` to `ydb.ParamsBuilder().BeginList().EndList().Build()`
* Changed `Set` constructor from `ydb.ParamsBuilder().Set().Build().Build()` to `ydb.ParamsBuilder().BeginSet().EndSet().Build()`
* Changed `Dict` constructor from `ydb.ParamsBuilder().Dict().Build().Build()` to `ydb.ParamsBuilder().BeginDict().EndDict().Build()`
* Changed `Optional` constructor from `ydb.ParamsBuilder().Set().Build().Build()` to `ydb.ParamsBuilder().BeginOptional().EndOptional().Build()`
* Added events into `trace.Query` trace
* Rewrote `internal/pool` to buffered channel
* Added `internal/xcontext.WithDone()`
* Added `internal/xsync.{OnceFunc,OnceValue}`
* Updated `google.golang.org/protobuf` from `v1.31.0` to `v.33.0`
* Added `ydb.ParamsBuilder().Pg().{Value,Int4,Int8,Unknown}` for postgres arguments
* Added `Tuple` support for `ydb.ParamsBuilder()`

## v3.57.4
* Added client pid to each gRPC requests to YDB over header `x-ydb-client-pid`
* Added `ydb.WithApplicationName` option
* Added `Dict` support for `ydb.ParamsBuilder()`

## v3.57.3
* Added metrics over query service internals
* Added session create and delete events into `trace.Query`
* Moved public type `query.SessionStatus` into `internal/query` package

## v3.57.2
* Fixed cases when some option is nil

## v3.57.1
* Added logs over query service internals
* Changed `trace.Query` events
* Changed visibility of `query.{Do,DoTx}Options` from public to private

## v3.57.0
* Added experimental implementation of query service client
* Fixed sometime panic on topic writer closing
* Added experimental query parameters builder `ydb.ParamsBuilder()`
* Changed types of `table/table.{QueryParameters,ParameterOption}` to aliases on `internal/params.{Parameters,NamedValue}`
* Fixed bug with optional decimal serialization

## v3.56.2
* Fixed return private error for commit to stopped partition in topic reader.
* Stopped wrapping err error as transport error at topic streams (internals)

## v3.56.1
* Fixed fixenv usage (related to tests only)

## v3.56.0
* Fixed handle of operational errors in topic streams
* The minimum version of Go in `ydb-go-sdk` has been raised to `go1.21`
* Fixed topic writer infinite reconnections in some cases
* Refactored nil on err `internal/grpcwrapper/rawydb/issues.go`, when golangci-lint nilerr enabled
* Refactored nil on err `internal/grpcwrapper/rawtopic/describe_topic.go`, when golangci-lint nilerr enabled

## v3.55.3
* Fixed handle of operational errors in topic streams (backported fix only)

## v3.55.2
* Fixed init info in topic writer, when autoseq num turned off.

## v3.55.1
* Supported column name prefix `__discard_column_` for discard columns in result sets
* Made `StatusIds_SESSION_EXPIRED` retriable for idempotent operations

## v3.55.0
* Refactored `internal/value/intervalValue.Yql()`
* The minimum version of Go in `ydb-go-sdk` has been raised to `go1.20`

## v3.54.3
* Added per message metadata support for topic api
* Context for call options now have same lifetime as driver (previous - same lifetime as context for call Open function).
* Extended metrics (fill database.sql callbacks, recognize TLI error)
* Refactored config prefix in metrics
* Removed excess status labels from metrics
* Implement `fmt.Stringer` interface for `Driver` struct

## v3.54.2
* Added context to some internal methods for better tracing
* Added `trace.FunctionID` helper and `FunctionID` field to trace start info's
* Replaced lazy initialization of ydb clients (table, topic, etc.) to explicit initialization on `ydb.Open` step

## v3.54.1
* Fixed inconsistent labels in `metrics`

## v3.54.0
* Allowed `sql.LevelSerializable` isolation level in read-write mode in `database/sql` transactions
* Refactored traces and metrics
* Added `{retry,table}.WithLabel` options for mark retriers calls
* Added `ydb.WithTraceRetry` option
* Moved `internal/allocator.Buffers` to package `internal/xstring`
* Bumped `golang.org/x/sync` to `v0.3.0`
* Bumped `google.golang.org/protobuf` to `v1.31.0`
* Bumped `google.golang.org/grpc` to `v1.57.1`
* Allowed grpc status error as arg in `internal/xerrors.TransportError(err)`
* Added `interanl/xtest.CurrentFileLine()` helper for table tests
* Added `internal/credentials.IsAccessError(err)` helper for check access errors
* Changed period for re-fresh static credentials token from `1/2` to `1/10` to expiration time
* Added `table.SnapshotReadOnlyTxControl()` helper for get transaction control with snapshot read-only

## v3.53.4
* Downgrade `golang.org/x/net` from `0.17.0` to `0.15.0`
* Downgrade `golang.org/x/sys` from `v0.13.0` to `v0.12.0`
* Downgrade `golang.org/x/crypto` from `v0.14.0` to `v0.13.0`

## v3.53.3
* Refactored credentials options (from funcs to interfaces and types)
* Fixed stringification of credentials object

## v3.53.2
* Fixed panic when try to unwrap values with more than 127 columns with custom ydb unmarshaler

## v3.53.1
* Bumps `github.com/ydb-platform/ydb-go-genproto` for support `query` service
* Bumps `golang.org/x/net` from `0.7.0` to `0.17.0`
* Bumps `golang.org/x/sys` from `v0.5.0` to `v0.13.0`
* Bumps `golang.org/x/text` from `v0.7.0` to `v0.13.0`

## v3.53.0
* Removed `internal/backoff.Backoff.Wait` interface method for exclude resource leak with bug-provoked usage of `time.After` method
* Marked as deprecated `retry.WithDoRetryOptions` and `retry.WithDoTxRetryOptions`
* Added receiving first result set on construct `internal/table/scanner.NewStream()`
* Added experimental package `metrics` with SDK metrics
* Fixed redundant trace call for finished `database/sql` transactions
* Added repeater event type to wake-up func context
* Refactored default logger format
* Refactored `internal/conn.coonError` format
* Fixed data race on `internal/conn.conn.cc` access

## v3.52.3
* Removed almost all experimental marks from topic api.
* Rename some topic APIs (old names was deprecated and will be removed in one of next versions).
* Deprecated topic options (the option will be removed): min size of read messages batch
* Deprecated WithOnWriterFirstConnected callback, use Writer.WaitInitInfo instead.
* Changed topic Codec base type from int to int32 (was experimental code)
* Added `WaitInit` and `WaitInitInfo` method to the topic reader and writer
* Remove extra allocations in `types.TupleValue`, `types.ListValue` and `types.SetValue`

## v3.52.2
* Removed support of placeholder "_" for ignoring columns in `database/sql` result sets

## v3.52.1
* Merged `internal/xsql/conn.{GetTables,GetAllTables}` methods for `DRY`
* Replaced `internal/xsql.Connector.PathNormalizer` default from `nopPathNormalizer` to `bind.TablePathPrefix` with database name as path prefix
* Supported placeholder "_" for ignored column names in `database/sql` result sets

## v3.52.0
* Added `table.Session.CopyTables` method
* Added `x-ydb-trace-id` header into grpc calls
* Improved topic reader logs
* Fixed `internal/xstring` package with deprecated warning in `go1.21` about `reflect.{String,Slice}Header`

## v3.51.3
* Added `internal/xstring.{FromBytes([]byte),ToBytes(string)` for increase performance on `string` from/to `[]byte` conversion

## v3.51.2
* Added `table/options.ReadFromSnapshot(bool)` option for `session.StreamReadTable()`

## v3.51.1
* Added checking condition for `tx.Rollback()` in `retry.DoTx`

## v3.51.0
* Added node info to grpc errors

## v3.50.0
* Added methods `TotalCPUTime()` and `TotalDuration()` to `table/stats/QueryStats` interface
* Added check if commit order is bad in sync mode

## v3.49.1
* Added `table.options.WithIgnoreTruncated` option for `session.Execute` method
* Added `table.result.ErrTruncated` error for check it with `errors.Is()` outside of `ydb-go-sdk`

## v3.49.0
* Added `table.Session.ReadRows` method for getting rows by keys
* Added `table/options.ChangefeedFormatDynamoDBStreamsJSON` format of `DynamoDB` change feeds

## v3.48.8
* Fixed `sugar.RemoveRecursive()` for column table type

## v3.48.7
* Added `sugar.StackRecord()` helper for stringification of current file path and line
* Updated `google.golang.org/grpc` from `v1.49.0` to `v1.53.0` due to vulnerability
* Updated `google.golang.org/protobuf` from `v1.28.0` to `v1.28.1` due to vulnerability
* Implemented implicit standard interface `driver.RowsColumnTypeNullable` in `internal/xsql.rows`
* Upgraded errors description from `retry.Retry` with attempts info

## v3.48.6
* Added builder for topic reader message (usable for tests)

## v3.48.5
* Removed `log.Secret` helper as unnessesarry in public API after refactoring logging subsystem
* Enriched the error with important details from initial discovery
* Added `internal.{secret,stack}` packages
* Implemented `fmt.Stringer` interface in credential types

## v3.48.4
* Added `ydb.IsOperationErrorTransactionLocksInvalidated(err)` helper for checks `TLI` flag in err

## v3.48.3
* Added `table/types.IsOptional()` helper

## v3.48.2
* Refactored tests

## v3.48.1
* Added `sugar.Is{Entry,ColumnTable}Exists` helper

## v3.48.0
* Fixed stopping topic reader by grpc stream shutdown
* Fixed `database/sql` driver for get and parse container ydb types
* Changed `table/scanner.scanner.Any()` behaviour: for non-primitive types returns raw `table/types.Value` instead nil from previous behaviour
* Added `table/types.{ListItems,VariantValue,DictValues}` helpers for get internal content of abstract `table/types.Value`
* Marked as deprecated `table/types.DictFields` (use `table/types.DictValues` instead)

## v3.47.5
* Added `scheme.Entry.IsColumnTable()` helper

## v3.47.4
* Disabled check of node exists with `balancers.SingleConn`
* Improved code with `go-critic` linter
* Added session info into `database/sql` event `connected`

## v3.47.3
* Added `table/options.Description.Tiering` field

## v3.47.2
* Refactored `internal/cmd/gtrace` tool (prefer pointers instead trace struct copies) for bust performance
* Fixed usage of generated traces in code

## v3.47.1
* Removed test artifacts from repository

## v3.47.0
* Added `table/types.ToDecimal()` converter from `table/types.Value` to `table/types.Decimal`

## v3.46.1
* Implemented `internal/xcontext.With{Cancel,Timeout}` with stack record and switched all usages from standard `context.With{Cancel,Timeout}`

## v3.46.0
* Refactored package `log` for support typed fields in log messages

## v3.45.0
* Added `table/options.WithPartitions` for configure partitioning policy
* Marked as deprecated `table/options.WithPartitioningPolicy{UniformPartitions,ExplicitPartitions}` (use `table/options.With{UniformPartitions,ExplicitPartitions}` instead)

## v3.44.3
* Fixed bug of processing endpoint with `node_id=0`
* Refactored of checking node ID in cluster discovery before `Get` and during in `Put` of session into session pool

## v3.44.2
* Removed debug print

## v3.44.1
* Fixed bug with returning session into pool before second discovery

## v3.44.0
* Added `table/options.WithCallOptions` options for append custom grpc call options into `session.{BulkUpsert,Execute,StreamExecuteScanQuery}`
* Supported fake transactions in `database/sql` driver over connector option `ydb.WithFakeTx(queryMode)` and connection string param `go_fake_tx`
* Removed `testutil/timeutil` package (all usages replaced with `clockwork` package)
* Changed behaviour of retryer on transport errors `cancelled` and `deadline exceeded` - will retry idempotent operation if context is not done
* Added address of node to operation error description as optional
* Fixed bug with put session from unknown node
* Fixed bug with parsing of `TzTimestamp` without microseconds
* Fixed code -1 of retryable error if wrapped error with code
* Added `ydb.MustOpen` and `ydb.MustConnector` helpers
* Fixed `internal/xerrors.Transport` error wrapping for case when given error is not transport error
* Added grpc and operation codes to errors string description
* Extend `scheme.Client` interface with method `Database`
* Removed `driver.ResultNoRows` in `internal/xsql`
* Added `ydb.{WithTablePathPrefix,WithAutoDeclare,WithPositionalArgs,WithNumericalArgs}` query modifiers options
* Supported binding parameters for `database/sql` driver over connector option `ydb.WithAutoBind()` and connection string params `go_auto_bind={table_path_prefix(path),declare,numeric,positional}`
* Added `testutil.QueryBind` test helper
* Fixed topic retry policy callback call: not call it with nil error
* Fixed bug with no checking operation error on `discovery.Client` calls
* Allowed zero create session timeout in `ydb.WithSessionPoolCreateSessionTimeout(timeout)` (less than or equal to zero - no used timeout on create session request)
* Added examples with own `go.mod`
* Marked as deprecated `ydb.WithErrWriter(w)` and `ydb.WithOutWriter(w)` logger options
* Added `ydb.WithWriter(w)` logger option

## v3.43.0
**Small broken changes**

Most users can skip there notes and upgrade as usual because build break rare used methods (expiremental API and api for special cases, not need for common use YDB) and this version has no any behavior changes.

Changes for experimental topic API:
* Moved `producer_id` from required positional argument to option `WithProducerID` (and it is optional now)
* Removed `WithMessageGroupID` option (because not supported now)

Changes in ydb connection:
* Publish internal private struct `ydb.connection` as `ydb.Driver` (it is implement `ydb.Connection`)
* `ydb.Connection` marked as deprecated
* Changed return type of `ydb.Open(...)` from `ydb.Connection` to `*ydb.Driver`
* Changed return type of `ydb.New(...)` from `ydb.Connection` to `*ydb.Driver`
* Changed argument type for `ydb.GRPCConn` from `ydb.Connection` to `*ydb.Driver`
* Removed method `With` from `ydb.Connection` (use `*Driver.With` instead).

Changes in package `sugar`:
* Changed a type of database arg in `sugar.{MakeRecursive,RemoveRecursive}` from `ydb.Connection` to minimal required local interface

Dependencies:
* Up minimal supported version of `go` to `1.17` for update dependencies (new `golang.org/x` doesn't compiled for `go1.16`)
* Upgrade `golang.org/x/...`  for prevent issues: `CVE-2021-33194`, `CVE-2022-27664`, `CVE-2021-31525`, `CVE-2022-41723`

## v3.42.15
* Fixed checking `nil` error with `internal/xerrors.Is`

## v3.42.14
* Supported `scheme.EntryTopic` path child entry in `sugar.RemoveRecursive`

## v3.42.13
* Fixed default state of `internal/xerrors.retryableError`: it inherit properties from parent error as possible
* Marked event `grpc/stats.End` as ignored at observing status of grpc connection

## v3.42.12
* Replaced the balancer connection to discovery service from short-lived grpc connection to `internal/conn` lazy connection (revert related changes from `v3.42.6`)
* Marked as deprecated `trace.Driver.OnBalancerDialEntrypoint` event callback
* Deprecated `trace.Driver.OnConnTake` event callback
* Added `trace.Driver.OnConnDial` event callback

## v3.42.11
* Fixed validation error for `topicoptions.WithPartitionID` option of start topic writer.

## v3.42.10
* Added exit from retryer if got grpc-error `Unauthenticated` on `discovery/ListEndpoints` call

## v3.42.9
* Added `internal/xerrors.Errorf` error for wrap multiple errors and check them with `errors.Is` of `errors.As`
* Fixed corner cases of `internal/wait.Wait`
* Added check of port in connection string and error throw
* Fixed bug with initialization of connection pool before apply static credentials
* Refactored of applying grpc dial options with defaults
* Added `trace.Driver.{OnBalancerDialEntrypoint,OnBalancerClusterDiscoveryAttempt}` trace events
* Fixed compilation of package `internal/xresolver` with `google.golang.org/grpc@v1.53`
* Fixed returning `io.EOF` on `rows.Next` and `rows.NextResultSet`
* Added wrapping of errors from unary and stream results
* Added error throw on `database/sql.Conn.BeginTx()`, `*sql.Tx.ExecContext` and `*sql.Tx.QueryContext` if query mode is not `ydb.DataQueryMode`
* Added test for `database/sql` scan-query

## v3.42.8
* Fixed `internal/scheme/helpers/IsDirectoryExists(..)` recursive bug

## v3.42.7
* Fixed `sugar.IsTableExists` with recursive check directory exists
* Added `sugar.IsDirectoryExists`
* Changed type of `table/options.IndexType` for type checks
* Added constants `table/options.IndexTypeGlobal` and `table/options.IndexTypeGlobalAsync`
* Added `table/options.IndexDescription.Type` field with `table/options.IndexType` type

## v3.42.6
* Implemented `driver.RowsColumnTypeDatabaseTypeName` interface in `internal/xsql.rows` struct
* Extended `internal/xsql.conn` struct with methods for getting `YDB` metadata
* Added `scheme.Client` to `internal/xsql.connection` interface
* Added `helpers` package with method for checking existence of table, refactored `sugar.IsTableExists()`
* Added checks for nil option to all opts range loops
* Moved content of package `internal/ctxlabels` into `internal/xcontext`
* Implemented `GRPCStatus` method in `internal/xerrors/transportError`
* Added different implementations of stacktrace error for grpc errors and other
* Dropped `internal/xnet` package as useless
* Fixed default grpc dial options
* Replaced single connection for discovery repeater into connection which creates each time for discovery request
* Fixed retry of cluster discovery on initialization
* Fixed dial timeout processing

## v3.42.5
* Fixed closing of `database/sql` connection (aka `YDB` session)
* Made `session.Close()` as `nop` for idled session
* Implemented goroutine for closing idle connection in `database/sql` driver
* Separated errors of commit from other reader and to expired session
* Fixed wrapping error in `internal/balancer/Balancer.wrapCall()`

## v3.42.4
* Added `ydb.WithDisableServerBalancer()` database/sql connector option

## v3.42.3
* Added `credentials.NewStaticCredentials()` static credentials constructor
* Changed `internal/credentials.NewStaticCredentials()` signature and behaviour for create grpc connection on each call to auth service
* Downgrade `google.golang.org/grpc` to `v1.49.0`

## v3.42.2
* Added `trace.Details.Details()` method for use external detailer

## v3.42.1
* Fixed lazy transaction example for `godoc`

## v3.42.0
* Added retry policy options for topics: `topic/topicoptions.WithReaderCheckRetryErrorFunction`, `topic/topicoptions.WithReaderStartTimeout`, `topic/topicoptions.WithWriterCheckRetryErrorFunction`, `topic/topicoptions.WithWriterStartTimeout`
* Refactored `internal/conn` middlewares
* Added `trace.tableSessionInfo.LastUsage()` method for get last usage timestamp
* Reverted `tx.WithCommit()` changes for fix unstable behaviour of lazy transactions
* Added `options.WithCommit()` option for execute query with auto-commit flag
* Removed `trace.TableTransactionExecuteStartInfo.KeepInCache` field as redundant

## v3.41.0
* Added option for set interval of auth token update in topic streams
* Supported internal allocator in `{session,statement}.Execute` for decrease memory usage
* Fixed typo in `topic/README.md`
* Upgraded `ydb-go-genproto` dependency
* Fixed duplicating of traces in `table.Client.Do()` call
* Supported `table.Transaction.WithCommit()` method for execute query and auto-commit after
* Added `DataColumns` to `table.options.IndexDescription`
* Added `scheme.EntryColumnStore` and `scheme.EntryColumnColumn` entry types
* Added `table.options.WithPartitioningBy(columns)` option

## v3.40.1
* Added constructor of `options.TimeToLiveSettings` and fluent modifiers

## v3.40.0
* Added `options.WithAddAttribute` and `options.WithDropAttribute` options for `session.AlterTable` request
* Added `options.WithAddIndex` and `options.WithDropIndex` options for `session.AlterTable` request
* Added return error while create topic writer with not equal producer id and message group id.
* Added package `meta` with methods about `YDB` metadata
* Added `meta.WithTrailerCallback(ctx, callback)` context modifier for attaching callback function which will be called on incoming metadata
* Added `meta.ConsumedUnits(metadata.MD)` method for getting consumed units from metadata
* Added `NestedCall` field to retry trace start infos for alarm on nested calls
* Added `topicoptions.WithWriterTrace` option for attach tracer into separated writer
* Added `sugar.IsTableExists()` helper for check existence of table

## v3.39.0
* Removed message level partitioning from experimental topic API. It is unavailable on server side yet.
* Supported `NullValue` type as received type from `YDB`
* Supported `types.SetValue` type
* Added `types.CastTo(types.Value, destination)` public method for cast `types.Value` to golang native type value destination
* Added `types.TupleItem(types.Value)`, `types.StructFields(types.Value)` and `types.DictValues(types.Value)` funcs (extractors of internal fields of tuple, struct and dict values)
* Added `types.Value.Yql()` func for getting values string representation as `YQL` literal
* Added `types.Type.Yql()` func for getting `YQL` representation of type
* Marked `table/types.WriteTypeStringTo` as deprecated
* Added `table/options.WithDataColumns` for supporting covering indexes
* Supported `balancer` query string parameter in `DSN`
* Fixed bug with scanning `YSON` value from result set
* Added certificate caching in `WithCertificatesFromFile` and `WithCertificatesFromPem`

## v3.38.5
* Fixed bug from scan unexpected column name

## v3.38.4
* Changed type of `table/options.{Create,Alter,Drop}TableOption` from func to interface
* Added implementations of `table/options.{Create,Alter,Drop}Option`
* Changed type of `topic/topicoptions.{Create,Alter,Drop}Option` from func to interface
* Added implementations of `topic/topicoptions.{Create,Alter}Option`
* Fix internal race-condition bugs in internal background worker

## v3.38.3
* Added retries to initial discovering

## v3.38.2
* Added missing `RetentionPeriod` parameter for topic description
* Fixed reconnect problem for topic client
* Added queue limit for sent messages and split large grpc messages while send to topic service
* Improved control plane for topic services: allow list topic in schema, read cdc feeds in table, retry on contol plane operations in topic client, full info in topic describe result
* Allowed writing zero messages to topic writer

## v3.38.1
* Fixed deadlock with implicit usage of `internal.table.Client.internalPoolAsyncCloseSession`

## v3.38.0
* Fixed commit errors for experimental topic reader
* Updated `ydb-go-genproto` dependency
* Added `table.WithSnapshotReadOnly()` `TxOption` for supporting `SnapshotReadOnly` transaction control
* Fixed bug in `db.Scripting()` queries (not checked operation results)
* Added `sugar.ToYdbParam(sql.NamedArg)` helper for converting `sql.NamedArg` to `table.ParameterOption`
* Changed type `table.ParameterOption` for getting name and value from `table.ParameterOption` instance
* Added topic writer experimental api with internal logger

## v3.37.8
* Refactored the internal closing behaviour of table client
* Implemented the `sql.driver.Validator` interface
* Fixed update token for topic reader
* Marked sessions which creates from `database/sql` driver as supported server-side session balancing

## v3.37.7
* Changed type of truncated result error from `StreamExecuteScanQuery` to retryable error
* Added closing sessions if node removed from discovery results
* Moved session status type from `table/options` package to `table`
* Changed session status source type from `uint32` to `string` alias

## v3.37.6
* Added to balancer notifying mechanism for listening in table client event about removing some nodes and closing sessions on them
* Removed from public client interfaces `closer.Closer` (for exclude undefined behaviour on client-side)

## v3.37.5
* Refactoring of `xsql` errors checking

## v3.37.4
* Revert the marking of context errors as required to delete session

## v3.37.3
* Fixed alter topic request - stop send empty setSupportedCodecs if customer not set them
* Marked the context errors as required to delete session
* Added log topic api reader for internal logger

## v3.37.2
* Fixed nil pointer exception in topic reader if reconnect failed

## v3.37.1
* Refactored the `xsql.badconn.Error`

## v3.37.0
* Supported read-only `sql.LevelSnapshot` isolation with fake transaction and `OnlineReadOnly` transaction control (transient, while YDB clusters are not updated with true snapshot isolation mode)
* Supported the `*sql.Conn` as input type `ydb.Unwrap` helper for go's 1.18

## v3.36.2
* Changed output of `sugar.GenerateDeclareSection` (added error as second result)
* Specified `sugar.GenerateDeclareSection` for `go1.18` (supports input types `*table.QueryParameters` `[]table.ParameterOption` or `[]sql.NamedArg`)
* Supports different go's primitive value types as arg of `sql.Named("name", value)`
* Added `database/sql` example and docs

## v3.36.1
* Fixed `xsql.Rows` error checking

## v3.36.0
* Changed behavior on `result.Err()` on truncated result (returns non-retryable error now, exclude `StreamExecuteScanQuery`)
* Added `ydb.WithIgnoreTruncated` option for disabling errors on truncated flag
* Added simple transaction control constructors `table.OnlineReadOnlyTxControl()` and `table.StaleReadOnlyTxControl()`
* Added transaction control specifier with context `ydb.WithTxControl`
* Added value constructors `types.BytesValue`, `types.BytesValueFromString`, `types.TextValue`
* Removed auto-prepending declare section on `xsql` queries
* Supports `time.Time` as type destination in `xsql` queries
* Defined default dial timeout (5 seconds)

## v3.35.1
* Removed the deprecation warning for `ydb.WithSessionPoolIdleThreshold` option

## v3.35.0
* Replaced internal table client background worker to plain wait group for control spawned goroutines
* Replaced internal table client background session keeper to internal background session garbage collector for idle sessions
* Extended the `DescribeTopicResult` struct

## v3.34.2
* Added some description to error message from table pool get
* Moved implementation `sugar.GenerateDeclareSection` to `internal/table`
* Added transaction trace callbacks and internal logging with them
* Stored context from `BeginTx` to `internal/xsql` transaction
* Added automatically generated declare section to query text in `database/sql` usage
* Removed supports `sql.LevelSerializable`
* Added `retry.Do` helper for retry custom lambda with `database/sql` without transactions
* Removed `retry.WithTxOptions` option (only default isolation supports)

## v3.34.1
* Changed `database/sql` driver `prepare` behaviour to `nop` with proxing call to conn exec/query with keep-in-cache flag
* Added metadata to `trace.Driver.OnInvoke` and `trace.Driver.OnNewStream` done events

## v3.34.0
* Improved the `xsql` errors mapping to `driver.ErrBadConn`
* Extended `retry.DoTx` test for to achieve equivalence with `retry.Retry` behaviour
* Added `database/sql` events for tracing `database/sql` driver events
* Added internal logging for `database/sql` events
* Supports `YDB_LOG_DETAILS` environment variable for specify scope of log messages
* Removed support of `YDB_LOG_NO_COLOR` environment variable
* Changed default behaviour of internal logger to without coloring
* Fixed coloring (to true) with environment variable `YDB_LOG_SEVERITY_LEVEL`
* Added `ydb.WithStaticCredentials(user, password)` option for make static credentials
* Supports static credentials as part of connection string (dsn - data source name)
* Changed minimal supported version of go from 1.14 to 1.16 (required for jwt library)


## v3.33.0
* Added `retry.DoTx` helper for retrying `database/sql` transactions
* Implemented `database/sql` driver over `ydb-go-sdk`
* Marked as deprecated `trace.Table.OnPoolSessionNew` and `trace.Table.OnPoolSessionClose` events
* Added `trace.Table.OnPoolSessionAdd` and `trace.Table.OnPoolSessionRemove` events
* Refactored session lifecycle in session pool for fix flaked `TestTable`
* Fixed deadlock in topicreader batcher, while add and read raw server messages
* Fixed bug in `db.Topic()` with send response to stop partition message

## v3.32.1
* Fixed flaky TestTable
* Renamed topic events in `trace.Details` enum

## v3.32.0
* Refactored `trace.Topic` (experimental) handlers
* Fixed signature and names of helpers in `topic/topicsugar` package
* Allowed parallel reading and committing topic messages

## v3.31.0
* Extended the `ydb.Connection` interface with experimental `db.Topic()` client (control plane and reader API)
* Removed `ydb.RegisterParser()` function (was needed for `database/sql` driver outside `ydb-go-sdk` repository, necessity of `ydb.RegisterParser()` disappeared with implementation `database/sql` driver in same repository)
* Refactored `db.Table().CreateSession(ctx)` (maked retryable with internal create session timeout)
* Refactored `internal/table/client.createSession(ctx)` (got rid of unnecessary goroutine)
* Supported many user-agent records

## v3.30.0
* Added `ydb.RegisterParser(name string, parser func(value string) []ydb.Option)` function for register parser of specified param name (supporting additional params in connection string)
* Fixed writing `KeepInCacheFlag` in table traces

## v3.29.5
* Fixed regression of `table/types.WriteTypeStringTo`

## v3.29.4
* Added touching of last updated timestamp in existing conns on stage of applying new endpoint list

## v3.29.3
* Reverted `xerrors.IsTransportError(err)` behaviour for raw grpc errors to false

## v3.29.2
* Enabled server-side session balancing for sessions created from internal session pool
* Removed unused public `meta.Meta` methods
* Renamed `meta.Meta.Meta(ctx)` public method to `meta.Meta.Context(ctx)`
* Reverted default balancer to `balancers.RandomChoice()`

## v3.29.1
* Changed default balancer to `balancers.PreferLocalDC(balancers.RandomChoice())`

## v3.29.0
* Refactored `internal/value` package for decrease CPU and memory workload with GC
* Added `table/types.Equal(lhs, rhs)` helper for check equal for two types

## v3.28.3
* Fixed false-positive node pessimization on receiving from stream io.EOF

## v3.28.2
* Upgraded dependencies (grpc, protobuf, testify)

## v3.28.1
* Marked dial errors as retryable
* Supported node pessimization on dialing errors
* Marked error from `Invoke` and `NewStream` as retryable if request not sended to server

## v3.28.0
* Added `sugar.GenerateDeclareSection()` helper for make declare section in `YQL`
* Added check when parameter name not started from `$` and automatically prepends it to name
* Refactored connection closing

## v3.27.0
* Added internal experimental packages `internal/value/exp` and `internal/value/exp/allocator` with alternative value implementations with zero-allocation model
* Supported parsing of database name from connection string URI path
* Added `options.WithExecuteScanQueryStats` option
* Added to query stats plan and AST
* Changed behaviour of `result.Stats()` (if query result have no stats - returns `nil`)
* Added context cancel with specific error
* Added mutex wrapper for mutex, rwmutex for guarantee unlock and better show critical section

## v3.26.10
* Fixed syntax mistake in `trace.TablePooStateChangeInfo` to `trace.TablePoolStateChangeInfo`

## v3.26.9
* Fixed bug with convert ydb value to `time.Duration` in `result.Scan[WithDefaults,Named]()`
* Fixed bug with make ydb value from `time.Duration` in `types.IntervalValueFromDuration(d)`
* Marked `table/types.{IntervalValue,NullableIntervalValue}` as deprecated

## v3.26.8
* Removed the processing of trailer metadata on stream calls

## v3.26.7
* Updated the `ydb-go-genproto` dependency

## v3.26.6
* Defined the `SerializableReadWrite` isolation level by default in `db.Table.DoTx(ctx, func(ctx, tx))`
* Updated the `ydb-go-genproto` dependency

## v3.26.5
* Disabled the `KeepInCache` policy for queries without params

## v3.26.4
* Updated the indirect dependency to `gopkg.in/yaml.v3`

## v3.26.3
* Removed `Deprecated` mark from `table/session.Prepare` method
* Added comments for `table/session.Execute` method

## v3.26.2
* Refactored of making permissions from scheme entry

## v3.26.1
* Removed deprecated traces

## v3.26.0
* Fixed data race on session stream queries
* Renamed `internal/router` package to `internal/balancer` for unambiguous understanding of package mission
* Implemented detection of local data-center with measuring tcp dial RTT
* Added `trace.Driver.OnBalancer{Init,Close,ChooseEndpoint,Update}` events
* Marked the driver cluster events as deprecated
* Simplified the balancing logic

## v3.25.3
* Changed primary license to `Apache2.0` for auto-detect license
* Refactored `types.Struct` value creation

## v3.25.2
* Fixed repeater initial force timeout from 500 to 0.5 second

## v3.25.1
* Fixed bug with unexpected failing of call `Invoke` and `NewStream` on closed cluster
* Fixed bug with releasing `internal/conn/conn.Pool` in cluster
* Replaced interface `internal/conn/conn.Pool` to struct `internal/conn/conn.Pool`

## v3.25.0
* Added `ydb.GRPCConn(ydb.Connection)` helper for connect to driver-unsupported YDB services
* Marked as deprecated `session.Prepare` callback
* Marked as deprecated `options.WithQueryCachePolicyKeepInCache` and `options.WithQueryCachePolicy` options
* Added `options.WithKeepInCache` option
* Enabled by default keep-in-cache policy for data queries
* Removed from `ydb.Connection` embedding of `grpc.ClientConnInterface`
* Fixed stopping of repeater
* Added log backoff between force repeater wake up's (from 500ms to 32s)
* Renamed `trace.DriverRepeaterTick{Start,Done}Info` to `trace.DriverRepeaterWakeUp{Start,Done}Info`
* Fixed unexpected `NullFlag` while parse nil `JSONDocument` value
* Removed `internal/conn/conn.streamUsages` and `internal/conn/conn.usages` (`internal/conn.conn` always touching last usage timestamp on API calls)
* Removed auto-reconnecting for broken conns
* Renamed `internal/database` package to `internal/router` for unambiguous understanding of package mission
* Refactored applying actual endpoints list after re-discovery (replaced diff-merge logic to swap cluster struct, cluster and balancers are immutable now)
* Added `trace.Driver.OnUnpessimizeNode` trace event

## v3.24.2
* Changed default balancer to `RandomChoice()` because `PreferLocalDC()` balancer works incorrectly with DNS-balanced call `Discovery/ListEndpoints`

## v3.24.1
* Refactored initialization of coordination, ratelimiter, scheme, scripting and table clients from `internal/lazy` package to each client initialization with `sync.Once`
* Removed `internal/lazy` package
* Added retry option `retry.WithStackTrace` for wrapping errors with stacktrace

## v3.24.0
* Fixed re-opening case after close lazy-initialized clients
* Removed dependency of call context for initializing lazy table client
* Added `config.AutoRetry()` flag with `true` value by default. `config.AutoRetry()` affects how to errors handle in sub-clients calls.
* Added `config.WithNoAutoRetry` for disabling auto-retry on errors in sub-clients calls
* Refactored `internal/lazy` package (supported check `config.AutoRetry()`, removed all error wrappings with stacktrace)

## v3.23.0
* Added `WithTLSConfig` option for redefine TLS config
* Added `sugar.LoadCertificatesFromFile` and `sugar.LoadCertificatesFromPem` helpers

## v3.22.0
* Supported `json.Unmarshaler` type for scanning row to values
* Reimplemented `sugar.DSN` with `net/url`

## v3.21.0
* Fixed gtrace tool generation code style bug with leading spaces
* Removed accounting load factor (unused field) in balancers
* Enabled by default anonymous credentials
* Enabled by default internal dns resolver
* Removed from defaults `grpc.WithBlock()` option
* Added `ydb.Open` method with required param connection string
* Marked `ydb.New` method as deprecated
* Removed package `dsn`
* Added `sugar.DSN` helper for make dsn (connection string)
* Refactored package `retry` (moved `retryBackoff` and `retryMode` implementations to `internal`)
* Refactored `config.Config` (remove interface `Config`, renamed private struct `config` to `Config`)
* Moved `discovery/config` to `internal/discovery/config`
* Moved `coordination/config` to `internal/coordination/config`
* Moved `scheme/config` to `internal/scheme/config`
* Moved `scripting/config` to `internal/scripting/config`
* Moved `table/config` to `internal/table/config`
* Moved `ratelimiter/config` to `internal/ratelimiter/config`

## v3.20.2
* Fixed race condition on lazy clients first call

## v3.20.1
* Fixed gofumpt linter issue on `credentials/credentials.go`

## v3.20.0
* Added `table.DefaultTxControl()` transaction control creator with serializable read-write isolation mode and auto-commit
* Fixed passing nil query parameters
* Fixed locking of cluster during call `cluster.Get`

## v3.19.1
* Simplified README.md for godoc documentation in pkg.go.dev

## v3.19.0
* Added public package `dsn` for making piped data source name (connection string)
* Marked `ydb.WithEndpoint`, `ydb.WithDatabase`, `ydb.WithSecure`, `ydb.WithInsecure` options as deprecated
* Moved `ydb.RegisterParser` to package `dsn`
* Added version into all error and warn log messages

## v3.18.5
* Fixed duplicating `WithPanicCallback` proxying to table config options
* Fixed comments for `xerrros.Is` and `xerrros.As`

## v3.18.4
* Renamed internal packages `errors`, `net` and `resolver` to `xerrors`, `xnet` and `xresolver` for excluding ambiguous interpretation
* Renamed internal error wrapper `xerrors.New` to `xerrors.Wrap`

## v3.18.3
* Added `WithPanicCallback` option to all service configs (discovery, coordination, ratelimiter, scheme, scripting, table) and auto-applying from `ydb.WithPanicCallback`
* Added panic recovering (if defined `ydb.WithPanicCallback` option) which thrown from retry operation

## v3.18.2
* Refactored balancers (makes concurrent-safe)
* Excluded separate balancers lock from cluster
* Refactored `cluster.Cluster` interface (`Insert` and `Remove` returning nothing now)
* Replaced unsafe `cluster.close` boolean flag to `cluster.done` chan for listening close event
* Added internal checker `cluster.isClosed()` for check cluster state
* Extracted getting available conn from balancer to internal helper `cluster.get` (called inside `cluster.Get` as last effort)
* Added checking `conn.Conn` availability with `conn.Ping()` in prefer nodeID case

## v3.18.1
* Added `conn.Ping(ctx)` method for check availability of `conn.Conn`
* Refactored `cluster.Cluster.Get(ctx)` to return only available connection (instead of returning any connection from balancer)
* Added address to error description thrown from `conn.take()`
* Renamed package `internal/db` to `internal/database` to exclude collisions with variable name `db`

## v3.18.0
* Added `go1.18` to test matrix
* Added `ydb.WithOperationTimeout` and `ydb.WithOperationCancelAfter` context modifiers

## v3.17.0
* Removed redundant `trace.With{Table,Driver,Retry}` and `trace.Context{Table,Driver,Retry}` funcs
* Moved `gtrace` tool from `./cmd/gtrace` to `./internal/cmd/gtrace`
* Refactored `gtrace` tool for generate `Compose` options
* Added panic recover on trace calls in `Compose` call step
* Added `trace.With{Discovery,Driver,Coordination,Ratelimiter,Table,Scheme,Scripting}PanicCallback` options
* Added `ydb.WithPanicCallback` option

## v3.16.12
* Fixed bug with check acquire error over `ydb.IsRatelimiterAcquireError`
* Added full changelog link to github release description

## v3.16.11
* Added stacktrace to errors with issues

## v3.16.10
* Refactored `cluster.Cluster` and `balancer.Balancer` interfaces (removed `Update` method)
* Replaced `cluster.Update` with `cluster.Remove` and `cluster.Insert` calls
* Removed `trace.Driver.OnClusterUpdate` event
* Fixed bug with unexpected changing of local datacenter flag in endpoint
* Refactored errors wrapping (stackedError are not ydb error now, checking `errors.IsYdb(err)` with `errors.As` now)
* Wrapped retry operation errors with `errors.WithStackTrace(err)`
* Changed `trace.RetryLoopStartInfo.Context` type from `context.Context` to `*context.Context`

## v3.16.9
* Refactored internal operation and transport errors

## v3.16.8
* Added `config.ExcludeGRPCCodesForPessimization()` opttion for exclude some grpc codes from pessimization rules
* Refactored pessimization node conditions
* Added closing of ticker in `conn.Conn.connParker`
* Removed `config.WithSharedPool` and usages it
* Removed `conn.Creator` interface and usage it
* Removed unnecessary options append in `ydb.With`

## v3.16.7
* Added closing `conn.Conn` if discovery client build failure
* Added wrapping errors with stacktrace
* Added discharging banned state of `conn.Conn` on `cluster.Update` step

## v3.16.6
* Rollback moving `meta.Meta` call to conn exclusively from `internal/db` and `internal/discovery`
* Added `WithMeta()` discovery config option

## v3.16.5
* Added `config.SharedPool()` setting and `config.WithSharedPool()` option
* Added management of shared pool flag on change dial timeout and credentials
* Removed explicit checks of conditions for use (or not) shared pool in `ydb.With()`
* Renamed `internal/db` interfaces
* Changed signature of `conn.Conn.Release` (added error as result)

## v3.16.4
* Removed `WithMeta()` discovery config option
* Moved `meta.Meta` call to conn exclusively

## v3.16.3
* Replaced panic on cluster close to error issues

## v3.16.2
* Fixed bug in `types.Nullable()`
* Refactored package `meta`
* Removed explicit call meta in `db.New()`

## v3.16.1
* Added `WithMeta()` discovery config option
* Fixed bug with credentials on discovery

## v3.16.0
* Refactored internal dns-resolver
* Added option `config.WithInternalDNSResolver` for use internal dns-resolver and use resolved IP-address for dialing instead FQDN-address

## v3.15.1
* Removed all conditions for trace retry errors
* Fixed background color of warn messages
* Added to log messages additional information about error, such as retryable (or not), delete session (or not), etc.

## v3.15.0
* Added github action for publish release tags
* Refactored version constant (split to major, minor and patch constants)
* Added `table.types.Nullable{*}Value` helpers and `table.types.Nullable()` common helper
* Fixed race on check trailer on closing table grpc-stream
* Refactored traces (start and done struct names have prefix about trace)
* Replaced `errors.Error`, `errors.Errorf` and `errors.ErrorfSkip` to single `errors.WithStackTrace`
* Refactored table client options
* Declared and implemented interface `errors.isYdbError` for checking ybd/non-ydb errors
* Fixed double tracing table do events
* Added `retry.WithFastBackoff` and `retry.WithFastBackoff` options
* Refactored `table.CreateSession` as retry operation with options
* Moved log level from root of repository to package `log`
* Added details and address to transport error
* Fixed `recursive` param in `ratelimiter.ListResource`
* Added counting stream usages for exclude park connection if it in use
* Added `trace.Driver` events about change stream usage and `conn.Release()` call

## 3.14.4
* Implemented auto-removing `conn.Conn` from `conn.Pool` with counting usages of `conn.Conn`
* Refactored naming of source files which declares service client interfaces

## 3.14.3
* Fixed bug with update balancer element with nil handle

## 3.14.2
* Refactored internal error wrapping (with file and line identification) - replaced `fmt.Printf("%w", err)` error wrapping to internal `stackError`

## 3.14.1
* Added `balacers.CreateFromConfig` balancer creator
* Added `Create` method to interface `balancer.Balancer`

## 3.14.0
* Added `balacers.FromConfig` balancer creator

## 3.13.3
* Fixed linter issues

## 3.13.2
* Fixed race with read/write pool conns on closing conn

## 3.13.1
* Improved error messages
* Defended `cluster.balancer` with `sync.RWMutex` on `cluster.Insert`, `cluster.Update`, `cluster.Remove` and `cluster.Get`
* Excluded `Close` and `Park` methods from `conn.Conn` interface
* Fixed bug with `Multi` balancer `Create()`
* Improved `errors.IsTransportError` (check a few transport error codes instead check single transport error code)
* Improved `errors.Is` (check a few errors instead check single error)
* Refactored YDB errors checking API on client-side
* Implemented of scripting traces

## 3.13.0
* Refactored `Connection` interface
* Removed `CustomOption` and taking client with custom options
* Removed `proxy` package
* Improved `db.With()` helper for child connections creation
* Set shared `conn.Pool` for all children `ydb.Connection`
* Fixed bug with `RoundRobin` and `RandomChoice` balancers `Create()`

## 3.12.1
* Added `trace.Driver.OnConnPark` event
* Added `trace.Driver.OnConnClose` event
* Fixed bug with closing nil session in table retryer
* Restored repeater `Force` call on pessimize event
* Changed mutex type in `conn.Conn` from `sync.Mutex` to `sync.RWMutex` for exclude deadlocks
* Reverted applying empty `discovery` results to `cluster`

## 3.12.0
* Added `balancers.Prefer` and `balancers.PreferWithFallback` constructors

## 3.11.13
* Added `trace.Driver.OnRepeaterWakeUp` event
* Refactored package `repeater`

## 3.11.12
* Added `trace.ClusterInsertDoneInfo.Inserted` boolean flag for notify about success of insert endpoint into balancer
* Added `trace.ClusterRemoveDoneInfo.Removed` boolean flag for notify about success of remove endpoint from balancer

## 3.11.11
* Reverted usage of `math/rand` (instead `crypto/rand`)

## 3.11.10
* Imported tool gtrace to `./cmd/gtrace`
* Changed minimal version of go from 1.13 to 1.14

## 3.11.9
* Fixed composing of service traces
* Fixed end-call of `trace.Driver.OnConnStateChange`

## 3.11.8
* Added `trace.EndpointInfo.LastUpdated()` timestamp
* Refactored `endpoint.Endpoint` (split to struct `endopint` and interface `Endpoint`)
* Returned safe-thread copy of `endpoint.Endpoint` to trace callbacks
* Added `endpoint.Endpoint.Touch()` func for refresh endpoint info
* Added `conn.conn.onClose` slice for call optional funcs on close step
* Added removing `conn.Conn` from `conn.Pool` on `conn.Conn.Close()` call
* Checked cluster close/empty on keeper goroutine
* Fixed `internal.errors.New` wrapping depth
* Added context flag for no wrapping operation results as error
* Refactored `trace.Driver` conn events

## 3.11.7
* Removed internal alias-type `errors.IssuesIterator`

## 3.11.6
* Changed `trace.GetCredentialsDoneInfo` token representation from bool to string
* Added `log.Secret` helper for mask token

## 3.11.5
* Replaced meta in `proxyConnection.Invoke` and `proxyConnection.NewStream`

## 3.11.4
* Refactored `internal/cluster.Cluster` (add option for notify about external lock, lock cluster for update cluster endpoints)
* Reverted `grpc.ClientConnInterface` API to `ydb.Connection`

## 3.11.3
* Replaced in `table/types/compare_test.go` checking error by error message to checking with `errors.Is()`

## 3.11.2
* Wrapped internal errors in retry operations

## 3.11.1
* Excluded error wrapping from retry operations

## 3.11.0
* Added `ydb.WithTLSSInsecureSkipVerify()` option
* Added `trace.Table.OnPoolStateChange` event
* Wrapped internal errors with print <func, file, line>
* Removed `trace.Table.OnPoolTake` event (unused)
* Refactored `trace.Details` matching by string pattern
* Added resolver trace callback
* Refactored initialization step of grpc dial options
* Added internal package `net` with `net.Conn` proxy object
* Fixed closing proxy clients
* Added `ydb.Connection.With(opts ...ydb.CustomOption)` for taking proxy `ydb.Connection` with some redefined options
* Added `ydb.MetaRequestType` and `ydb.MetaTraceID` aliases to internal `meta` package constants
* Added `ydb.WithCustomCredentials()` option
* Refactored `ydb.Ratelimiter().AcquireResource()` method (added options for defining type of acquire request)
* Removed single point to define operation mode params (each grpc-call with `OperationParams` must explicit define `OperationParams`)
* Removed defining operation params over context
* Removed `config.RequestTimeout` and `config.StreamTimeout` (each grpc-call must manage context instead define `config.RequestTimeout` or `config.StreamTimeout`)
* Added internal `OperationTimeout` and `OperationCancelAfter` to each client (ratelimiter, coordination, table, scheme, scripting, discovery) config. `OperationTimeout` and `OperationCancelAfter` config params defined from root config

## 3.10.0
* Extended `trace.Details` constants for support per-service events
* Added `trace.Discovery` struct for traces discovery events
* Added `trace.Ratelimiter`, `trace.Coordination`, `trace.Scripting`, `trace.Scheme` stubs (will be implements in the future)
* Added `ratelimiter/config`, `coordination/config`, `scripting/config`, `scheme/config`, `discovery/config` packages for specify per-service configs
* Removed `trace.Driver.OnDiscovery` callback (moved to `trace.Discovery`)
* Refactored initialization step (firstly makes discovery client)
* Removed `internal/lazy.Discovery` (discovery client always initialized)
* Fixed `trace.Table` event structs
* Refactored grpc options for define dns-balancing configuration
* Refactored `retry.Retry` signature (added `retry.WithID`, `retry.WithTrace` and `retry.WithIdempotent` opt-in args, required param `isIdempotentOperation` removed)
* Refactored package `internal/repeater`

## 3.9.4
* Fixed data race on closing session pool

## 3.9.3
* Fixed busy loop on call internal logger with external logger implementation of `log.Logger`

## 3.9.2
* Fixed `WithDiscoveryInterval()` option with negative argument (must use `SingleConn` balancer)

## 3.9.1
* Added `WithMinTLSVersion` option

## 3.9.0
* Removed `ydb.EndpointDatabase`, `ydb.ConnectionString` and `ydb.MustConnectionString` helpers
* Removed `ydb.ConnectParams` struct and `ydb.WithConnectParams` option creator
* Added internal package `dsn` for register external parsers and parse connection string
* Added `ydb.RegisterParser` method for registering external parser of connection string

## 3.8.12
* Unwrap sub-tests called as `t.Run(...)` in integration tests
* Updated `grpc` dependency (from `v1.38.0` to `v1.43.0`)
* Updated `protobuf` dependency (from `v1.26.0` to `v1.27.1`)
* Added internal retryers into `lazy.Ratelimiter`
* Added internal retryers into `lazy.Coordination`
* Added internal retryers into `lazy.Discovery`
* Added internal retryers into `lazy.Scheme`
* Added internal retryers into `lazy.Scripting`
* Added internal retryer into `lazy.Table.CreateSession`

## 3.8.11
* Fixed version

## 3.8.10
* Fixed misspell linter issue

## 3.8.9
* Removed debug print to log

## 3.8.8
* Refactored session shutdown test

## 3.8.7
* Ignored session shutdown test if no defined `YDB_SHUTDOWN_URLS` environment variable

## 3.8.6
* Added `ydb.WithInsecure()` option

## 3.8.5
* Fixed version

## 3.8.4
* Fixed syntax error in `CHANGELOG.md`

## 3.8.3
* Fixed `CHANGELOG.md`

## 3.8.2
* Updated `github.com/ydb-platform/ydb-go-genproto`

## 3.8.1
* Fixed `trace.Table.OnPoolDoTx` - added `Idempotent` flag to `trace.PoolDoTxStartInfo`

## 3.8.0
* Added `table.result.Result.ScanNamed()` scan function
* Changed connection secure to `true` by default
* Renamed public package `balancer` to `balancers` (this package contains only constructors of balancers)
* Moved interfaces from package `internal/balancer/ibalancer` to `internal/balancer`
* Added `NextResultSetErr()` func for select next result set and return error
* Added package `table/result/indexed` with interfaces `indexed.Required`, `indexed.Optional`, `indexed.RequiredOrOptional`
* Replaced abstract `interface{}` in `Scan` to `indexed.RequiredOrOptional`
* Replaced abstract `interface{}` in `ScanWithDefaults` to `indexed.Required`
* Replaced `trace.Table.OnPoolRetry` callback to `trace.Table.OnPoolDo` and `trace.Table.OnPoolDoTx` callbacks
* Supports server hint `session-close` for gracefully shutdown session

## 3.7.2
* Retry remove directory in `sugar.RemoveRecursive()` for retryable error

## 3.7.1
* Fixed panic on `result.Reset(nil)`

## 3.7.0
* Replaced `Option` to `CustomOption` on `Connection` interface methods
* Implements `WithCustom[Token,Database]` options for redefine database and token
* Removed experimental `balancer.PreferEndpoints[WithFallback][RegEx]` balancers
* Supported connections `TTL` with `Option` `WithConnectionTTL`
* Remove unnecessary `WithFastDial` option (lazy connections are always fast inserts into cluster)
* Added `Scripting` service client with API methods `Execute()`, `StreamExecute()` and `Explain()`
* Added `String()` method to `table.types.Type` interface
* Added `With[Custom]UserAgent()` `Option` and `CustomOption` constructors
* Refactored `log.Logger` interface and internal implementation
* Added `retry.RetryableError()` for returns user-defined error which must be retryed
* Renamed internal type `internal.errors.OperationCompleted` to `internal.errors.OperationStatus`
* Added `String()` method to `table.KeyRange` and `table.Value` types
* Replaced creation of goroutine on each stream call to explicit call stream.Recv() on NextResultSet()

## 3.6.2
* Refactored table retry helpers
* Added new `PreferLocations[WithFallback][RegEx]` balancers
* Added `trace.Details.String()` and `trace.Details.Strings()` helpers
* Added `trace.DetailsFromString(s)` and `trace.DetailsFromStrings(s)` helper

## 3.6.1
* Switched closing cluster after closing all sub-services
* Added windows and macOS runtimes to unit and integration tests

## 3.6.0
* Added `config/balancer` package with popular balancers
* Added new `PreferEndpoints[WithFallback][RegEx]` balancers
* Removed `config.BalancerConfig` struct
* Refactored internal packages (tree to flat, split balancers to different packages)
* Moved a taking conn to start of `conn.Invoke` /` conn.NewStream` for applying timeouts to alive conn instead lazy conn (previous logic applied timeouts to all request including dialing on lazy conn)

## 3.5.4
* Added auto-close stream result on end of stream

## 3.5.3
* Changed `Logger` interface for support custom loggers
* Added public type `LoggerOption` for proxies to internal `logger.Option`
* Fixed deadlock on table stream requests

## 3.5.2
* Fixed data race on closing table result
* Added custom dns-resolver to grpc options for use dns-balancing with round_robin balancing policy
* Wrapped with `recover()` system panic on getting system certificates pool
* Added linters and fixed issues from them
* Changed API of `sugar` package

## 3.5.1
* Added system certificates for `darwin` system
* Fixed `table.StreamResult` finishing
* Fixes `sugar.MakePath()`
* Added helper `ydb.MergeOptions()` for merge several `ydb.Option` to single `ydb.Option`

## 3.5.0
* Added `ClosabelSession` interface which extends `Session` interface and provide `Close` method
* Added `CreateSession` method into `table.Client` interface
* Added `Context` field into `trace.Driver.Net{Dial,Read,Write,Close}StartInfo` structs
* Added `Address` field into `trace.Driver.DiscoveryStartInfo` struct
* Improved logger options (provide err and out writers, provide external logger)
* Renamed package `table.resultset` to `table.result`
* Added `trace.Driver.{OnInit,OnClose}` events
* Changed unit/integration tests running
* Fixed/added YDB error checkers
* Dropped `ydb.WithDriverConfigOptions` (duplicate of `ydb.With`)
* Fixed freeze on closing driver
* Fixed `CGO` race on `Darwin` system when driver tried to expand tilde on certificates path
* Removed `EnsurePathExists` and `CleanupDatabase` from API of `scheme.Client`
* Added helpers `MakePath` and `CleanPath` to root of package `ydb-go-sdk`
* Removed call `types.Scanner.UnmarshalYDB()` inside `scanner.setDefaults()`
* Added `DoTx()` API method into `table.Client`
* Added `String()` method into `ConnectParams` for serialize params to connection string
* Added early exit from Rollback for committed transaction
* Moved `HasNextResultSet()` method from `Result` interface to common `result` interface. It provides access to `HasNextResultSet()` on both result interfaces (unary and stream results)
* Added public credentials constructors `credentials.NewAnonymousCredentials()` and `credentials.NewAccessTokenCredentials(token)`

## 3.4.4
* Prefer `ydb.table.types.Scanner` scanner implementation over `sql.Scanner`, when both available.

## 3.4.3
* Forced `round_robin` grpc load balancing instead default `pick_first`
* Added checker `IsTransportErrorCancelled`

## 3.4.2
* Simplified `Is{Transport,Operation}Error`
* Added `IsYdbError` helper

## 3.4.1
* Fixed retry reaction on operation error NotFound (non-retryable now)

## 3.4.0
* Fixed logic bug in `trace.Table.ExecuteDataQuery{Start,Done}Info`

## 3.3.3
* Cleared repeater context for discovery goroutine
* Fixed type of `trace.Details`

## 3.3.2
* Added `table.options.WithPartitioningSettings`

## 3.3.1
* Added `trace.DriverConnEvents` constant

## 3.3.0
* Stored node ID into `endpoint.Endpoint` struct
* Simplified <Host,Port> in `endpoint.Endpoint` to single fqdn Address
* On table session requests now preferred the endpoint by `ID` extracted from session `ID`. If
  endpoint by `ID` not found - using the endpoint from balancer
* Upgraded internal logger for print colored messages

## 3.2.7
* Fixed compare endpoints func

## 3.2.6
* Reverted `NodeID` as key for link between session and endpoint because yandex-cloud YDB
  installation not supported `Endpoint.ID` entity

## 3.2.5
* Dropped endpoint.Addr entity as unused. After change link type between session and endpoint
  to NodeID endpoint.Addr became unnecessary for internal logic of driver
* Enabled integration test table pool health
* Fixed race on session stream requests

## 3.2.4
* Returned context error when context is done on `session.StreamExecuteScanQuery`
  and `session.StreamReadTable`

## 3.2.3
* Fixed bug of interpret tilda in path of certificates file
* Added chapter to `README.md` about ecosystem of debug tools over `ydb-go-sdk`

## 3.2.2
* Fixed result type of `RawValue.String` (ydb string compatible)
* Fixed scans ydb types into string and slice byte receivers

## 3.2.1
* Upgraded dependencies
* Added `WithEndpoint` and `WithDatabase` Option constructors

## 3.2.0
* added package `log` with interface `log.Logger`
* implements `trace.Driver` and `trace.Table` with `log.Logger`
* added internal leveled logger which implement interface `log.Logger`
* supported environment variable `YDB_LOG_SEVERITY_LEVEL`
* changed name of the field `RetryAttempts` to` Attempts` in the structure `trace.PoolGetDoneInfo`.
  This change reduces back compatibility, but there are no external uses of v3 sdk, so this change is
  fine. We are sorry if this change broke your code

## 3.1.0
* published scheme Client interface

## 3.0.1
* refactored integration tests
* fixed table retry trace calls

## 3.0.0
* Refactored sources for splitting public interfaces and internal
  implementation for core changes in the future without change major version
* Refactored of transport level of driver - now we use grpc code generation by stock `protoc-gen-go` instead internal protoc codegen. New API provide operate from codegen grpc-clients with driver as a single grpc client connection. But driver hide inside self a pool of grpc connections to different cluster endpoints YDB. All communications with YDB (base services includes to driver: table, discovery, coordiantion and ratelimiter) provides stock codegen grpc-clients now.
* Much changed API of driver for easy usage.
* Dropped package `ydbsql` (moved to external project)
* Extracted yandex-cloud authentication to external project
* Extracted examples to external project
* Changed of traces API for next usage in jaeger и prometheus
* Dropped old APIs marked as `deprecated`
* Added integration tests with docker ydb container
* Changed table session and endpoint link type from string address to integer NodeID

## 2.11.0
* Added possibility to override `x-ydb-database` metadata value

## 2.10.9
* Fixed context cancellation inside repeater loop

## 2.10.8
* Fixed data race on cluster get/pessimize

## 2.10.7
* Dropped internal cluster connections tracker
* Switched initial connect to all endpoints after discovery to lazy connect
* Added reconnect for broken conns

## 2.10.6
* Thrown context without deadline into discovery goroutine
* Added `Address` param to `DiscoveryStartInfo` struct
* Forced `round_bobin` grpc load balancing config instead default `pick_first`
* Fixed applying driver trace from context in `connect.New`
* Excluded using session pool usage for create/take sessions in `database/sql`
  driver implementation. Package `ydbsql` with `database/sql` driver implementation
  used direct `CreateSession` table client call in the best effort loop

## 2.10.5
* Fixed panic when ready conns is zero

## 2.10.4
* Initialized repeater permanently regardless of the value `DriverConfig.DiscoveryInterval`
  This change allow forcing re-discovery depends on cluster state

## 2.10.3
* Returned context error when context is done on `StreamExecuteScanQuery`

## 2.10.2
* Fixed `mapBadSessionError()` in `ydbsql` package

## 2.10.1
* Fixed race on `ydbsql` concurrent connect. This hotfix only for v2 version

## 2.10.0
* Added `GlobalAsyncIndex` implementation of index interface

## 2.9.6
* Replaced `<session, endpoint>` link type from raw conn to plain endpoint address
* Moved checking linked endpoint from `driver.{Call,StreamRead}` to `cluster.Get`
* Added pessimization endpoint code for `driver.StreamRead` if transport error received
* Setted transport error `Cancelled` as needs to remove session from pool
* Deprecated connection use policy (used auto policy)
* Fixed goroutines leak on StreamRead call
* Fixed force re-discover on receive error after 1 second
* Added timeout to context in `cluster.Get` if context deadline not defined

## 2.9.5
* Renamed context idempotent operation flag

## 2.9.4
* Forced cancelled transport error as retriable (only idempotent operations)
* Renamed some internal retry mode types

## 2.9.3
* Forced grpc keep-alive PermitWithoutStream parameter to true

## 2.9.2
* Added errors without panic

## 2.9.1
* Added check nil grpc.ClientConn connection
* Processed nil connection error in keeper loop

## 2.9.0
* Added RawValue and supported ydb.Scanner in Scan

## 2.8.0
* Added NextResultSet for both streaming and non-streaming operations

## 2.7.0
* Dropped busy checker logic
* Refactoring of `RetryMode`, `RetryChecker` and `Retryer`
* Added fast/slow retry logic
* Supported context param for retry operation with no idempotent errors
* Added secondary indexes info to table describing method

## 2.6.1
* fix panic on lazy put to full pool

## 2.6.0
* Exported `SessionProvider.CloseSession` func
* Implements by default async closing session and putting busy
  session into pool
* Added some session pool trace funcs for execution control of
  goroutines in tests
* Switched internal session pool boolean field closed from atomic
  usage to mutex-locked usage

## 2.5.7
* Added panic on double scan per row

## 2.5.6
* Supported nil and time conventions for scanner

## 2.5.5
* Reverted adds async sessionGet and opDo into `table.Retry`.
* Added `sessionClose()` func into `SessionProvider` interface.

## 2.5.4
* Remove ready queue from session pool

## 2.5.3
* Fix put session into pool

## 2.5.2
* Fix panic on operate with result scanner

## 2.5.1
* Fix lock on write to chan in case when context is done

## 2.5.0
* Added `ScanRaw` for scan results as struct, list, tuple, map
* Created `RawScanner` interface in order to generate method With

## 2.4.1
* Fixed deadlock in the session pool

## 2.4.0
* Added new scanner API.
* Fixed dualism of interpret data (default values were deprecated for optional values)

## 2.3.3
* Fixed `internal/stats/series.go` (index out of range)
* Optimized rotate buckets in the `Series`

## 2.3.2
* Moved `api/wrap.go` to root for next replacement api package to external genproto

## 2.3.1
* Correct session pool tests
* Fixed conditions with KeepAliveMinSize and `IdleKeepAliveThreshold`

## 2.3.0
* Added credentials connect options:
  - `connect.WithAccessTokenCredentials(accessToken)`
  - `connect.WithAnonymousCredentials()`
  - `connect.WithMetadataCredentials(ctx)`
  - `connect.WithServiceAccountKeyFileCredentiials(serviceAccountKeyFile)`
* Added auth examples:
  - `example/auth/environ`
  - `example/auth/access_token_credentials`
  - `example/auth/anonymous_credentials`
  - `example/auth/metadata_credentials`
  - `example/auth/service_account_credentials`

## 2.2.1
* Fixed returning error from `table.StreamExecuteScanQuery`

## 2.2.0
* Supported loading certs from file using `YDB_SSL_ROOT_CERTIFICATES_FILE` environment variable

## 2.1.0
* Fixed erasing session from pool if session keep-alive count great then `IdleKeepAliveThreshold`
* Add major session pool config params as `connect.WithSessionPool*()` options

## 2.0.3
* Added panic for wrong `NextSet`/`NextStreamSet` call

## 2.0.2
* Fixed infinite keep alive session on transport errors `Cancelled` and `DeadlineExceeded`

## 2.0.1
* Fixed parser of connection string
* Fixed `EnsurePathExists` and `CleanupDatabase` methods
* Fixed `basic_example_v1`
* Renamed example cli flag `-link=connectionString` to `-ydb=connectionString` for connection string to YDB
* Added `-connect-timeout` flag to example cli
* Fixed some linter issues

## 2.0.0
* Renamed package ydbx to connect. New usage semantic: `connect.New()` instead `ydbx.Connect()`
* Added `healthcheck` example
* Fixed all examples with usage connect package
* Dropped `example/internal/ydbutil` package
* Simplified API of Traces - replace all pairs start/done to single handler with closure.

## 1.5.2
* Fixed `WithYdbCA` at nil certPool case

## 1.5.1
* Fixed package name of `ydbx`

## 1.5.0
* Added `ydbx` package

## 1.4.1
* Fixed `fmt.Errorf` error wrapping and some linter issues

## 1.4.0
* Added helper for create credentials from environ
* Added anonymous credentials
* Move YDB Certificate Authority from auth/iam package to root  package. YDB CA need to dial with
  dedicated YDB and not need to dial with IAM. YDB CA automatically added to all grpc calling

## 1.3.0
* Added `Compose` method to traces

## 1.2.0
* Load YDB certificates by default with TLS connection

## 1.1.0
* Support scan-query method in `ydbsql` (database/sql API)

## 1.0.7
* Use `github.com/golang-jwt/jwt` instead of `github.com/dgrijalva/jwt-go`

## 1.0.6
* Append (if not exits) SYNC Operation mode on table calls: *Session, *DataQuery, *Transaction, KeepAlive

## 1.0.5
* Remove unused ContextDeadlineMapping driver config (always used default value)
* Simplify operation params logic
* Append (if not exits) SYNC Operation mode on ExecuteDataQuery call

## 1.0.4
* Fixed timeout and cancellation setting for YDB operations
* Introduced possibility to use `ContextDeadlineNoMapping` once again

## 1.0.3
* Negative `table.Client.MaxQueryCacheSize` will disable a client query cache now
* Refactoring of `meta.go` for simple adding in the future new headers to requests
* Added support `x-ydb-trace-id` as standard SDK header

## 1.0.2
* Implements smart lazy createSession for best control of create/delete session balance. This feature fix leakage of forgotten sessions on server-side
* Some imporvements of session pool stats

## 1.0.1
* Fix closing sessions on PutBusy()
* Force setting operation timeout from client context timeout (if this timeout less then default operation timeout)
* Added helper `ydb.ContextWithoutDeadline` for clearing existing context from any deadlines

## 1.0.0
* SDK versioning switched to `Semantic Versioning 2.0.0`

## 2021.04.1
* Added `table.TimeToLiveSettings` struct and corresponding
  `table.WithTimeToLiveSettings`, `table.WithSetTimeToLive`
  and `table.WithDropTimeToLive` options.
* Deprecated `table.TTLSettings` struct alongside with
  `table.WithTTL`, `table.WithSetTTL` and `table.WithDropTTL` functions.

## 2021.03.2
* Add Truncated flag support.

## 2021.03.1
* Fixed a race between `SessionPool.Put` and `SessionPool.Get`, where the latter
  would end up waiting forever for a session that is already in the pool.

## 2021.02.1
* Changed semantics of `table.Result.O...` methods (e.g., `OUTF8`):
  it will not fail if current item is non-optional primitive.

## 2020.12.1
* added CommitTx method, which returns QueryStats

## 2020.11.4
* re-implementation of ydb.Value comparison
* fix basic examples

## 2020.11.3
* increase default and minimum `Dialer.KeepAlive` setting

## 2020.11.2
* added `ydbsql/connector` options to configure default list of `ExecDataQueryOption`

## 2020.11.1
* tune `grpc.Conn` behaviour

## 2020.10.4
* function to compare two ydb.Value

## 2020.10.3
* support scan query execution

## 2020.10.2
* add table Ttl options

## 2020.10.1
* added `KeyBloomFilter` support for `CreateTable`, `AlterTable` and `DescribeTalbe`
* added `PartitioningSettings` support for `CreateTable`, `AlterTable` and `DescribeTalbe`. Move to `PartitioningSettings` object

## 2020.09.3
* add `FastDial` option to `DriverConfig`.
  This will allow `Dialer` to return `Driver` as soon as the 1st connection is ready.

## 2020.09.2
* parallelize endpoint operations

## 2020.09.1
* added `ProcessCPUTime` method to `QueryStats`
* added `ReadReplicasSettings` support for `CreateTable`, `AlterTable` and `DescribeTalbe`
* added `StorageSettings` support for `CreateTable`, `AlterTable` and `DescribeTalbe`

## 2020.08.2
* added `PartitioningSettings` support for `CreateTable` and `AlterTable`

## 2020.08.1
* added `CPUTime` and `AffectedShards` fields to `QueryPhase` struct
* added `CompilationStats` statistics

## 2020.07.7
* support manage table attributes

## 2020.07.6
* support Column Families

## 2020.07.5
* support new types: DyNumber, JsonDocument

## 2020.07.4
* added coordination service
* added rate_limiter service

## 2020.07.3
* made `api` wrapper for `internal` api subset

## 2020.07.2
* return TableStats and PartitionStats on DescribeTable request with options
* added `ydbsql/connector` option to configure `DefaultTxControl`

## 2020.07.1
* support go modules tooling for ydbgen

## 2020.06.2
* refactored `InstanceServiceAccount`: refresh token in background.
  Also, will never produce error on creation
* added getting `ydb.Credentials` examples

## 2020.06.1

* exported internal `api.Wrap`/`api.Unwrap` methods and linked structures

## 2020.04.5

* return on discovery only endpoints that match SSL status of driver

## 2020.04.4

* added GCP metadata auth style with `InstanceServiceAccount` in `auth.iam`

## 2020.04.3

* fix race in `auth.metadata`
* fix races in test hooks

## 2020.04.2

* set limits to grpc `MaxCallRecvMsgSize` and `MaxCallSendMsgSize` to 64MB
* remove deprecated IAM (jwt) `Client` structure
* fix panic on nil dereference while accessing optional fields of `IssueMessage` message

## 2020.04.1

* added options to `DescribeTable` request
* added `ydbsql/connector` options to configure `pool`s  `KeepAliveBatchSize`, `KeepAliveTimeout`, `CreateSessionTimeout`, `DeleteTimeout`

## 2020.03.2

* set session keepAlive period to 5 min - same as in other SDKs
* fix panic on access to index after pool close

## 2020.03.1

* added session pre-creation limit check in pool
* added discovery trigger on more then half unhealthy transport connects
* await transport connect only if no healthy connections left

## 2020.02

* support cloud IAM (jwt) authorization from service account file
* minimum version of Go become 1.13. Started support of new `errors` features<|MERGE_RESOLUTION|>--- conflicted
+++ resolved
@@ -1,9 +1,8 @@
-<<<<<<< HEAD
+
 * Added type assertion checks to enhance type safety and prevent unexpected panics in critical sections of the codebase
-=======
+
 ## v3.66.1
 * Added flush messages from buffer before close topic writer
->>>>>>> d6ceff7f
 * Added Flush method for topic writer
 
 ## v3.66.0

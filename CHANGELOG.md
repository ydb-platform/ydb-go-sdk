--- conflicted
+++ resolved
@@ -1,9 +1,9 @@
-<<<<<<< HEAD
-* Added a feature: "Execute queries without explicit session creation"
-=======
+* Added a feature: "Execute queries without explicit session creation":
+  * added `ydb.WithImplicitSessionPoolSizeLimit()` option for limitation of implicit sessions
+  * added `query.WithImplicitSession()` option for execute query with implicit session
+
 ## v3.112.0
 * Added support for the `json.Unmarshaler` interface in the `CastTo` function for use in scanners, such as the `ScanStruct` method
->>>>>>> e7e1a2bf
 * Fixed the support of server-side session balancing in `database/sql` driver
 * Added `ydb.WithDisableSessionBalancer()` driver option for disable server-side session balancing on table and query clients
 

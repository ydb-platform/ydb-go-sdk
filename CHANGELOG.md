--- conflicted
+++ resolved
@@ -1,10 +1,6 @@
-<<<<<<< HEAD
-## v3.116.4
 * Added helper methods `WithFields` and `FieldsFromContext` for working with structured logging fields via context.
   These methods allow adding custom fields to the context, which are later extracted by the logger.
-=======
 * Fixed error handling in internaltopicreader.addOnTransactionCompletedHandler
->>>>>>> f20d1b30
 
 ## v3.116.3
 * Default grpc message size adjusted to the server's defaults

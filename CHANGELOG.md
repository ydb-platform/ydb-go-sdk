--- conflicted
+++ resolved
@@ -108,12 +108,9 @@
 * Added integration tests with docker ydb container
 * Changed table session and endpoint link type from string address to integer NodeID
 
-<<<<<<< HEAD
-=======
 ## 2.10.8
 * Fixed data race on cluster get/pessimize
 
->>>>>>> 4d223c40
 ## 2.10.7
 * Dropped internal cluster connections tracker
 * Switched initial connect to all endpoints after discovery to lazy connect

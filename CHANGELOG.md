<<<<<<< HEAD
* Fixed drop session from pool unnecessary in query service 
=======
## v3.96.0
* Supported of list, set and struct for unmarshall using `sugar.Unmarshall...`
>>>>>>> 14fe684f

## v3.95.6
* Fixed panic on span reporting in `xsql/Tx`

## v3.95.5
* Fixed goroutine leak on failed execute call in query client

## v3.95.4
* Fixed connections pool leak on closing sessions
* Fixed an error in logging session deletion events

## v3.95.3
* Supported of `database/sql/driver.Valuer` interfaces for params which passed to query using sql driver 
* Exposed `credentials/credentials.OAuth2Config` OAuth2 config

## v3.95.2
* Fixed panic on multiple closing driver

## v3.95.1
* Added alias from `ydb.WithFakeTx(ydb.ScriptingQueryMode)` to `ydb.WithFakeTx(ydb.QueryExecuteQueryMode)` for compatibility with legacy code   

## v3.95.0
* Added implementation of `database/sql` driver over query service client
* Added `ydb.WithQueryService(bool)` option to explicitly enable `database/sql` driver over query service client
* Added environment parameter `YDB_DATABASE_SQL_OVER_QUERY_SERVICE` to enable `database/sql` driver over query service client without code rewriting

## v3.94.0
* Refactored golang types mapping into ydb types using `ydb.ParamsFromMap` and `database/sql` query arguments
* Small breaking change: type mapping for `ydb.ParamsFromMap` and `database/sql` type `uuid.UUID` changed from ydb type `Text` to ydb type `UUID`

## v3.93.3
* Supported raw protobuf `*Ydb.TypedValue` using `ydb.ParamsBuilder()`

## v3.93.2
* Removed experimental helper `ydb.MustParamsFromMap`
* Changed result of experimental helper `ydb.ParamsFromMap` from tuple <`params.Parameters`, `error`> to `params.Parameters` only 

## v3.93.1
* Published `query.ExecuteOption` as alias to `internal/query/options.Execute`

## v3.93.0
* Added `ydb.WithStaticCredentialsLogin` and `ydb.WithStaticCredentialsPassword` options

## v3.92.6
* Fixed string representation of `TzTimestamp`, `TzDatetime` and `TzDate` type values
* Added `database/sql/driver.Value` as type destination for almost ydb values

## v3.92.5
* Avoid retrying requests finished with `UNAUTHORIZED` errors

## v3.92.4
* Fixed connections pool leak on closing

## v3.92.3
* Fixed error with incompleted data return from transaction.ReadQueryResult method
* Added option `query/WithResponsePartLimitSizeBytes(...)` for queries with query service

## v3.92.2
* Added `table/options.WithShardNodesInfo()` experimental option to get shard nodeId for describe table call

## v3.92.1
* Added `sugar.WithUserPassword(user,password)` option for `sugar.DSN()` helper
* Added `sugar.WithSecure(bool)` option for `sugar.DSN()` helper
* Small breaking change: `sugar.DSN` have only two required parameters (endpoint and database) from now on. 
  Third parameter `secure` must be passed as option `sugar.WithSecure(bool)`

## v3.92.0
* Added experimental ydb.ParamsFromMap and ydb.MustParamsFromMap for build query parameters
* Refactored coordination traces
* gRPC connection will be forcefully closed on DNS resolver errors from now on

## v3.91.0
* Added `ydb.WithPreferredNodeID(ctx, nodeID)` context modifier for trying to execute queries on given nodeID

## v3.90.2
* Set the `pick_first` balancer for short-lived grpc connection inside ydb cluster discovery attempt

## v3.90.1
* Small broken change: added method `ID()` into `spans.Span` interface (need to implement in adapter) 
* Fixed traceparent header for tracing grpc requests

## v3.90.0
* Fixed closing of child driver with shared balancer

## v3.89.6
* Refactored `database/sql` driver internals for query-service client support in the future 

## v3.89.5
* Fixed nil pointer dereference in metabalancer initialization

## v3.89.4
* Changed behaviour on re-discovery: always open new grpc connection for discovery request

## v3.89.3
* Wrapped internal balancer with metadata middleware

## v3.89.2
* Returned log.XXX methods for create fields, removed from public at v3.85.0

## v3.89.1
* Added option `ydb.WithSharedBalancer(*Driver)` for child drivers

## v3.89.0
* Fixed send optional arguments to the server with `ydb.ParamsBuilder`

## v3.88.0
* Removed UUID methods from ydb.ParamsBuilder()

## v3.87.0
* BREAK OLD STYLE WORK WITH UUID. See https://github.com/ydb-platform/ydb-go-sdk/issues/1501 for details.
  At the version you must explicit choose way for work with uuid: old with bug or new (fixed).

## v3.86.1
* Fixed scan to optional uuid

## v3.86.0
* Add workaround for bug in uuid send/receive from server. It is migration version. All native code and most database sql code worked with uuid continue to work.
Dedicated version for migrate code for workaround/fix uuid bug. See https://github.com/ydb-platform/ydb-go-sdk/issues/1501 for details.

## v3.85.3
* Renamed `query.WithPoolID()` into `query.WithResourcePool()`

## v3.85.2
* Added experimental `query.WithPoolID()` execute option for define resource pool for execute query

## v3.85.1
* Added `spans.Retry` constructor of `trace.Retry`

## v3.85.0
* Added experimental package `spans` with tracing adapter interfaces for OpenTelemetry, OpenTracing, etc.
* Added `db.Topic().DescribeTopicConsumer()` method for displaying consumer information
* Marked as deprecated options `ydb.WithDatabase(database)` and `ydb.WithEndpoint(endpoint)`

## v3.84.1
* Added session info into `trace.TableSessionBulkUpsertStartInfo`

## v3.84.0
* Added `meta.WithTraceParent` context modifier for explicit putting traceparent header into grpc calls

## v3.83.0
* Supported `db.Table().BulkUpsert()` from scv, arrow and ydb rows formats

## v3.82.0
* Fixed error on experimental `TopicListener.Close`
* Disabled reporting of `ydb_go_sdk_query_session_count` when metrics are disabled
* Disabled reporting of `ydb_go_sdk_ydb_query_session_create_latency` histogram metrics when metrics are disabled
* Allowed skip column for `ScanStruct` by tag `-`

## v3.81.4
* Returned `topicwriter.ErrQueueLimitExceed`, accidental removed at `v3.81.0`

## v3.81.3
* Fixed tracing details check for some metrics

## v3.81.2
* Removed `experimantal` comment for query service client

## v3.81.1
* Fixed nil pointer dereference panic on failed `ydb.Open`
* Added ip discovery. Server can show own ip address and target hostname in the ListEndpoint message. These fields are used to bypass DNS resolving.

## v3.81.0
* Added error ErrMessagesPutToInternalQueueBeforeError to topic writer
* Added write to topics within transactions

## v3.80.10
* Added `ydb.WithSessionPoolSessionUsageLimit()` option for limitation max count of session usage
* Refactored experimental topic iterators in `topicsugar` package

## v3.80.9
* Fixed bug in experimental api: `ydb.ParamsBuilder().Param().Optional()` receive pointer and really produce optional value.

## v3.80.8
* Added `ydb.WithLazyTx(bool)` option for create lazy transactions on `query.Session.Begin` call
* Added initial experimental topic and cdc-helpers, see examples in [tests/integration/topic_helpers_test.go](https://github.com/ydb-platform/ydb-go-sdk/blob/master/tests/integration/topic_helpers_test.go)
* Added experimental `sugar.UnmarshalRows` for user unmarshaller structs in own code in go 1.23, change example for use the iterator.
* Added `ydb_go_sdk_ydb_query_pool_size_index` metrics

## v3.80.7
* Fixed bug with doesn't rollback the transaction on the operation error in table service

## v3.80.6
* Fixed concurrent map writes in metrics
* Renamed method at experimental API `reader.PopBatchTx` to `reader.PopMessagesBatchTx`

## v3.80.5
* Fixed connections pool leak on failed `ydb.Open` call

## v3.80.4
* Fixed panic on usage metrics package from prometheus adapter on `trace.Driver.OnNewStream` callback

## v3.80.3
* Added option `ydb.WithSessionPoolSessionIdleTimeToLive` for restrict idle time of query sessions
* Fixed bug with leak of query transactions
* Changed `ydb_go_sdk_ydb_driver_conn_requests` metrics splitted to `ydb_go_sdk_ydb_driver_conn_request_statuses` and `ydb_go_sdk_ydb_driver_conn_request_methods`
* Fixed metadata for operation service connection
* Fixed composing query traces in call `db.Query.Do[Tx]` using option `query.WithTrace`

## v3.80.2
* Added `balancers.PreferNearestDC[WithFallback]` balancers
* Marked as deprecated `balancers.PreferLocalDC[WithFallback]` balancers because `local` word is ambiguous for balancer idea

## v3.80.1
* Added `lastErr` from previous attempt in `retry.RetryWithResult`

## v3.80.0
* Replaced internal table client pool entities to `internal/pool`

## v3.79.2
* Enabled by default usage of `internal/pool` in `internal/query.Client`

## v3.79.1
* Changed `trace.Table` and `trace.Query` traces
* Implemented `internal/pool` the same as table client pool from `internal/table.Client`

## v3.79.0
* Added commit messages for topic listener
* EOF error in RecvMsg is no longer logged

## v3.78.0
* Changed result type of method `query.Executor.QueryResultSet` from `query.ResultSet` to `query.ClosableResultSet`
* Added `table/types.DecimalValueFromString` decimal type constructor

## v3.77.1
* Added log topic writer ack
* Replaced `operation.Client.List` to five methods for listing operations `operation.List{BuildIndex,ImportFromS3,ExportToS3,ExportToYT,ExecuteQuery}`

## v3.77.0
* Changed log message about send topic message
* Added experimental support for executing scripts over query service client (`query.Client.ExecuteScript` and `query.CLient.FetchScriptResults`)
* Removed tx result from `query.Session.Execute` (tx can be obtained from `query.Session.Begin`)
* Changed behaviour of `query.Session.Begin` to `noop` for lazy initialization with first call `query.TxActor.Execute`
* Splitted experimental method `query.Client.Execute` to methods `query.Client.Exec` without result and `query.Client.Query` with result
* Splitted experimental method `query.TxActor.Execute` to methods `query.TxActor.Exec` without result and `query.TxActor.Query` with result
* Renamed experimental method `query.Client.ReadResultSet` to `query.Client.QueryResultSet`
* Renamed experimental method `query.Client.ReadRow` to `query.Client.QueryRow`
* Removed experimental methods `query.Session.ReadResultSet` and  `query.Session.ReadRows`
* Removed experimental methods `query.TxActor.ReadResultSet` and  `query.TxActor.ReadRows`
* Removed experimental method `query.Client.Stats`
* Option `query.WithIdempotent()` allowed for `query.Client.{Exec,Query,QueryResultSet,QueryRow}` methods now
* Added experimental support for operation service client through `db.Operation()` method (supports methods `Get`, `List`, `Cancel` and `Forget`)

## v3.76.6
* Replaced requirements from go1.22 + experimantal flag to go1.23 for experimental range-over interface

## v3.76.5
* Fixed out of index item creation in `internal/pool.Pool`
* Fixed tracing of `(*grpcClientStream).finish` event

## v3.76.4
* Added traces and logs for read messages from topic within transaction
* Changed result type of `query.Session.NodeID()` from `int64` to `uint32` for compatibility with table session and discovery
* Removed experimental method `query.Result.Err()`
* Added the finishing reading the grpc stream on `query.Result.Close()` call
* Renamed experimental method `query.Result.Range()` to `query.Result.ResultSets()`
* Renamed experimental method `query.ResultSet.Range()` to `query.ResultSet.Rows()`
* Removed support of `go1.20`
* Added PopMessages from topic within transaction

## v3.76.3
* Changed interface `table.TransactionIdentifier` (added private method) for prohibition of any implementations outside ydb-go-sdk

## v3.76.2
* Fixed bug with nil pointer dereference on trace callback from `query.createSession`
* Fixed test message builder, now all method return itself pointer
* Fixed handle reconnection timeout error
* Fixed experimental topic listener handle stop partition event

## v3.76.1
* Fixed `query.WithCommit()` flag behaviour for `tx.Execute` in query service
* OAuth 2.0 token exchange: allowed multiple resource parameters in according to https://www.rfc-editor.org/rfc/rfc8693

## v3.76.0
* Added experimental topic listener implementation
* Fixed `internal/xstrings.Buffer()` leak without call `buffer.Free()`
* Removed double quotas from goroutine labels background workers for prevent problem with pprof

## v3.75.2
* Fixed build for go1.20

## v3.75.1
* Fixed return more than one row error if real error raised on try read next row
* Fixed checking errors for session must be deleted
* Changed signature of filter func in balancers (replaced argument from `conn.Conn` type to `endpoint.Info`)

## v3.75.0
* Improve config validation before start topic reader
* Added metrics over `db.Table().Do()` and `db.Table().DoTx()`
* Added method `ydb.ParamsBuilder().Param(name).Any(value)` to add custom `types.Value`
* Upgraded dependencies:
  * `google.golang.org/grpc` - from `v1.57.1` to `v1.62.1`
  * `github.com/google/uuid` - from `v1.3.0` to `v1.6.0`
  * `golang.org/x/sync` - from `v0.3.0` to `v0.6.0`
* Fixed goroutine leak on close reader
* Fixed topic reader and writer WaitInit hunging on unretriable connection error
* Added `query.Client.Stats()` method
* Added `query.Result.Stats()` method
* Added `query.ResultSet.Index()` method
* Support loading OAuth 2.0 token exchange credentials provider from config file
* Added options for JWT tokens for loading EC private keys and HMAC secrets
* Add retries to OAuth 2.0 token exchange credentials

## v3.74.5
* Fixed bug with reading empty result set parts.
* Fixed nil pointer dereference when closing result set

## v3.74.4
* Fixed bug with fail cast of grpc response to `operation.{Response,Status}`

## v3.74.3
* Removed check the node is available for query and table service sessions
* Refactored the `balancers.PreferLocations()` function - it is a clean/pure function
* Added experimental `balancers.WithNodeID()` context modifier for define per request the YDB endpoint by NodeID
* Reverted the allowing the casts from signed YDB types to unsigned destination types if source value is not negative
* Replaced internal query session pool by default to stub for exclude impact from internal/pool

## v3.74.2
* Added description to scan errors with use query service client scanner

## v3.74.1
* Allowed the use of DSN without specifying the protocol/scheme
* Allowed casts from signed YDB types to unsigned destination types if source value is not negative
* Removed public `query.TxIdentifier` interface for exclude any external implementations for use with YDB

## v3.74.0
* Added experimental range functions to the `query.Result` and `query.ResultSet` types, available as for-range loops starting with Go version 1.22. These features can be enabled by setting the environment variable `GOEXPERIMENT=rangefunc`.
* Added public types for `tx.Option`, `options.DoOption` and `options.DoTxOption`

## v3.73.1
* Changed `query.DefaultTxControl()` from `query.SerializableReadWrite()` with commit to `query.NoTx()`

## v3.73.0
* Added experimental `retry.DoWithResult` and `retry.DoTxWithResult` helpers for retry lambda and return value from lambda

## v3.72.0
* Excluded `Query()` method from interface `ydb.Connection`. Method `Query()` remains accessible from `ydb.Driver`

## v3.71.0
* Added `query/ResultSet.{Columns,ColumnTypes}` methods for get column names and types from query result set
* Added experimental `retry.RetryWithResult` helper for retry lambda and return value from lambda

## v3.70.0
* Fixed `config.WithDatabase` behaviour with empty database in DSN string
* Added experimental method `query/Client.Execute` for execute query and read materialized result

## v3.69.0
* Added experimental method for execute query and read only one row from result:
  * `query/Client.ReadRow`
  * `query/Session.ReadRow`
  * `query/Transaction.ReadRow`
* Added experimental method for execute query and read only one result set from result:
  * `query/Client.ReadResultSet`
  * `query/Session.ReadResultSet`
  * `query/Transaction.ReadResultSet`
* Added experimental `sugar.UnmarshallRow[T]` and `sugar.UnmarshallResultSet[T]` helpers for converts YDB rows to typed objects

## v3.68.1
* Downgraded minimal version of Go to 1.20
* Refactored internal packages by `ifshort` linter issues

## v3.68.0
* Added experimental `ydb.{Register,Unregister}DsnParser` global funcs for register/unregister external custom DSN parser for `ydb.Open` and `sql.Open` driver constructor
* Simple implement option WithReaderWithoutConsumer
* Fixed bug: topic didn't send specified partition number to a server

## v3.67.2
* Fixed incorrect formatting of decimal. Implementation of decimal has been reverted to latest working version

## v3.67.1 (retracted)
* Fixed race of stop internal processes on close topic writer
* Fixed goroutines leak within topic reader on network problems

## v3.67.0
* Added `ydb.WithNodeAddressMutator` experimental option for mutate node addresses from `discovery.ListEndpoints` response
* Added type assertion checks to enhance type safety and prevent unexpected panics in critical sections of the codebase

## v3.66.3
* Fixed the OAuth2 test

## v3.66.2
* Added `trace.DriverConnStreamEvents` details bit
* Added `trace.Driver.OnConnStreamFinish` event

## v3.66.1
* Added flush messages from buffer before close topic writer
* Added Flush method for topic writer

## v3.66.0
* Added experimental package `retry/budget` for limit second and subsequent retry attempts
* Refactored internals for enabling `containedctx` linter
* Fixed the hanging semaphore issue on coordination session reconnect

## v3.65.3
* Fixed data race in `internal/conn.grpcClientStream`

## v3.65.2
* Fixed data race using `log.WithNames`

## v3.65.1
* Updated dependency `ydb-go-genproto`
* Added processing of `Ydb.StatusIds_EXTERNAL_ERROR` in `retry.Retry`

## v3.65.0
* Supported OAuth 2.0 Token Exchange credentials provider

## v3.64.0
* Supported `table.Session.RenameTables` method
* Fixed out of range panic if next query result set part is empty
* Updated the indirect dependencies `golang.org/x/net` to `v0.17.0` and `golang.org/x/sys` to `v0.13.0` due to vulnerability issue

## v3.63.0
* Added versioning policy

## v3.62.0
* Restored `WithSessionPoolKeepAliveMinSize` and `WithSessionPoolKeepAliveTimeout` for backward compatibility.
* Fixed leak timers
* Changed default StartTime (time of retries for connect to server) for topic writer from 1 minute to infinite (can be overrided by WithWriterStartTimeout topic option)
* Added `Struct` support for `Variant` in `ydb.ParamsBuilder()`
* Added `go` with anonymous function case in `gstack`

## v3.61.2
* Changed default transaction control to `NoTx` for execute query through query service client

## v3.61.1
* Renamed `db.Coordination().CreateSession()` to `db.Coordination().Session()` for compatibility with protos

## v3.61.0
* Added `Tuple` support for `Variant` in `ydb.ParamsBuilder()`

## v3.60.1
* Added additional traces for coordination service client internals

## v3.60.0
* Added experimental support of semaphores over coordination service client

## v3.59.3
* Fixed `gstack` logic for parsing `ast.BlockStmt`

## v3.59.2
* Added internal `gstack` codegen tool for filling `stack.FunctionID` with value from call stack

## v3.59.1
* Fixed updating last usage timestamp for smart parking of the conns

## v3.59.0
* Added `Struct` support for `ydb.ParamsBuilder()`
* Added support of `TzDate`,`TzDateTime`,`TzTimestamp` types in `ydb.ParamsBuilder()`
* Added `trace.Query.OnTransactionExecute` event
* Added query pool metrics
* Fixed logic of query session pool
* Changed initialization of internal driver clients to lazy
* Removed `ydb.WithSessionPoolSizeLimit()` option
* Added async put session into pool if external context is done
* Dropped intermediate callbacks from `trace.{Table,Retry,Query}` events
* Wrapped errors from `internal/pool.Pool.getItem` as retryable
* Disabled the logic of background grpc-connection parking
* Improved stringification for postgres types

## v3.58.2
* Added `trace.Query.OnSessionBegin` event
* Added `trace.Query.OnResult{New,NextPart,NextResultSet,Close}` events
* Added `trace.Query.OnRow{Scan,ScanNamed,ScanStruct}` events

## v3.58.1
* Dropped all deprecated callbacks and events from traces
* Added `trace.Driver.OnConnStream{SendMsg,RecvMsg,CloseSend}` events
* Added `trace.Query.OnSessionExecute` event

## v3.58.0
* Changed `List` constructor from `ydb.ParamsBuilder().List().Build().Build()` to `ydb.ParamsBuilder().BeginList().EndList().Build()`
* Changed `Set` constructor from `ydb.ParamsBuilder().Set().Build().Build()` to `ydb.ParamsBuilder().BeginSet().EndSet().Build()`
* Changed `Dict` constructor from `ydb.ParamsBuilder().Dict().Build().Build()` to `ydb.ParamsBuilder().BeginDict().EndDict().Build()`
* Changed `Optional` constructor from `ydb.ParamsBuilder().Set().Build().Build()` to `ydb.ParamsBuilder().BeginOptional().EndOptional().Build()`
* Added events into `trace.Query` trace
* Rewrote `internal/pool` to buffered channel
* Added `internal/xcontext.WithDone()`
* Added `internal/xsync.{OnceFunc,OnceValue}`
* Updated `google.golang.org/protobuf` from `v1.31.0` to `v.33.0`
* Added `ydb.ParamsBuilder().Pg().{Value,Int4,Int8,Unknown}` for postgres arguments
* Added `Tuple` support for `ydb.ParamsBuilder()`

## v3.57.4
* Added client pid to each gRPC requests to YDB over header `x-ydb-client-pid`
* Added `ydb.WithApplicationName` option
* Added `Dict` support for `ydb.ParamsBuilder()`

## v3.57.3
* Added metrics over query service internals
* Added session create and delete events into `trace.Query`
* Moved public type `query.SessionStatus` into `internal/query` package

## v3.57.2
* Fixed cases when some option is nil

## v3.57.1
* Added logs over query service internals
* Changed `trace.Query` events
* Changed visibility of `query.{Do,DoTx}Options` from public to private

## v3.57.0
* Added experimental implementation of query service client
* Fixed sometime panic on topic writer closing
* Added experimental query parameters builder `ydb.ParamsBuilder()`
* Changed types of `table/table.{QueryParameters,ParameterOption}` to aliases on `internal/params.{Parameters,NamedValue}`
* Fixed bug with optional decimal serialization

## v3.56.2
* Fixed return private error for commit to stopped partition in topic reader.
* Stopped wrapping err error as transport error at topic streams (internals)

## v3.56.1
* Fixed fixenv usage (related to tests only)

## v3.56.0
* Fixed handle of operational errors in topic streams
* The minimum version of Go in `ydb-go-sdk` has been raised to `go1.21`
* Fixed topic writer infinite reconnections in some cases
* Refactored nil on err `internal/grpcwrapper/rawydb/issues.go`, when golangci-lint nilerr enabled
* Refactored nil on err `internal/grpcwrapper/rawtopic/describe_topic.go`, when golangci-lint nilerr enabled

## v3.55.3
* Fixed handle of operational errors in topic streams (backported fix only)

## v3.55.2
* Fixed init info in topic writer, when autoseq num turned off.

## v3.55.1
* Supported column name prefix `__discard_column_` for discard columns in result sets
* Made `StatusIds_SESSION_EXPIRED` retriable for idempotent operations

## v3.55.0
* Refactored `internal/value/intervalValue.Yql()`
* The minimum version of Go in `ydb-go-sdk` has been raised to `go1.20`

## v3.54.3
* Added per message metadata support for topic api
* Context for call options now have same lifetime as driver (previous - same lifetime as context for call Open function).
* Extended metrics (fill database.sql callbacks, recognize TLI error)
* Refactored config prefix in metrics
* Removed excess status labels from metrics
* Implement `fmt.Stringer` interface for `Driver` struct

## v3.54.2
* Added context to some internal methods for better tracing
* Added `trace.FunctionID` helper and `FunctionID` field to trace start info's
* Replaced lazy initialization of ydb clients (table, topic, etc.) to explicit initialization on `ydb.Open` step

## v3.54.1
* Fixed inconsistent labels in `metrics`

## v3.54.0
* Allowed `sql.LevelSerializable` isolation level in read-write mode in `database/sql` transactions
* Refactored traces and metrics
* Added `{retry,table}.WithLabel` options for mark retriers calls
* Added `ydb.WithTraceRetry` option
* Moved `internal/allocator.Buffers` to package `internal/xstring`
* Bumped `golang.org/x/sync` to `v0.3.0`
* Bumped `google.golang.org/protobuf` to `v1.31.0`
* Bumped `google.golang.org/grpc` to `v1.57.1`
* Allowed grpc status error as arg in `internal/xerrors.TransportError(err)`
* Added `interanl/xtest.CurrentFileLine()` helper for table tests
* Added `internal/credentials.IsAccessError(err)` helper for check access errors
* Changed period for re-fresh static credentials token from `1/2` to `1/10` to expiration time
* Added `table.SnapshotReadOnlyTxControl()` helper for get transaction control with snapshot read-only

## v3.53.4
* Downgrade `golang.org/x/net` from `0.17.0` to `0.15.0`
* Downgrade `golang.org/x/sys` from `v0.13.0` to `v0.12.0`
* Downgrade `golang.org/x/crypto` from `v0.14.0` to `v0.13.0`

## v3.53.3
* Refactored credentials options (from funcs to interfaces and types)
* Fixed stringification of credentials object

## v3.53.2
* Fixed panic when try to unwrap values with more than 127 columns with custom ydb unmarshaler

## v3.53.1
* Bumps `github.com/ydb-platform/ydb-go-genproto` for support `query` service
* Bumps `golang.org/x/net` from `0.7.0` to `0.17.0`
* Bumps `golang.org/x/sys` from `v0.5.0` to `v0.13.0`
* Bumps `golang.org/x/text` from `v0.7.0` to `v0.13.0`

## v3.53.0
* Removed `internal/backoff.Backoff.Wait` interface method for exclude resource leak with bug-provoked usage of `time.After` method
* Marked as deprecated `retry.WithDoRetryOptions` and `retry.WithDoTxRetryOptions`
* Added receiving first result set on construct `internal/table/scanner.NewStream()`
* Added experimental package `metrics` with SDK metrics
* Fixed redundant trace call for finished `database/sql` transactions
* Added repeater event type to wake-up func context
* Refactored default logger format
* Refactored `internal/conn.coonError` format
* Fixed data race on `internal/conn.conn.cc` access

## v3.52.3
* Removed almost all experimental marks from topic api.
* Rename some topic APIs (old names was deprecated and will be removed in one of next versions).
* Deprecated topic options (the option will be removed): min size of read messages batch
* Deprecated WithOnWriterFirstConnected callback, use Writer.WaitInitInfo instead.
* Changed topic Codec base type from int to int32 (was experimental code)
* Added `WaitInit` and `WaitInitInfo` method to the topic reader and writer
* Remove extra allocations in `types.TupleValue`, `types.ListValue` and `types.SetValue`

## v3.52.2
* Removed support of placeholder "_" for ignoring columns in `database/sql` result sets

## v3.52.1
* Merged `internal/xsql/conn.{GetTables,GetAllTables}` methods for `DRY`
* Replaced `internal/xsql.Connector.PathNormalizer` default from `nopPathNormalizer` to `bind.TablePathPrefix` with database name as path prefix
* Supported placeholder "_" for ignored column names in `database/sql` result sets

## v3.52.0
* Added `table.Session.CopyTables` method
* Added `x-ydb-trace-id` header into grpc calls
* Improved topic reader logs
* Fixed `internal/xstring` package with deprecated warning in `go1.21` about `reflect.{String,Slice}Header`

## v3.51.3
* Added `internal/xstring.{FromBytes([]byte),ToBytes(string)` for increase performance on `string` from/to `[]byte` conversion

## v3.51.2
* Added `table/options.ReadFromSnapshot(bool)` option for `session.StreamReadTable()`

## v3.51.1
* Added checking condition for `tx.Rollback()` in `retry.DoTx`

## v3.51.0
* Added node info to grpc errors

## v3.50.0
* Added methods `TotalCPUTime()` and `TotalDuration()` to `table/stats/QueryStats` interface
* Added check if commit order is bad in sync mode

## v3.49.1
* Added `table.options.WithIgnoreTruncated` option for `session.Execute` method
* Added `table.result.ErrTruncated` error for check it with `errors.Is()` outside of `ydb-go-sdk`

## v3.49.0
* Added `table.Session.ReadRows` method for getting rows by keys
* Added `table/options.ChangefeedFormatDynamoDBStreamsJSON` format of `DynamoDB` change feeds

## v3.48.8
* Fixed `sugar.RemoveRecursive()` for column table type

## v3.48.7
* Added `sugar.StackRecord()` helper for stringification of current file path and line
* Updated `google.golang.org/grpc` from `v1.49.0` to `v1.53.0` due to vulnerability
* Updated `google.golang.org/protobuf` from `v1.28.0` to `v1.28.1` due to vulnerability
* Implemented implicit standard interface `driver.RowsColumnTypeNullable` in `internal/xsql.rows`
* Upgraded errors description from `retry.Retry` with attempts info

## v3.48.6
* Added builder for topic reader message (usable for tests)

## v3.48.5
* Removed `log.Secret` helper as unnessesarry in public API after refactoring logging subsystem
* Enriched the error with important details from initial discovery
* Added `internal.{secret,stack}` packages
* Implemented `fmt.Stringer` interface in credential types

## v3.48.4
* Added `ydb.IsOperationErrorTransactionLocksInvalidated(err)` helper for checks `TLI` flag in err

## v3.48.3
* Added `table/types.IsOptional()` helper

## v3.48.2
* Refactored tests

## v3.48.1
* Added `sugar.Is{Entry,ColumnTable}Exists` helper

## v3.48.0
* Fixed stopping topic reader by grpc stream shutdown
* Fixed `database/sql` driver for get and parse container ydb types
* Changed `table/scanner.scanner.Any()` behaviour: for non-primitive types returns raw `table/types.Value` instead nil from previous behaviour
* Added `table/types.{ListItems,VariantValue,DictValues}` helpers for get internal content of abstract `table/types.Value`
* Marked as deprecated `table/types.DictFields` (use `table/types.DictValues` instead)

## v3.47.5
* Added `scheme.Entry.IsColumnTable()` helper

## v3.47.4
* Disabled check of node exists with `balancers.SingleConn`
* Improved code with `go-critic` linter
* Added session info into `database/sql` event `connected`

## v3.47.3
* Added `table/options.Description.Tiering` field

## v3.47.2
* Refactored `internal/cmd/gtrace` tool (prefer pointers instead trace struct copies) for bust performance
* Fixed usage of generated traces in code

## v3.47.1
* Removed test artifacts from repository

## v3.47.0
* Added `table/types.ToDecimal()` converter from `table/types.Value` to `table/types.Decimal`

## v3.46.1
* Implemented `internal/xcontext.With{Cancel,Timeout}` with stack record and switched all usages from standard `context.With{Cancel,Timeout}`

## v3.46.0
* Refactored package `log` for support typed fields in log messages

## v3.45.0
* Added `table/options.WithPartitions` for configure partitioning policy
* Marked as deprecated `table/options.WithPartitioningPolicy{UniformPartitions,ExplicitPartitions}` (use `table/options.With{UniformPartitions,ExplicitPartitions}` instead)

## v3.44.3
* Fixed bug of processing endpoint with `node_id=0`
* Refactored of checking node ID in cluster discovery before `Get` and during in `Put` of session into session pool

## v3.44.2
* Removed debug print

## v3.44.1
* Fixed bug with returning session into pool before second discovery

## v3.44.0
* Added `table/options.WithCallOptions` options for append custom grpc call options into `session.{BulkUpsert,Execute,StreamExecuteScanQuery}`
* Supported fake transactions in `database/sql` driver over connector option `ydb.WithFakeTx(queryMode)` and connection string param `go_fake_tx`
* Removed `testutil/timeutil` package (all usages replaced with `clockwork` package)
* Changed behaviour of retryer on transport errors `cancelled` and `deadline exceeded` - will retry idempotent operation if context is not done
* Added address of node to operation error description as optional
* Fixed bug with put session from unknown node
* Fixed bug with parsing of `TzTimestamp` without microseconds
* Fixed code -1 of retryable error if wrapped error with code
* Added `ydb.MustOpen` and `ydb.MustConnector` helpers
* Fixed `internal/xerrors.Transport` error wrapping for case when given error is not transport error
* Added grpc and operation codes to errors string description
* Extend `scheme.Client` interface with method `Database`
* Removed `driver.ResultNoRows` in `internal/xsql`
* Added `ydb.{WithTablePathPrefix,WithAutoDeclare,WithPositionalArgs,WithNumericalArgs}` query modifiers options
* Supported binding parameters for `database/sql` driver over connector option `ydb.WithAutoBind()` and connection string params `go_auto_bind={table_path_prefix(path),declare,numeric,positional}`
* Added `testutil.QueryBind` test helper
* Fixed topic retry policy callback call: not call it with nil error
* Fixed bug with no checking operation error on `discovery.Client` calls
* Allowed zero create session timeout in `ydb.WithSessionPoolCreateSessionTimeout(timeout)` (less than or equal to zero - no used timeout on create session request)
* Added examples with own `go.mod`
* Marked as deprecated `ydb.WithErrWriter(w)` and `ydb.WithOutWriter(w)` logger options
* Added `ydb.WithWriter(w)` logger option

## v3.43.0
**Small broken changes**

Most users can skip there notes and upgrade as usual because build break rare used methods (expiremental API and api for special cases, not need for common use YDB) and this version has no any behavior changes.

Changes for experimental topic API:
* Moved `producer_id` from required positional argument to option `WithProducerID` (and it is optional now)
* Removed `WithMessageGroupID` option (because not supported now)

Changes in ydb connection:
* Publish internal private struct `ydb.connection` as `ydb.Driver` (it is implement `ydb.Connection`)
* `ydb.Connection` marked as deprecated
* Changed return type of `ydb.Open(...)` from `ydb.Connection` to `*ydb.Driver`
* Changed return type of `ydb.New(...)` from `ydb.Connection` to `*ydb.Driver`
* Changed argument type for `ydb.GRPCConn` from `ydb.Connection` to `*ydb.Driver`
* Removed method `With` from `ydb.Connection` (use `*Driver.With` instead).

Changes in package `sugar`:
* Changed a type of database arg in `sugar.{MakeRecursive,RemoveRecursive}` from `ydb.Connection` to minimal required local interface

Dependencies:
* Up minimal supported version of `go` to `1.17` for update dependencies (new `golang.org/x` doesn't compiled for `go1.16`)
* Upgrade `golang.org/x/...`  for prevent issues: `CVE-2021-33194`, `CVE-2022-27664`, `CVE-2021-31525`, `CVE-2022-41723`

## v3.42.15
* Fixed checking `nil` error with `internal/xerrors.Is`

## v3.42.14
* Supported `scheme.EntryTopic` path child entry in `sugar.RemoveRecursive`

## v3.42.13
* Fixed default state of `internal/xerrors.retryableError`: it inherit properties from parent error as possible
* Marked event `grpc/stats.End` as ignored at observing status of grpc connection

## v3.42.12
* Replaced the balancer connection to discovery service from short-lived grpc connection to `internal/conn` lazy connection (revert related changes from `v3.42.6`)
* Marked as deprecated `trace.Driver.OnBalancerDialEntrypoint` event callback
* Deprecated `trace.Driver.OnConnTake` event callback
* Added `trace.Driver.OnConnDial` event callback

## v3.42.11
* Fixed validation error for `topicoptions.WithPartitionID` option of start topic writer.

## v3.42.10
* Added exit from retryer if got grpc-error `Unauthenticated` on `discovery/ListEndpoints` call

## v3.42.9
* Added `internal/xerrors.Errorf` error for wrap multiple errors and check them with `errors.Is` of `errors.As`
* Fixed corner cases of `internal/wait.Wait`
* Added check of port in connection string and error throw
* Fixed bug with initialization of connection pool before apply static credentials
* Refactored of applying grpc dial options with defaults
* Added `trace.Driver.{OnBalancerDialEntrypoint,OnBalancerClusterDiscoveryAttempt}` trace events
* Fixed compilation of package `internal/xresolver` with `google.golang.org/grpc@v1.53`
* Fixed returning `io.EOF` on `rows.Next` and `rows.NextResultSet`
* Added wrapping of errors from unary and stream results
* Added error throw on `database/sql.Conn.BeginTx()`, `*sql.Tx.ExecContext` and `*sql.Tx.QueryContext` if query mode is not `ydb.DataQueryMode`
* Added test for `database/sql` scan-query

## v3.42.8
* Fixed `internal/scheme/helpers/IsDirectoryExists(..)` recursive bug

## v3.42.7
* Fixed `sugar.IsTableExists` with recursive check directory exists
* Added `sugar.IsDirectoryExists`
* Changed type of `table/options.IndexType` for type checks
* Added constants `table/options.IndexTypeGlobal` and `table/options.IndexTypeGlobalAsync`
* Added `table/options.IndexDescription.Type` field with `table/options.IndexType` type

## v3.42.6
* Implemented `driver.RowsColumnTypeDatabaseTypeName` interface in `internal/xsql.rows` struct
* Extended `internal/xsql.conn` struct with methods for getting `YDB` metadata
* Added `scheme.Client` to `internal/xsql.connection` interface
* Added `helpers` package with method for checking existence of table, refactored `sugar.IsTableExists()`
* Added checks for nil option to all opts range loops
* Moved content of package `internal/ctxlabels` into `internal/xcontext`
* Implemented `GRPCStatus` method in `internal/xerrors/transportError`
* Added different implementations of stacktrace error for grpc errors and other
* Dropped `internal/xnet` package as useless
* Fixed default grpc dial options
* Replaced single connection for discovery repeater into connection which creates each time for discovery request
* Fixed retry of cluster discovery on initialization
* Fixed dial timeout processing

## v3.42.5
* Fixed closing of `database/sql` connection (aka `YDB` session)
* Made `session.Close()` as `nop` for idled session
* Implemented goroutine for closing idle connection in `database/sql` driver
* Separated errors of commit from other reader and to expired session
* Fixed wrapping error in `internal/balancer/Balancer.wrapCall()`

## v3.42.4
* Added `ydb.WithDisableServerBalancer()` database/sql connector option

## v3.42.3
* Added `credentials.NewStaticCredentials()` static credentials constructor
* Changed `internal/credentials.NewStaticCredentials()` signature and behaviour for create grpc connection on each call to auth service
* Downgrade `google.golang.org/grpc` to `v1.49.0`

## v3.42.2
* Added `trace.Details.Details()` method for use external detailer

## v3.42.1
* Fixed lazy transaction example for `godoc`

## v3.42.0
* Added retry policy options for topics: `topic/topicoptions.WithReaderCheckRetryErrorFunction`, `topic/topicoptions.WithReaderStartTimeout`, `topic/topicoptions.WithWriterCheckRetryErrorFunction`, `topic/topicoptions.WithWriterStartTimeout`
* Refactored `internal/conn` middlewares
* Added `trace.tableSessionInfo.LastUsage()` method for get last usage timestamp
* Reverted `tx.WithCommit()` changes for fix unstable behaviour of lazy transactions
* Added `options.WithCommit()` option for execute query with auto-commit flag
* Removed `trace.TableTransactionExecuteStartInfo.KeepInCache` field as redundant

## v3.41.0
* Added option for set interval of auth token update in topic streams
* Supported internal allocator in `{session,statement}.Execute` for decrease memory usage
* Fixed typo in `topic/README.md`
* Upgraded `ydb-go-genproto` dependency
* Fixed duplicating of traces in `table.Client.Do()` call
* Supported `table.Transaction.WithCommit()` method for execute query and auto-commit after
* Added `DataColumns` to `table.options.IndexDescription`
* Added `scheme.EntryColumnStore` and `scheme.EntryColumnColumn` entry types
* Added `table.options.WithPartitioningBy(columns)` option

## v3.40.1
* Added constructor of `options.TimeToLiveSettings` and fluent modifiers

## v3.40.0
* Added `options.WithAddAttribute` and `options.WithDropAttribute` options for `session.AlterTable` request
* Added `options.WithAddIndex` and `options.WithDropIndex` options for `session.AlterTable` request
* Added return error while create topic writer with not equal producer id and message group id.
* Added package `meta` with methods about `YDB` metadata
* Added `meta.WithTrailerCallback(ctx, callback)` context modifier for attaching callback function which will be called on incoming metadata
* Added `meta.ConsumedUnits(metadata.MD)` method for getting consumed units from metadata
* Added `NestedCall` field to retry trace start infos for alarm on nested calls
* Added `topicoptions.WithWriterTrace` option for attach tracer into separated writer
* Added `sugar.IsTableExists()` helper for check existence of table

## v3.39.0
* Removed message level partitioning from experimental topic API. It is unavailable on server side yet.
* Supported `NullValue` type as received type from `YDB`
* Supported `types.SetValue` type
* Added `types.CastTo(types.Value, destination)` public method for cast `types.Value` to golang native type value destination
* Added `types.TupleItem(types.Value)`, `types.StructFields(types.Value)` and `types.DictValues(types.Value)` funcs (extractors of internal fields of tuple, struct and dict values)
* Added `types.Value.Yql()` func for getting values string representation as `YQL` literal
* Added `types.Type.Yql()` func for getting `YQL` representation of type
* Marked `table/types.WriteTypeStringTo` as deprecated
* Added `table/options.WithDataColumns` for supporting covering indexes
* Supported `balancer` query string parameter in `DSN`
* Fixed bug with scanning `YSON` value from result set
* Added certificate caching in `WithCertificatesFromFile` and `WithCertificatesFromPem`

## v3.38.5
* Fixed bug from scan unexpected column name

## v3.38.4
* Changed type of `table/options.{Create,Alter,Drop}TableOption` from func to interface
* Added implementations of `table/options.{Create,Alter,Drop}Option`
* Changed type of `topic/topicoptions.{Create,Alter,Drop}Option` from func to interface
* Added implementations of `topic/topicoptions.{Create,Alter}Option`
* Fix internal race-condition bugs in internal background worker

## v3.38.3
* Added retries to initial discovering

## v3.38.2
* Added missing `RetentionPeriod` parameter for topic description
* Fixed reconnect problem for topic client
* Added queue limit for sent messages and split large grpc messages while send to topic service
* Improved control plane for topic services: allow list topic in schema, read cdc feeds in table, retry on contol plane operations in topic client, full info in topic describe result
* Allowed writing zero messages to topic writer

## v3.38.1
* Fixed deadlock with implicit usage of `internal.table.Client.internalPoolAsyncCloseSession`

## v3.38.0
* Fixed commit errors for experimental topic reader
* Updated `ydb-go-genproto` dependency
* Added `table.WithSnapshotReadOnly()` `TxOption` for supporting `SnapshotReadOnly` transaction control
* Fixed bug in `db.Scripting()` queries (not checked operation results)
* Added `sugar.ToYdbParam(sql.NamedArg)` helper for converting `sql.NamedArg` to `table.ParameterOption`
* Changed type `table.ParameterOption` for getting name and value from `table.ParameterOption` instance
* Added topic writer experimental api with internal logger

## v3.37.8
* Refactored the internal closing behaviour of table client
* Implemented the `sql.driver.Validator` interface
* Fixed update token for topic reader
* Marked sessions which creates from `database/sql` driver as supported server-side session balancing

## v3.37.7
* Changed type of truncated result error from `StreamExecuteScanQuery` to retryable error
* Added closing sessions if node removed from discovery results
* Moved session status type from `table/options` package to `table`
* Changed session status source type from `uint32` to `string` alias

## v3.37.6
* Added to balancer notifying mechanism for listening in table client event about removing some nodes and closing sessions on them
* Removed from public client interfaces `closer.Closer` (for exclude undefined behaviour on client-side)

## v3.37.5
* Refactoring of `xsql` errors checking

## v3.37.4
* Revert the marking of context errors as required to delete session

## v3.37.3
* Fixed alter topic request - stop send empty setSupportedCodecs if customer not set them
* Marked the context errors as required to delete session
* Added log topic api reader for internal logger

## v3.37.2
* Fixed nil pointer exception in topic reader if reconnect failed

## v3.37.1
* Refactored the `xsql.badconn.Error`

## v3.37.0
* Supported read-only `sql.LevelSnapshot` isolation with fake transaction and `OnlineReadOnly` transaction control (transient, while YDB clusters are not updated with true snapshot isolation mode)
* Supported the `*sql.Conn` as input type `ydb.Unwrap` helper for go's 1.18

## v3.36.2
* Changed output of `sugar.GenerateDeclareSection` (added error as second result)
* Specified `sugar.GenerateDeclareSection` for `go1.18` (supports input types `*table.QueryParameters` `[]table.ParameterOption` or `[]sql.NamedArg`)
* Supports different go's primitive value types as arg of `sql.Named("name", value)`
* Added `database/sql` example and docs

## v3.36.1
* Fixed `xsql.Rows` error checking

## v3.36.0
* Changed behavior on `result.Err()` on truncated result (returns non-retryable error now, exclude `StreamExecuteScanQuery`)
* Added `ydb.WithIgnoreTruncated` option for disabling errors on truncated flag
* Added simple transaction control constructors `table.OnlineReadOnlyTxControl()` and `table.StaleReadOnlyTxControl()`
* Added transaction control specifier with context `ydb.WithTxControl`
* Added value constructors `types.BytesValue`, `types.BytesValueFromString`, `types.TextValue`
* Removed auto-prepending declare section on `xsql` queries
* Supports `time.Time` as type destination in `xsql` queries
* Defined default dial timeout (5 seconds)

## v3.35.1
* Removed the deprecation warning for `ydb.WithSessionPoolIdleThreshold` option

## v3.35.0
* Replaced internal table client background worker to plain wait group for control spawned goroutines
* Replaced internal table client background session keeper to internal background session garbage collector for idle sessions
* Extended the `DescribeTopicResult` struct

## v3.34.2
* Added some description to error message from table pool get
* Moved implementation `sugar.GenerateDeclareSection` to `internal/table`
* Added transaction trace callbacks and internal logging with them
* Stored context from `BeginTx` to `internal/xsql` transaction
* Added automatically generated declare section to query text in `database/sql` usage
* Removed supports `sql.LevelSerializable`
* Added `retry.Do` helper for retry custom lambda with `database/sql` without transactions
* Removed `retry.WithTxOptions` option (only default isolation supports)

## v3.34.1
* Changed `database/sql` driver `prepare` behaviour to `nop` with proxing call to conn exec/query with keep-in-cache flag
* Added metadata to `trace.Driver.OnInvoke` and `trace.Driver.OnNewStream` done events

## v3.34.0
* Improved the `xsql` errors mapping to `driver.ErrBadConn`
* Extended `retry.DoTx` test for to achieve equivalence with `retry.Retry` behaviour
* Added `database/sql` events for tracing `database/sql` driver events
* Added internal logging for `database/sql` events
* Supports `YDB_LOG_DETAILS` environment variable for specify scope of log messages
* Removed support of `YDB_LOG_NO_COLOR` environment variable
* Changed default behaviour of internal logger to without coloring
* Fixed coloring (to true) with environment variable `YDB_LOG_SEVERITY_LEVEL`
* Added `ydb.WithStaticCredentials(user, password)` option for make static credentials
* Supports static credentials as part of connection string (dsn - data source name)
* Changed minimal supported version of go from 1.14 to 1.16 (required for jwt library)


## v3.33.0
* Added `retry.DoTx` helper for retrying `database/sql` transactions
* Implemented `database/sql` driver over `ydb-go-sdk`
* Marked as deprecated `trace.Table.OnPoolSessionNew` and `trace.Table.OnPoolSessionClose` events
* Added `trace.Table.OnPoolSessionAdd` and `trace.Table.OnPoolSessionRemove` events
* Refactored session lifecycle in session pool for fix flaked `TestTable`
* Fixed deadlock in topicreader batcher, while add and read raw server messages
* Fixed bug in `db.Topic()` with send response to stop partition message

## v3.32.1
* Fixed flaky TestTable
* Renamed topic events in `trace.Details` enum

## v3.32.0
* Refactored `trace.Topic` (experimental) handlers
* Fixed signature and names of helpers in `topic/topicsugar` package
* Allowed parallel reading and committing topic messages

## v3.31.0
* Extended the `ydb.Connection` interface with experimental `db.Topic()` client (control plane and reader API)
* Removed `ydb.RegisterParser()` function (was needed for `database/sql` driver outside `ydb-go-sdk` repository, necessity of `ydb.RegisterParser()` disappeared with implementation `database/sql` driver in same repository)
* Refactored `db.Table().CreateSession(ctx)` (maked retryable with internal create session timeout)
* Refactored `internal/table/client.createSession(ctx)` (got rid of unnecessary goroutine)
* Supported many user-agent records

## v3.30.0
* Added `ydb.RegisterParser(name string, parser func(value string) []ydb.Option)` function for register parser of specified param name (supporting additional params in connection string)
* Fixed writing `KeepInCacheFlag` in table traces

## v3.29.5
* Fixed regression of `table/types.WriteTypeStringTo`

## v3.29.4
* Added touching of last updated timestamp in existing conns on stage of applying new endpoint list

## v3.29.3
* Reverted `xerrors.IsTransportError(err)` behaviour for raw grpc errors to false

## v3.29.2
* Enabled server-side session balancing for sessions created from internal session pool
* Removed unused public `meta.Meta` methods
* Renamed `meta.Meta.Meta(ctx)` public method to `meta.Meta.Context(ctx)`
* Reverted default balancer to `balancers.RandomChoice()`

## v3.29.1
* Changed default balancer to `balancers.PreferLocalDC(balancers.RandomChoice())`

## v3.29.0
* Refactored `internal/value` package for decrease CPU and memory workload with GC
* Added `table/types.Equal(lhs, rhs)` helper for check equal for two types

## v3.28.3
* Fixed false-positive node pessimization on receiving from stream io.EOF

## v3.28.2
* Upgraded dependencies (grpc, protobuf, testify)

## v3.28.1
* Marked dial errors as retryable
* Supported node pessimization on dialing errors
* Marked error from `Invoke` and `NewStream` as retryable if request not sended to server

## v3.28.0
* Added `sugar.GenerateDeclareSection()` helper for make declare section in `YQL`
* Added check when parameter name not started from `$` and automatically prepends it to name
* Refactored connection closing

## v3.27.0
* Added internal experimental packages `internal/value/exp` and `internal/value/exp/allocator` with alternative value implementations with zero-allocation model
* Supported parsing of database name from connection string URI path
* Added `options.WithExecuteScanQueryStats` option
* Added to query stats plan and AST
* Changed behaviour of `result.Stats()` (if query result have no stats - returns `nil`)
* Added context cancel with specific error
* Added mutex wrapper for mutex, rwmutex for guarantee unlock and better show critical section

## v3.26.10
* Fixed syntax mistake in `trace.TablePooStateChangeInfo` to `trace.TablePoolStateChangeInfo`

## v3.26.9
* Fixed bug with convert ydb value to `time.Duration` in `result.Scan[WithDefaults,Named]()`
* Fixed bug with make ydb value from `time.Duration` in `types.IntervalValueFromDuration(d)`
* Marked `table/types.{IntervalValue,NullableIntervalValue}` as deprecated

## v3.26.8
* Removed the processing of trailer metadata on stream calls

## v3.26.7
* Updated the `ydb-go-genproto` dependency

## v3.26.6
* Defined the `SerializableReadWrite` isolation level by default in `db.Table.DoTx(ctx, func(ctx, tx))`
* Updated the `ydb-go-genproto` dependency

## v3.26.5
* Disabled the `KeepInCache` policy for queries without params

## v3.26.4
* Updated the indirect dependency to `gopkg.in/yaml.v3`

## v3.26.3
* Removed `Deprecated` mark from `table/session.Prepare` method
* Added comments for `table/session.Execute` method

## v3.26.2
* Refactored of making permissions from scheme entry

## v3.26.1
* Removed deprecated traces

## v3.26.0
* Fixed data race on session stream queries
* Renamed `internal/router` package to `internal/balancer` for unambiguous understanding of package mission
* Implemented detection of local data-center with measuring tcp dial RTT
* Added `trace.Driver.OnBalancer{Init,Close,ChooseEndpoint,Update}` events
* Marked the driver cluster events as deprecated
* Simplified the balancing logic

## v3.25.3
* Changed primary license to `Apache2.0` for auto-detect license
* Refactored `types.Struct` value creation

## v3.25.2
* Fixed repeater initial force timeout from 500 to 0.5 second

## v3.25.1
* Fixed bug with unexpected failing of call `Invoke` and `NewStream` on closed cluster
* Fixed bug with releasing `internal/conn/conn.Pool` in cluster
* Replaced interface `internal/conn/conn.Pool` to struct `internal/conn/conn.Pool`

## v3.25.0
* Added `ydb.GRPCConn(ydb.Connection)` helper for connect to driver-unsupported YDB services
* Marked as deprecated `session.Prepare` callback
* Marked as deprecated `options.WithQueryCachePolicyKeepInCache` and `options.WithQueryCachePolicy` options
* Added `options.WithKeepInCache` option
* Enabled by default keep-in-cache policy for data queries
* Removed from `ydb.Connection` embedding of `grpc.ClientConnInterface`
* Fixed stopping of repeater
* Added log backoff between force repeater wake up's (from 500ms to 32s)
* Renamed `trace.DriverRepeaterTick{Start,Done}Info` to `trace.DriverRepeaterWakeUp{Start,Done}Info`
* Fixed unexpected `NullFlag` while parse nil `JSONDocument` value
* Removed `internal/conn/conn.streamUsages` and `internal/conn/conn.usages` (`internal/conn.conn` always touching last usage timestamp on API calls)
* Removed auto-reconnecting for broken conns
* Renamed `internal/database` package to `internal/router` for unambiguous understanding of package mission
* Refactored applying actual endpoints list after re-discovery (replaced diff-merge logic to swap cluster struct, cluster and balancers are immutable now)
* Added `trace.Driver.OnUnpessimizeNode` trace event

## v3.24.2
* Changed default balancer to `RandomChoice()` because `PreferLocalDC()` balancer works incorrectly with DNS-balanced call `Discovery/ListEndpoints`

## v3.24.1
* Refactored initialization of coordination, ratelimiter, scheme, scripting and table clients from `internal/lazy` package to each client initialization with `sync.Once`
* Removed `internal/lazy` package
* Added retry option `retry.WithStackTrace` for wrapping errors with stacktrace

## v3.24.0
* Fixed re-opening case after close lazy-initialized clients
* Removed dependency of call context for initializing lazy table client
* Added `config.AutoRetry()` flag with `true` value by default. `config.AutoRetry()` affects how to errors handle in sub-clients calls.
* Added `config.WithNoAutoRetry` for disabling auto-retry on errors in sub-clients calls
* Refactored `internal/lazy` package (supported check `config.AutoRetry()`, removed all error wrappings with stacktrace)

## v3.23.0
* Added `WithTLSConfig` option for redefine TLS config
* Added `sugar.LoadCertificatesFromFile` and `sugar.LoadCertificatesFromPem` helpers

## v3.22.0
* Supported `json.Unmarshaler` type for scanning row to values
* Reimplemented `sugar.DSN` with `net/url`

## v3.21.0
* Fixed gtrace tool generation code style bug with leading spaces
* Removed accounting load factor (unused field) in balancers
* Enabled by default anonymous credentials
* Enabled by default internal dns resolver
* Removed from defaults `grpc.WithBlock()` option
* Added `ydb.Open` method with required param connection string
* Marked `ydb.New` method as deprecated
* Removed package `dsn`
* Added `sugar.DSN` helper for make dsn (connection string)
* Refactored package `retry` (moved `retryBackoff` and `retryMode` implementations to `internal`)
* Refactored `config.Config` (remove interface `Config`, renamed private struct `config` to `Config`)
* Moved `discovery/config` to `internal/discovery/config`
* Moved `coordination/config` to `internal/coordination/config`
* Moved `scheme/config` to `internal/scheme/config`
* Moved `scripting/config` to `internal/scripting/config`
* Moved `table/config` to `internal/table/config`
* Moved `ratelimiter/config` to `internal/ratelimiter/config`

## v3.20.2
* Fixed race condition on lazy clients first call

## v3.20.1
* Fixed gofumpt linter issue on `credentials/credentials.go`

## v3.20.0
* Added `table.DefaultTxControl()` transaction control creator with serializable read-write isolation mode and auto-commit
* Fixed passing nil query parameters
* Fixed locking of cluster during call `cluster.Get`

## v3.19.1
* Simplified README.md for godoc documentation in pkg.go.dev

## v3.19.0
* Added public package `dsn` for making piped data source name (connection string)
* Marked `ydb.WithEndpoint`, `ydb.WithDatabase`, `ydb.WithSecure`, `ydb.WithInsecure` options as deprecated
* Moved `ydb.RegisterParser` to package `dsn`
* Added version into all error and warn log messages

## v3.18.5
* Fixed duplicating `WithPanicCallback` proxying to table config options
* Fixed comments for `xerrros.Is` and `xerrros.As`

## v3.18.4
* Renamed internal packages `errors`, `net` and `resolver` to `xerrors`, `xnet` and `xresolver` for excluding ambiguous interpretation
* Renamed internal error wrapper `xerrors.New` to `xerrors.Wrap`

## v3.18.3
* Added `WithPanicCallback` option to all service configs (discovery, coordination, ratelimiter, scheme, scripting, table) and auto-applying from `ydb.WithPanicCallback`
* Added panic recovering (if defined `ydb.WithPanicCallback` option) which thrown from retry operation

## v3.18.2
* Refactored balancers (makes concurrent-safe)
* Excluded separate balancers lock from cluster
* Refactored `cluster.Cluster` interface (`Insert` and `Remove` returning nothing now)
* Replaced unsafe `cluster.close` boolean flag to `cluster.done` chan for listening close event
* Added internal checker `cluster.isClosed()` for check cluster state
* Extracted getting available conn from balancer to internal helper `cluster.get` (called inside `cluster.Get` as last effort)
* Added checking `conn.Conn` availability with `conn.Ping()` in prefer nodeID case

## v3.18.1
* Added `conn.Ping(ctx)` method for check availability of `conn.Conn`
* Refactored `cluster.Cluster.Get(ctx)` to return only available connection (instead of returning any connection from balancer)
* Added address to error description thrown from `conn.take()`
* Renamed package `internal/db` to `internal/database` to exclude collisions with variable name `db`

## v3.18.0
* Added `go1.18` to test matrix
* Added `ydb.WithOperationTimeout` and `ydb.WithOperationCancelAfter` context modifiers

## v3.17.0
* Removed redundant `trace.With{Table,Driver,Retry}` and `trace.Context{Table,Driver,Retry}` funcs
* Moved `gtrace` tool from `./cmd/gtrace` to `./internal/cmd/gtrace`
* Refactored `gtrace` tool for generate `Compose` options
* Added panic recover on trace calls in `Compose` call step
* Added `trace.With{Discovery,Driver,Coordination,Ratelimiter,Table,Scheme,Scripting}PanicCallback` options
* Added `ydb.WithPanicCallback` option

## v3.16.12
* Fixed bug with check acquire error over `ydb.IsRatelimiterAcquireError`
* Added full changelog link to github release description

## v3.16.11
* Added stacktrace to errors with issues

## v3.16.10
* Refactored `cluster.Cluster` and `balancer.Balancer` interfaces (removed `Update` method)
* Replaced `cluster.Update` with `cluster.Remove` and `cluster.Insert` calls
* Removed `trace.Driver.OnClusterUpdate` event
* Fixed bug with unexpected changing of local datacenter flag in endpoint
* Refactored errors wrapping (stackedError are not ydb error now, checking `errors.IsYdb(err)` with `errors.As` now)
* Wrapped retry operation errors with `errors.WithStackTrace(err)`
* Changed `trace.RetryLoopStartInfo.Context` type from `context.Context` to `*context.Context`

## v3.16.9
* Refactored internal operation and transport errors

## v3.16.8
* Added `config.ExcludeGRPCCodesForPessimization()` opttion for exclude some grpc codes from pessimization rules
* Refactored pessimization node conditions
* Added closing of ticker in `conn.Conn.connParker`
* Removed `config.WithSharedPool` and usages it
* Removed `conn.Creator` interface and usage it
* Removed unnecessary options append in `ydb.With`

## v3.16.7
* Added closing `conn.Conn` if discovery client build failure
* Added wrapping errors with stacktrace
* Added discharging banned state of `conn.Conn` on `cluster.Update` step

## v3.16.6
* Rollback moving `meta.Meta` call to conn exclusively from `internal/db` and `internal/discovery`
* Added `WithMeta()` discovery config option

## v3.16.5
* Added `config.SharedPool()` setting and `config.WithSharedPool()` option
* Added management of shared pool flag on change dial timeout and credentials
* Removed explicit checks of conditions for use (or not) shared pool in `ydb.With()`
* Renamed `internal/db` interfaces
* Changed signature of `conn.Conn.Release` (added error as result)

## v3.16.4
* Removed `WithMeta()` discovery config option
* Moved `meta.Meta` call to conn exclusively

## v3.16.3
* Replaced panic on cluster close to error issues

## v3.16.2
* Fixed bug in `types.Nullable()`
* Refactored package `meta`
* Removed explicit call meta in `db.New()`

## v3.16.1
* Added `WithMeta()` discovery config option
* Fixed bug with credentials on discovery

## v3.16.0
* Refactored internal dns-resolver
* Added option `config.WithInternalDNSResolver` for use internal dns-resolver and use resolved IP-address for dialing instead FQDN-address

## v3.15.1
* Removed all conditions for trace retry errors
* Fixed background color of warn messages
* Added to log messages additional information about error, such as retryable (or not), delete session (or not), etc.

## v3.15.0
* Added github action for publish release tags
* Refactored version constant (split to major, minor and patch constants)
* Added `table.types.Nullable{*}Value` helpers and `table.types.Nullable()` common helper
* Fixed race on check trailer on closing table grpc-stream
* Refactored traces (start and done struct names have prefix about trace)
* Replaced `errors.Error`, `errors.Errorf` and `errors.ErrorfSkip` to single `errors.WithStackTrace`
* Refactored table client options
* Declared and implemented interface `errors.isYdbError` for checking ybd/non-ydb errors
* Fixed double tracing table do events
* Added `retry.WithFastBackoff` and `retry.WithFastBackoff` options
* Refactored `table.CreateSession` as retry operation with options
* Moved log level from root of repository to package `log`
* Added details and address to transport error
* Fixed `recursive` param in `ratelimiter.ListResource`
* Added counting stream usages for exclude park connection if it in use
* Added `trace.Driver` events about change stream usage and `conn.Release()` call

## 3.14.4
* Implemented auto-removing `conn.Conn` from `conn.Pool` with counting usages of `conn.Conn`
* Refactored naming of source files which declares service client interfaces

## 3.14.3
* Fixed bug with update balancer element with nil handle

## 3.14.2
* Refactored internal error wrapping (with file and line identification) - replaced `fmt.Printf("%w", err)` error wrapping to internal `stackError`

## 3.14.1
* Added `balacers.CreateFromConfig` balancer creator
* Added `Create` method to interface `balancer.Balancer`

## 3.14.0
* Added `balacers.FromConfig` balancer creator

## 3.13.3
* Fixed linter issues

## 3.13.2
* Fixed race with read/write pool conns on closing conn

## 3.13.1
* Improved error messages
* Defended `cluster.balancer` with `sync.RWMutex` on `cluster.Insert`, `cluster.Update`, `cluster.Remove` and `cluster.Get`
* Excluded `Close` and `Park` methods from `conn.Conn` interface
* Fixed bug with `Multi` balancer `Create()`
* Improved `errors.IsTransportError` (check a few transport error codes instead check single transport error code)
* Improved `errors.Is` (check a few errors instead check single error)
* Refactored YDB errors checking API on client-side
* Implemented of scripting traces

## 3.13.0
* Refactored `Connection` interface
* Removed `CustomOption` and taking client with custom options
* Removed `proxy` package
* Improved `db.With()` helper for child connections creation
* Set shared `conn.Pool` for all children `ydb.Connection`
* Fixed bug with `RoundRobin` and `RandomChoice` balancers `Create()`

## 3.12.1
* Added `trace.Driver.OnConnPark` event
* Added `trace.Driver.OnConnClose` event
* Fixed bug with closing nil session in table retryer
* Restored repeater `Force` call on pessimize event
* Changed mutex type in `conn.Conn` from `sync.Mutex` to `sync.RWMutex` for exclude deadlocks
* Reverted applying empty `discovery` results to `cluster`

## 3.12.0
* Added `balancers.Prefer` and `balancers.PreferWithFallback` constructors

## 3.11.13
* Added `trace.Driver.OnRepeaterWakeUp` event
* Refactored package `repeater`

## 3.11.12
* Added `trace.ClusterInsertDoneInfo.Inserted` boolean flag for notify about success of insert endpoint into balancer
* Added `trace.ClusterRemoveDoneInfo.Removed` boolean flag for notify about success of remove endpoint from balancer

## 3.11.11
* Reverted usage of `math/rand` (instead `crypto/rand`)

## 3.11.10
* Imported tool gtrace to `./cmd/gtrace`
* Changed minimal version of go from 1.13 to 1.14

## 3.11.9
* Fixed composing of service traces
* Fixed end-call of `trace.Driver.OnConnStateChange`

## 3.11.8
* Added `trace.EndpointInfo.LastUpdated()` timestamp
* Refactored `endpoint.Endpoint` (split to struct `endopint` and interface `Endpoint`)
* Returned safe-thread copy of `endpoint.Endpoint` to trace callbacks
* Added `endpoint.Endpoint.Touch()` func for refresh endpoint info
* Added `conn.conn.onClose` slice for call optional funcs on close step
* Added removing `conn.Conn` from `conn.Pool` on `conn.Conn.Close()` call
* Checked cluster close/empty on keeper goroutine
* Fixed `internal.errors.New` wrapping depth
* Added context flag for no wrapping operation results as error
* Refactored `trace.Driver` conn events

## 3.11.7
* Removed internal alias-type `errors.IssuesIterator`

## 3.11.6
* Changed `trace.GetCredentialsDoneInfo` token representation from bool to string
* Added `log.Secret` helper for mask token

## 3.11.5
* Replaced meta in `proxyConnection.Invoke` and `proxyConnection.NewStream`

## 3.11.4
* Refactored `internal/cluster.Cluster` (add option for notify about external lock, lock cluster for update cluster endpoints)
* Reverted `grpc.ClientConnInterface` API to `ydb.Connection`

## 3.11.3
* Replaced in `table/types/compare_test.go` checking error by error message to checking with `errors.Is()`

## 3.11.2
* Wrapped internal errors in retry operations

## 3.11.1
* Excluded error wrapping from retry operations

## 3.11.0
* Added `ydb.WithTLSSInsecureSkipVerify()` option
* Added `trace.Table.OnPoolStateChange` event
* Wrapped internal errors with print <func, file, line>
* Removed `trace.Table.OnPoolTake` event (unused)
* Refactored `trace.Details` matching by string pattern
* Added resolver trace callback
* Refactored initialization step of grpc dial options
* Added internal package `net` with `net.Conn` proxy object
* Fixed closing proxy clients
* Added `ydb.Connection.With(opts ...ydb.CustomOption)` for taking proxy `ydb.Connection` with some redefined options
* Added `ydb.MetaRequestType` and `ydb.MetaTraceID` aliases to internal `meta` package constants
* Added `ydb.WithCustomCredentials()` option
* Refactored `ydb.Ratelimiter().AcquireResource()` method (added options for defining type of acquire request)
* Removed single point to define operation mode params (each grpc-call with `OperationParams` must explicit define `OperationParams`)
* Removed defining operation params over context
* Removed `config.RequestTimeout` and `config.StreamTimeout` (each grpc-call must manage context instead define `config.RequestTimeout` or `config.StreamTimeout`)
* Added internal `OperationTimeout` and `OperationCancelAfter` to each client (ratelimiter, coordination, table, scheme, scripting, discovery) config. `OperationTimeout` and `OperationCancelAfter` config params defined from root config

## 3.10.0
* Extended `trace.Details` constants for support per-service events
* Added `trace.Discovery` struct for traces discovery events
* Added `trace.Ratelimiter`, `trace.Coordination`, `trace.Scripting`, `trace.Scheme` stubs (will be implements in the future)
* Added `ratelimiter/config`, `coordination/config`, `scripting/config`, `scheme/config`, `discovery/config` packages for specify per-service configs
* Removed `trace.Driver.OnDiscovery` callback (moved to `trace.Discovery`)
* Refactored initialization step (firstly makes discovery client)
* Removed `internal/lazy.Discovery` (discovery client always initialized)
* Fixed `trace.Table` event structs
* Refactored grpc options for define dns-balancing configuration
* Refactored `retry.Retry` signature (added `retry.WithID`, `retry.WithTrace` and `retry.WithIdempotent` opt-in args, required param `isIdempotentOperation` removed)
* Refactored package `internal/repeater`

## 3.9.4
* Fixed data race on closing session pool

## 3.9.3
* Fixed busy loop on call internal logger with external logger implementation of `log.Logger`

## 3.9.2
* Fixed `WithDiscoveryInterval()` option with negative argument (must use `SingleConn` balancer)

## 3.9.1
* Added `WithMinTLSVersion` option

## 3.9.0
* Removed `ydb.EndpointDatabase`, `ydb.ConnectionString` and `ydb.MustConnectionString` helpers
* Removed `ydb.ConnectParams` struct and `ydb.WithConnectParams` option creator
* Added internal package `dsn` for register external parsers and parse connection string
* Added `ydb.RegisterParser` method for registering external parser of connection string

## 3.8.12
* Unwrap sub-tests called as `t.Run(...)` in integration tests
* Updated `grpc` dependency (from `v1.38.0` to `v1.43.0`)
* Updated `protobuf` dependency (from `v1.26.0` to `v1.27.1`)
* Added internal retryers into `lazy.Ratelimiter`
* Added internal retryers into `lazy.Coordination`
* Added internal retryers into `lazy.Discovery`
* Added internal retryers into `lazy.Scheme`
* Added internal retryers into `lazy.Scripting`
* Added internal retryer into `lazy.Table.CreateSession`

## 3.8.11
* Fixed version

## 3.8.10
* Fixed misspell linter issue

## 3.8.9
* Removed debug print to log

## 3.8.8
* Refactored session shutdown test

## 3.8.7
* Ignored session shutdown test if no defined `YDB_SHUTDOWN_URLS` environment variable

## 3.8.6
* Added `ydb.WithInsecure()` option

## 3.8.5
* Fixed version

## 3.8.4
* Fixed syntax error in `CHANGELOG.md`

## 3.8.3
* Fixed `CHANGELOG.md`

## 3.8.2
* Updated `github.com/ydb-platform/ydb-go-genproto`

## 3.8.1
* Fixed `trace.Table.OnPoolDoTx` - added `Idempotent` flag to `trace.PoolDoTxStartInfo`

## 3.8.0
* Added `table.result.Result.ScanNamed()` scan function
* Changed connection secure to `true` by default
* Renamed public package `balancer` to `balancers` (this package contains only constructors of balancers)
* Moved interfaces from package `internal/balancer/ibalancer` to `internal/balancer`
* Added `NextResultSetErr()` func for select next result set and return error
* Added package `table/result/indexed` with interfaces `indexed.Required`, `indexed.Optional`, `indexed.RequiredOrOptional`
* Replaced abstract `interface{}` in `Scan` to `indexed.RequiredOrOptional`
* Replaced abstract `interface{}` in `ScanWithDefaults` to `indexed.Required`
* Replaced `trace.Table.OnPoolRetry` callback to `trace.Table.OnPoolDo` and `trace.Table.OnPoolDoTx` callbacks
* Supports server hint `session-close` for gracefully shutdown session

## 3.7.2
* Retry remove directory in `sugar.RemoveRecursive()` for retryable error

## 3.7.1
* Fixed panic on `result.Reset(nil)`

## 3.7.0
* Replaced `Option` to `CustomOption` on `Connection` interface methods
* Implements `WithCustom[Token,Database]` options for redefine database and token
* Removed experimental `balancer.PreferEndpoints[WithFallback][RegEx]` balancers
* Supported connections `TTL` with `Option` `WithConnectionTTL`
* Remove unnecessary `WithFastDial` option (lazy connections are always fast inserts into cluster)
* Added `Scripting` service client with API methods `Execute()`, `StreamExecute()` and `Explain()`
* Added `String()` method to `table.types.Type` interface
* Added `With[Custom]UserAgent()` `Option` and `CustomOption` constructors
* Refactored `log.Logger` interface and internal implementation
* Added `retry.RetryableError()` for returns user-defined error which must be retryed
* Renamed internal type `internal.errors.OperationCompleted` to `internal.errors.OperationStatus`
* Added `String()` method to `table.KeyRange` and `table.Value` types
* Replaced creation of goroutine on each stream call to explicit call stream.Recv() on NextResultSet()

## 3.6.2
* Refactored table retry helpers
* Added new `PreferLocations[WithFallback][RegEx]` balancers
* Added `trace.Details.String()` and `trace.Details.Strings()` helpers
* Added `trace.DetailsFromString(s)` and `trace.DetailsFromStrings(s)` helper

## 3.6.1
* Switched closing cluster after closing all sub-services
* Added windows and macOS runtimes to unit and integration tests

## 3.6.0
* Added `config/balancer` package with popular balancers
* Added new `PreferEndpoints[WithFallback][RegEx]` balancers
* Removed `config.BalancerConfig` struct
* Refactored internal packages (tree to flat, split balancers to different packages)
* Moved a taking conn to start of `conn.Invoke` /` conn.NewStream` for applying timeouts to alive conn instead lazy conn (previous logic applied timeouts to all request including dialing on lazy conn)

## 3.5.4
* Added auto-close stream result on end of stream

## 3.5.3
* Changed `Logger` interface for support custom loggers
* Added public type `LoggerOption` for proxies to internal `logger.Option`
* Fixed deadlock on table stream requests

## 3.5.2
* Fixed data race on closing table result
* Added custom dns-resolver to grpc options for use dns-balancing with round_robin balancing policy
* Wrapped with `recover()` system panic on getting system certificates pool
* Added linters and fixed issues from them
* Changed API of `sugar` package

## 3.5.1
* Added system certificates for `darwin` system
* Fixed `table.StreamResult` finishing
* Fixes `sugar.MakePath()`
* Added helper `ydb.MergeOptions()` for merge several `ydb.Option` to single `ydb.Option`

## 3.5.0
* Added `ClosabelSession` interface which extends `Session` interface and provide `Close` method
* Added `CreateSession` method into `table.Client` interface
* Added `Context` field into `trace.Driver.Net{Dial,Read,Write,Close}StartInfo` structs
* Added `Address` field into `trace.Driver.DiscoveryStartInfo` struct
* Improved logger options (provide err and out writers, provide external logger)
* Renamed package `table.resultset` to `table.result`
* Added `trace.Driver.{OnInit,OnClose}` events
* Changed unit/integration tests running
* Fixed/added YDB error checkers
* Dropped `ydb.WithDriverConfigOptions` (duplicate of `ydb.With`)
* Fixed freeze on closing driver
* Fixed `CGO` race on `Darwin` system when driver tried to expand tilde on certificates path
* Removed `EnsurePathExists` and `CleanupDatabase` from API of `scheme.Client`
* Added helpers `MakePath` and `CleanPath` to root of package `ydb-go-sdk`
* Removed call `types.Scanner.UnmarshalYDB()` inside `scanner.setDefaults()`
* Added `DoTx()` API method into `table.Client`
* Added `String()` method into `ConnectParams` for serialize params to connection string
* Added early exit from Rollback for committed transaction
* Moved `HasNextResultSet()` method from `Result` interface to common `result` interface. It provides access to `HasNextResultSet()` on both result interfaces (unary and stream results)
* Added public credentials constructors `credentials.NewAnonymousCredentials()` and `credentials.NewAccessTokenCredentials(token)`

## 3.4.4
* Prefer `ydb.table.types.Scanner` scanner implementation over `sql.Scanner`, when both available.

## 3.4.3
* Forced `round_robin` grpc load balancing instead default `pick_first`
* Added checker `IsTransportErrorCancelled`

## 3.4.2
* Simplified `Is{Transport,Operation}Error`
* Added `IsYdbError` helper

## 3.4.1
* Fixed retry reaction on operation error NotFound (non-retryable now)

## 3.4.0
* Fixed logic bug in `trace.Table.ExecuteDataQuery{Start,Done}Info`

## 3.3.3
* Cleared repeater context for discovery goroutine
* Fixed type of `trace.Details`

## 3.3.2
* Added `table.options.WithPartitioningSettings`

## 3.3.1
* Added `trace.DriverConnEvents` constant

## 3.3.0
* Stored node ID into `endpoint.Endpoint` struct
* Simplified <Host,Port> in `endpoint.Endpoint` to single fqdn Address
* On table session requests now preferred the endpoint by `ID` extracted from session `ID`. If
  endpoint by `ID` not found - using the endpoint from balancer
* Upgraded internal logger for print colored messages

## 3.2.7
* Fixed compare endpoints func

## 3.2.6
* Reverted `NodeID` as key for link between session and endpoint because yandex-cloud YDB
  installation not supported `Endpoint.ID` entity

## 3.2.5
* Dropped endpoint.Addr entity as unused. After change link type between session and endpoint
  to NodeID endpoint.Addr became unnecessary for internal logic of driver
* Enabled integration test table pool health
* Fixed race on session stream requests

## 3.2.4
* Returned context error when context is done on `session.StreamExecuteScanQuery`
  and `session.StreamReadTable`

## 3.2.3
* Fixed bug of interpret tilda in path of certificates file
* Added chapter to `README.md` about ecosystem of debug tools over `ydb-go-sdk`

## 3.2.2
* Fixed result type of `RawValue.String` (ydb string compatible)
* Fixed scans ydb types into string and slice byte receivers

## 3.2.1
* Upgraded dependencies
* Added `WithEndpoint` and `WithDatabase` Option constructors

## 3.2.0
* added package `log` with interface `log.Logger`
* implements `trace.Driver` and `trace.Table` with `log.Logger`
* added internal leveled logger which implement interface `log.Logger`
* supported environment variable `YDB_LOG_SEVERITY_LEVEL`
* changed name of the field `RetryAttempts` to` Attempts` in the structure `trace.PoolGetDoneInfo`.
  This change reduces back compatibility, but there are no external uses of v3 sdk, so this change is
  fine. We are sorry if this change broke your code

## 3.1.0
* published scheme Client interface

## 3.0.1
* refactored integration tests
* fixed table retry trace calls

## 3.0.0
* Refactored sources for splitting public interfaces and internal
  implementation for core changes in the future without change major version
* Refactored of transport level of driver - now we use grpc code generation by stock `protoc-gen-go` instead internal protoc codegen. New API provide operate from codegen grpc-clients with driver as a single grpc client connection. But driver hide inside self a pool of grpc connections to different cluster endpoints YDB. All communications with YDB (base services includes to driver: table, discovery, coordiantion and ratelimiter) provides stock codegen grpc-clients now.
* Much changed API of driver for easy usage.
* Dropped package `ydbsql` (moved to external project)
* Extracted yandex-cloud authentication to external project
* Extracted examples to external project
* Changed of traces API for next usage in jaeger и prometheus
* Dropped old APIs marked as `deprecated`
* Added integration tests with docker ydb container
* Changed table session and endpoint link type from string address to integer NodeID

## 2.11.0
* Added possibility to override `x-ydb-database` metadata value

## 2.10.9
* Fixed context cancellation inside repeater loop

## 2.10.8
* Fixed data race on cluster get/pessimize

## 2.10.7
* Dropped internal cluster connections tracker
* Switched initial connect to all endpoints after discovery to lazy connect
* Added reconnect for broken conns

## 2.10.6
* Thrown context without deadline into discovery goroutine
* Added `Address` param to `DiscoveryStartInfo` struct
* Forced `round_bobin` grpc load balancing config instead default `pick_first`
* Fixed applying driver trace from context in `connect.New`
* Excluded using session pool usage for create/take sessions in `database/sql`
  driver implementation. Package `ydbsql` with `database/sql` driver implementation
  used direct `CreateSession` table client call in the best effort loop

## 2.10.5
* Fixed panic when ready conns is zero

## 2.10.4
* Initialized repeater permanently regardless of the value `DriverConfig.DiscoveryInterval`
  This change allow forcing re-discovery depends on cluster state

## 2.10.3
* Returned context error when context is done on `StreamExecuteScanQuery`

## 2.10.2
* Fixed `mapBadSessionError()` in `ydbsql` package

## 2.10.1
* Fixed race on `ydbsql` concurrent connect. This hotfix only for v2 version

## 2.10.0
* Added `GlobalAsyncIndex` implementation of index interface

## 2.9.6
* Replaced `<session, endpoint>` link type from raw conn to plain endpoint address
* Moved checking linked endpoint from `driver.{Call,StreamRead}` to `cluster.Get`
* Added pessimization endpoint code for `driver.StreamRead` if transport error received
* Setted transport error `Cancelled` as needs to remove session from pool
* Deprecated connection use policy (used auto policy)
* Fixed goroutines leak on StreamRead call
* Fixed force re-discover on receive error after 1 second
* Added timeout to context in `cluster.Get` if context deadline not defined

## 2.9.5
* Renamed context idempotent operation flag

## 2.9.4
* Forced cancelled transport error as retriable (only idempotent operations)
* Renamed some internal retry mode types

## 2.9.3
* Forced grpc keep-alive PermitWithoutStream parameter to true

## 2.9.2
* Added errors without panic

## 2.9.1
* Added check nil grpc.ClientConn connection
* Processed nil connection error in keeper loop

## 2.9.0
* Added RawValue and supported ydb.Scanner in Scan

## 2.8.0
* Added NextResultSet for both streaming and non-streaming operations

## 2.7.0
* Dropped busy checker logic
* Refactoring of `RetryMode`, `RetryChecker` and `Retryer`
* Added fast/slow retry logic
* Supported context param for retry operation with no idempotent errors
* Added secondary indexes info to table describing method

## 2.6.1
* fix panic on lazy put to full pool

## 2.6.0
* Exported `SessionProvider.CloseSession` func
* Implements by default async closing session and putting busy
  session into pool
* Added some session pool trace funcs for execution control of
  goroutines in tests
* Switched internal session pool boolean field closed from atomic
  usage to mutex-locked usage

## 2.5.7
* Added panic on double scan per row

## 2.5.6
* Supported nil and time conventions for scanner

## 2.5.5
* Reverted adds async sessionGet and opDo into `table.Retry`.
* Added `sessionClose()` func into `SessionProvider` interface.

## 2.5.4
* Remove ready queue from session pool

## 2.5.3
* Fix put session into pool

## 2.5.2
* Fix panic on operate with result scanner

## 2.5.1
* Fix lock on write to chan in case when context is done

## 2.5.0
* Added `ScanRaw` for scan results as struct, list, tuple, map
* Created `RawScanner` interface in order to generate method With

## 2.4.1
* Fixed deadlock in the session pool

## 2.4.0
* Added new scanner API.
* Fixed dualism of interpret data (default values were deprecated for optional values)

## 2.3.3
* Fixed `internal/stats/series.go` (index out of range)
* Optimized rotate buckets in the `Series`

## 2.3.2
* Moved `api/wrap.go` to root for next replacement api package to external genproto

## 2.3.1
* Correct session pool tests
* Fixed conditions with KeepAliveMinSize and `IdleKeepAliveThreshold`

## 2.3.0
* Added credentials connect options:
  - `connect.WithAccessTokenCredentials(accessToken)`
  - `connect.WithAnonymousCredentials()`
  - `connect.WithMetadataCredentials(ctx)`
  - `connect.WithServiceAccountKeyFileCredentiials(serviceAccountKeyFile)`
* Added auth examples:
  - `example/auth/environ`
  - `example/auth/access_token_credentials`
  - `example/auth/anonymous_credentials`
  - `example/auth/metadata_credentials`
  - `example/auth/service_account_credentials`

## 2.2.1
* Fixed returning error from `table.StreamExecuteScanQuery`

## 2.2.0
* Supported loading certs from file using `YDB_SSL_ROOT_CERTIFICATES_FILE` environment variable

## 2.1.0
* Fixed erasing session from pool if session keep-alive count great then `IdleKeepAliveThreshold`
* Add major session pool config params as `connect.WithSessionPool*()` options

## 2.0.3
* Added panic for wrong `NextSet`/`NextStreamSet` call

## 2.0.2
* Fixed infinite keep alive session on transport errors `Cancelled` and `DeadlineExceeded`

## 2.0.1
* Fixed parser of connection string
* Fixed `EnsurePathExists` and `CleanupDatabase` methods
* Fixed `basic_example_v1`
* Renamed example cli flag `-link=connectionString` to `-ydb=connectionString` for connection string to YDB
* Added `-connect-timeout` flag to example cli
* Fixed some linter issues

## 2.0.0
* Renamed package ydbx to connect. New usage semantic: `connect.New()` instead `ydbx.Connect()`
* Added `healthcheck` example
* Fixed all examples with usage connect package
* Dropped `example/internal/ydbutil` package
* Simplified API of Traces - replace all pairs start/done to single handler with closure.

## 1.5.2
* Fixed `WithYdbCA` at nil certPool case

## 1.5.1
* Fixed package name of `ydbx`

## 1.5.0
* Added `ydbx` package

## 1.4.1
* Fixed `fmt.Errorf` error wrapping and some linter issues

## 1.4.0
* Added helper for create credentials from environ
* Added anonymous credentials
* Move YDB Certificate Authority from auth/iam package to root  package. YDB CA need to dial with
  dedicated YDB and not need to dial with IAM. YDB CA automatically added to all grpc calling

## 1.3.0
* Added `Compose` method to traces

## 1.2.0
* Load YDB certificates by default with TLS connection

## 1.1.0
* Support scan-query method in `ydbsql` (database/sql API)

## 1.0.7
* Use `github.com/golang-jwt/jwt` instead of `github.com/dgrijalva/jwt-go`

## 1.0.6
* Append (if not exits) SYNC Operation mode on table calls: *Session, *DataQuery, *Transaction, KeepAlive

## 1.0.5
* Remove unused ContextDeadlineMapping driver config (always used default value)
* Simplify operation params logic
* Append (if not exits) SYNC Operation mode on ExecuteDataQuery call

## 1.0.4
* Fixed timeout and cancellation setting for YDB operations
* Introduced possibility to use `ContextDeadlineNoMapping` once again

## 1.0.3
* Negative `table.Client.MaxQueryCacheSize` will disable a client query cache now
* Refactoring of `meta.go` for simple adding in the future new headers to requests
* Added support `x-ydb-trace-id` as standard SDK header

## 1.0.2
* Implements smart lazy createSession for best control of create/delete session balance. This feature fix leakage of forgotten sessions on server-side
* Some imporvements of session pool stats

## 1.0.1
* Fix closing sessions on PutBusy()
* Force setting operation timeout from client context timeout (if this timeout less then default operation timeout)
* Added helper `ydb.ContextWithoutDeadline` for clearing existing context from any deadlines

## 1.0.0
* SDK versioning switched to `Semantic Versioning 2.0.0`

## 2021.04.1
* Added `table.TimeToLiveSettings` struct and corresponding
  `table.WithTimeToLiveSettings`, `table.WithSetTimeToLive`
  and `table.WithDropTimeToLive` options.
* Deprecated `table.TTLSettings` struct alongside with
  `table.WithTTL`, `table.WithSetTTL` and `table.WithDropTTL` functions.

## 2021.03.2
* Add Truncated flag support.

## 2021.03.1
* Fixed a race between `SessionPool.Put` and `SessionPool.Get`, where the latter
  would end up waiting forever for a session that is already in the pool.

## 2021.02.1
* Changed semantics of `table.Result.O...` methods (e.g., `OUTF8`):
  it will not fail if current item is non-optional primitive.

## 2020.12.1
* added CommitTx method, which returns QueryStats

## 2020.11.4
* re-implementation of ydb.Value comparison
* fix basic examples

## 2020.11.3
* increase default and minimum `Dialer.KeepAlive` setting

## 2020.11.2
* added `ydbsql/connector` options to configure default list of `ExecDataQueryOption`

## 2020.11.1
* tune `grpc.Conn` behaviour

## 2020.10.4
* function to compare two ydb.Value

## 2020.10.3
* support scan query execution

## 2020.10.2
* add table Ttl options

## 2020.10.1
* added `KeyBloomFilter` support for `CreateTable`, `AlterTable` and `DescribeTalbe`
* added `PartitioningSettings` support for `CreateTable`, `AlterTable` and `DescribeTalbe`. Move to `PartitioningSettings` object

## 2020.09.3
* add `FastDial` option to `DriverConfig`.
  This will allow `Dialer` to return `Driver` as soon as the 1st connection is ready.

## 2020.09.2
* parallelize endpoint operations

## 2020.09.1
* added `ProcessCPUTime` method to `QueryStats`
* added `ReadReplicasSettings` support for `CreateTable`, `AlterTable` and `DescribeTalbe`
* added `StorageSettings` support for `CreateTable`, `AlterTable` and `DescribeTalbe`

## 2020.08.2
* added `PartitioningSettings` support for `CreateTable` and `AlterTable`

## 2020.08.1
* added `CPUTime` and `AffectedShards` fields to `QueryPhase` struct
* added `CompilationStats` statistics

## 2020.07.7
* support manage table attributes

## 2020.07.6
* support Column Families

## 2020.07.5
* support new types: DyNumber, JsonDocument

## 2020.07.4
* added coordination service
* added rate_limiter service

## 2020.07.3
* made `api` wrapper for `internal` api subset

## 2020.07.2
* return TableStats and PartitionStats on DescribeTable request with options
* added `ydbsql/connector` option to configure `DefaultTxControl`

## 2020.07.1
* support go modules tooling for ydbgen

## 2020.06.2
* refactored `InstanceServiceAccount`: refresh token in background.
  Also, will never produce error on creation
* added getting `ydb.Credentials` examples

## 2020.06.1

* exported internal `api.Wrap`/`api.Unwrap` methods and linked structures

## 2020.04.5

* return on discovery only endpoints that match SSL status of driver

## 2020.04.4

* added GCP metadata auth style with `InstanceServiceAccount` in `auth.iam`

## 2020.04.3

* fix race in `auth.metadata`
* fix races in test hooks

## 2020.04.2

* set limits to grpc `MaxCallRecvMsgSize` and `MaxCallSendMsgSize` to 64MB
* remove deprecated IAM (jwt) `Client` structure
* fix panic on nil dereference while accessing optional fields of `IssueMessage` message

## 2020.04.1

* added options to `DescribeTable` request
* added `ydbsql/connector` options to configure `pool`s  `KeepAliveBatchSize`, `KeepAliveTimeout`, `CreateSessionTimeout`, `DeleteTimeout`

## 2020.03.2

* set session keepAlive period to 5 min - same as in other SDKs
* fix panic on access to index after pool close

## 2020.03.1

* added session pre-creation limit check in pool
* added discovery trigger on more then half unhealthy transport connects
* await transport connect only if no healthy connections left

## 2020.02

* support cloud IAM (jwt) authorization from service account file
* minimum version of Go become 1.13. Started support of new `errors` features<|MERGE_RESOLUTION|>--- conflicted
+++ resolved
@@ -1,9 +1,7 @@
-<<<<<<< HEAD
 * Fixed drop session from pool unnecessary in query service 
-=======
+
 ## v3.96.0
 * Supported of list, set and struct for unmarshall using `sugar.Unmarshall...`
->>>>>>> 14fe684f
 
 ## v3.95.6
 * Fixed panic on span reporting in `xsql/Tx`

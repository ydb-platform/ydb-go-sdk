--- conflicted
+++ resolved
@@ -1,8 +1,6 @@
-<<<<<<< HEAD
 * Doesn't rollback a the transaction on the operation error in table service
-=======
+
 ## v3.80.6
->>>>>>> ef5ba1db
 * Fixed concurrent map writes in metrics
 * Renamed method at experimental API reader.PopBatchTx to reader.PopMessagesBatchTx
 

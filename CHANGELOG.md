--- conflicted
+++ resolved
@@ -1,8 +1,5 @@
-<<<<<<< HEAD
 * Added support for custom types derived from primitive types in `database/sql` driver
-=======
 * Bumped `golang.org/x/net` from 0.35.0 to 0.38.0
->>>>>>> 87aeb902
 
 ## v3.125.0
 * Added `WithConcurrentResultSets` option for `db.Query().Query()`

--- conflicted
+++ resolved
@@ -1,10 +1,7 @@
-<<<<<<< HEAD
-* Fixed respect to query.WithCommit() flag for tx.Execute in query service
-=======
+* Fixed respect to `query.WithCommit()` flag for `tx.Execute` in query service
 * OAuth 2.0 token exchange: allowed multiple resource parameters in according to https://www.rfc-editor.org/rfc/rfc8693
 
 ## v3.76.0
->>>>>>> e0f69686
 * Added experimental topic listener implementation
 * Fixed `internal/xstrings.Buffer()` leak without call `buffer.Free()`
 * Removed double quotas from goroutine labels background workers for prevent problem with pprof

--- conflicted
+++ resolved
@@ -1,10 +1,9 @@
-<<<<<<< HEAD
+
 * Added type assertion checks to enhance type safety and prevent unexpected panics in critical sections of the codebase
-=======
+
 ## v3.65.1
 * Updated dependency `ydb-go-genproto`
 * Added processing of `Ydb.StatusIds_EXTERNAL_ERROR` in `retry.Retry`
->>>>>>> 35a861a4
 
 ## v3.65.0
 * Supported OAuth 2.0 Token Exchange credentials provider

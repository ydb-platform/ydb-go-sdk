--- conflicted
+++ resolved
@@ -1,6 +1,4 @@
-<<<<<<< HEAD
 * Added start reader with reader id and consumer to logs
-=======
 * Fixed `internal/xstring` package with deprecated warning in `go1.21` about `reflect.{String,Slice}Header`
 
 ## v3.51.3
@@ -38,7 +36,6 @@
 * Upgraded errors description from `retry.Retry` with attempts info
 
 ## v3.48.6
->>>>>>> 328af5f2
 * Added builder for topic reader message (usable for tests)
 
 ## v3.48.5

--- conflicted
+++ resolved
@@ -1,8 +1,5 @@
-<<<<<<< HEAD
+* Migrated `golangci-lint` to version `v2.1.6`
 * Replaced requirements from go1.23 to go1.22
-=======
-* Migrated `golangci-lint` to version `v2.1.6`
->>>>>>> 67d234bd
 
 ## v3.111.0
 * Added `sugar.PrintErrorWithoutStack` helper for remove stack records from error string

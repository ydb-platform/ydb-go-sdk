--- conflicted
+++ resolved
@@ -1,6 +1,6 @@
-<<<<<<< HEAD
 * Supported `sql.Null*` from `database/sql` as query params in `toValue` func
-=======
+
+## v3.117.3
 * Added support for nullable `Date32`, `Datetime64`, `Timestamp64`, and `Interval64` types in the `optional` parameter builder
 * Added method `query.WithIssuesHandler` to get query issues
 
@@ -8,7 +8,6 @@
 * Added support for `Result.RowsAffected()` for YDB `database/sql` driver
 * Upgraded minimal version of Go to 1.23.9
 * Fixed race in `readerReconnector`
->>>>>>> fedcf14f
 
 ## v3.117.1
 * Fixed scan a column of type `Decimal(precision,scale)` into a struct field of type `types.Decimal{}` using `ScanStruct()`

<<<<<<< HEAD
* Added the `AvailabilityPeriod` to the Consumer type in topics
=======
* Fixed deadlock in `Endpoint.String()` method

## v3.118.3
>>>>>>> 359cf5f0
* Fixed `context` checking in `ydb.Open`

## v3.118.2
* Fixed checking GRPC transport error in `discovery`

## v3.118.1
* Fixed connection timeout issue in topics writer
* Supported `sql.Null*` from `database/sql` as query params in `toValue` func

## v3.118.0
* Added support for nullable `Date32`, `Datetime64`, `Timestamp64`, and `Interval64` types in the `optional` parameter builder
* Added method `query.WithIssuesHandler` to get query issues

## v3.117.2
* Added support for `Result.RowsAffected()` for YDB `database/sql` driver
* Upgraded minimal version of Go to 1.23.9
* Fixed race in `readerReconnector`

## v3.117.1
* Fixed scan a column of type `Decimal(precision,scale)` into a struct field of type `types.Decimal{}` using `ScanStruct()`
* Fixed race in integration test `TestTopicWriterLogMessagesWithoutData`
* Fixed traces handling in `topic.Reader`

## v3.117.0
* Fixed `conn/pool.Get()` behaviour for YDB databases with public IPs. Bug was introduced in v3.116.2
* Added helper methods `log.WithFields` and `log.FieldsFromContext` for working with structured logging fields via context.
  These methods allow adding custom fields to the context, which are later extracted by the logger.

## v3.116.4
* Fixed error handling in `internaltopicreader.addOnTransactionCompletedHandler`

## v3.116.3
* Default grpc message size adjusted to the server's defaults

## v3.116.2
* Fixed grpc connections leak on reused node IP

## v3.116.1
* Fixed an issue where `topic.UpdateOffsetsInTransaction` was executed on a node different from the one where the transaction was running, which could lead to the error "Database coordinators are unavailable"

## v3.116.0
* Added experimental support for query results in `Apache Arrow`
* Fix flaky unit test TestUnboundedChanContextTimeout

## v3.115.7
* Added support for `PartitionBy` in `DescribeTable` results

## v3.115.6
* Fixed context cancellation issues in the `QueryService` stream results

## v3.115.5
* Fixed error logging in `topic.UpdateOffsetsInTransaction`

## v3.115.4
*  Supported reusing one IP address and host name after nodes restart

## v3.115.3
* Fixed error catching in `retry.DoTxWithResult`

## v3.115.2
* Fixed bug with wrong literal YQL representation for signed integer YDB types

## v3.115.1
* Added `ydb.Param.Range()` range iterator

## v3.115.0
* Added public package `pkg/xtest` with test helpers

## v3.114.1
* Fixed depth for `pkg/xerrors.WithStackTrace()` error

## v3.114.0
* Added public packages:
  - `pkg/xerrors` - helpers for wrap errors with stacktrace and join errors
  - `pkg/xslices` - helpers for work with slices
  - `pkg/xstring` - helpers for work with strings
* Added `table.Client.DescribeTable()` helper method
* Added `table/types/IsNull()` and `table/types/Unwrap()` methods for work with optional values

## v3.113.6
* Removed experimental label from `retry.DoWithResult` and `retry.DoTxWithResult`

## v3.113.5
* Fixed incorrect string conversion of `Uint64Value` values greater than `int64` max value

## v3.113.4
* Added original error to `listValue` and `setValue` cast error

## v3.113.3
* Marked as non-retryable operation error `ABORTED` with internal issue `200509` ("Datashard program size limit exceeded")

## v3.113.2
* Fixed panic in `database/sql` traces

## v3.113.1
* Fixed several issues in `database/sql` error handling
* Improved context management for query result streams.

## v3.113.0
* Added experimental `config.WithDisableOptimisticUnban` option to disable fast node unban after pessimization
* Fixed respect start offset from `topicoptions.WithReaderGetPartitionStartOffset` for commit messages
* Added `query.AllowImplicitSessions()` option for execute queries through `query.Client.{Exec,Query,QueryResultSet,QueryRow}` without explicit sessions

## v3.112.0
* Added support for the `json.Unmarshaler` interface in the `CastTo` function for use in scanners, such as the `ScanStruct` method
* Fixed the support of server-side session balancing in `database/sql` driver
* Added `ydb.WithDisableSessionBalancer()` driver option for disable server-side session balancing on table and query clients

## v3.111.3
* Fixed session closing in `ydb.WithExecuteDataQueryOverQueryClient(true)` scenario

## v3.111.2
* Changed discovery and dns resolving log level to DEBUG

## v3.111.1
* Replaced minimal requirements of `go` from `1.23` to `1.22`
* Migrated `golangci-lint` to version `v2.1.6`

## v3.111.0
* Added `sugar.PrintErrorWithoutStack` helper for remove stack records from error string
* Added `sugar.UnwrapError` helper for unwrap source error to root errors

## v3.110.1
* Added the ability to send BulkRequest exceeding the GrpcMaxMessageSize

## v3.110.0
* Added read partitions in parallel for topic listener.

## v3.109.0
* Added control plane fields for split-merge topics (Create,Alter,Describe)

## v3.108.5
* Fixed stop topic reader after TLI in transaction

## v3.108.4
* Removed `experimental` from coordination API
* Added `WithReaderLogContext`, `WithWriterLogContext` options to topic reader/writer to supply log entries with user context fields

## v3.108.3
* Fixed handling of zero values for DyNumber
* Fixed the decimal yql slice bounds out of range

## v3.108.2
* Bumped dependencies:
  - `github.com/jonboulle/clockwork` from v0.3.0 to v0.5.0
  - `google.golang.org/grpc` from v1.62.1 to v1.69.4
  - `google.golang.org/protobuf` from v1.33.0 to v1.35.1
  - `github.com/golang-jwt/jwt/v4` from v4.5.0 to v4.5.2 (see security alerts https://github.com/golang-jwt/jwt/security/advisories/GHSA-mh63-6h87-95cp and https://github.com/ydb-platform/ydb-go-sdk/security/dependabot/45)
  - `golang.org/x/net` from v0.33.0 to v0.38.0 (see security alert https://github.com/ydb-platform/ydb-go-sdk/security/dependabot/59)
  - `golang.org/x/crypto` from 0.31.0 to 0.36.0 (see security alerts https://github.com/ydb-platform/ydb-go-sdk/security/dependabot/56 and https://github.com/ydb-platform/ydb-go-sdk/security/dependabot/52)
  - `golang.org/x/sync` from v0.10.0 to v0.12.0
  - `golang.org/x/sys` from v0.28.0 to v0.31.0
  - `golang.org/x/text` from v0.21.0 to v0.23.0

## v3.108.1
* Supported `json.Marshaller` query parameter in `database/sql` driver

## v3.108.0
* Added `query.EmptyTxControl()` for empty transaction control (server-side defines transaction control by internal logic)
* Marked as deprecated `query.NoTx()` because this is wrong name for server-side transaction control inference

## v3.107.0
* Refactored internal client balancer: added singleton for getting gRPC-connection (auto dial and auto reconnect on non-ready state) for use in discovery attempts
* Added `topicoptions.IncludePartitionStats()` for `Topic().Describe()` in order to get partition stats from server

## v3.106.1
* Dropped `internal/allocator` package and all usages of it for further switch (test) protobuf opaque API

## v3.106.0
* Added option WithReaderSupportSplitMergePartitions for topic manage support of split-merge partitions on client side (enabled by default).
* Allowed overflow queue limit for one goroutine at time for topic writer
* Removed delay before send commit in sync mode of a topic reader

## v3.105.2
* Improved the `ydb.WithSessionPoolSessionUsageLimit` option for allow `time.Duration` as argument type for limit max session time to live since create time

## v3.105.1
* Changed the gRPC DNS balancer policy to `round_robin` for internal `discovery/ListEndpoints` call (reverted v3.90.2 changes)

## v3.105.0
* Supported topic split merge server feature for topic reader (no api changed)

## v3.104.7
* Added public type alias `ydb.Params` to `internal/params.Parameters` for external usage

## v3.104.6
* Refactored `table.TransactionControl` and `query.TransactionControl` for use single implementation in `internal/tx`
* Changed `ydb.WithTxControl` context modifier for allow both `table.TransactionControl` and `query.TransactionControl`

## v3.104.5
* Added query client session pool metrics: create_in_progress, in_use, waiters_queue
* Added pool item closing for not-alived item

## v3.104.4
* Fixed bug with session query latency metric collector

## v3.104.3
* Changed argument types in `table.Client.ReadRows` to public types for compatibility with mock-generation

## v3.104.2
* Added bindings options into `ydb.ParamsFromMap` for bind wide time types
* Changed `ydb.WithWideTimeTypes(bool)` for allow boolean argument

## v3.104.1
* Added export of advanced metric information for QueryService calls

## v3.104.0
* Added binding `ydb.WithWideTimeTypes()` which interprets `time.Time` and `time.Duration` as `Timestamp64` and `Interval64` YDB types

## v3.103.0
* Supported wide `Interval64` type

## v3.102.0
* Supported wide `Date32`, `Datetime64` and `Timestamp64` types

## v3.101.4
* Switched internal type of result `ydb.Driver.Query()` from `*internal/query.Client` to `query.Client` interface

## v3.101.3
* Added `query.TransactionActor` type alias to `query.TxActor` for compatibility with `table.Client` API's
* Removed comment `experimental` from `ydb.ParamsBuilder` and `ydb.ParamsFromMap`
* Fixed panic on closing `internal/query/sessionCore.done` channel twice
* Fixed hangup when try to send batch of messages with size more, then grpc limits from topic writer internals

## v3.101.2
* Added a new metric `ydb_go_sdk_ydb_info` with the current version of the SDK

## v3.101.1
* Changed allowBanned=false for preferred node connections

## v3.101.0
* Added `table.Client.ReadRows` method with internal retries

## v3.100.3
* Fixed bug with concurrent rewrites source slice of `grpc.DialOption` on dial step

## v3.100.2
* Fixed bug in `internal/xcontext.WithDone` (not listening chan done)

## v3.100.1
* Refactored behaviour on `retry.Retryable` error for retry object (such as session, connection or transaction)

## v3.100.0
* Added `table.DescribeTable.StoreType` to table description result from `table.Session.DescribeTable` request

## v3.99.13
* Added checking errors for conditionally delete item from pool

## v3.99.12
* Internal debug improved

## v3.99.11
* Added stacktrace record to row scan errors for detect broken client code
* Fixed DescribeConsumer ignoring PartitionConsumerStats
* Added virtualtimestamps field to cdc description

## v3.99.10
* Returned legacy behaviour for interpret as `time.Time` YDB types `Date`, `Datetime` and `Timestamp`

## v3.99.9
* Fixed broken compatibility `database/sql` driver which worked on query engine (usnig `ydb.WithQueryService(true)` connector option):
  - fixed list of valid data types for `database/sql.Row.Scan()`
  - allowed legacy option `ydb.WithTxControl(ctx, txControl)` for query engine

## v3.99.8
* Added details to all log messages
* Fixed sometime panic on stats receive in query service

## v3.99.7
* Fixed not passing request context to topic event logs
* Fixed deadlock on closing table session with internal query session core

## v3.99.6
* Added log grpc messages metadata on trace log level for topic writer

## v3.99.5
* Fixed error `Empty query text` using prepared statements and `ydb.WithExecuteDataQueryOverQueryClient(true)` option
* Prepared statements always send query text on Execute call from now (previous behaviour - send query ID)
* Prevented create decoder instance until start read a message from topics

## v3.99.4
* Fixed bug with wrong context on session closing
* Fixed goroutine leak on closing `database/sql` driver
* "No endpoints" is retriable error now

## v3.99.3
* Fixed potential infinity loop for local dc detection (CWE-835)
* Fixed nil pointer dereferenced in a topic listener (CWE-476)

## v3.99.2
* Fixed panic when error returned from parsing sql params
* Fixed explicit null dereferenced issue in internal/credentials/static.go (CWE-476)

## v3.99.1
* Bumped dependencies:
  - `golang.org/x/net` from v0.23.0 to v0.33.0
  - `golang.org/x/sync` from v0.6.0 to v0.10.0
  - `golang.org/x/sys` from v0.18.0 to v0.28.0
  - `golang.org/x/text` from v0.14.0 to v0.21.0
  - `github.com/golang-jwt/jwt/v4` from v4.4.1 to v4.5.0

## v3.99.0
* Added `ydb.WithExecuteDataQueryOverQueryClient(bool)` option to execute data queries from table service
  client using query client API. Using this option you can execute queries from legacy table service client
  through `table.Session.Execute` using internal query client API without limitation of 1000 rows in response.
  Be careful: an OOM problem may happen because bigger result requires more memory

## v3.98.0
* Supported pool of encoders, which implement ResetableWriter interface

## v3.97.0
* Added immutable range iterators from go1.23 into query stats to iterate over query phases and accessed tables without query stats object mutation

## v3.96.2
* Fixed broken metric `ydb_go_sdk_ydb_database_sql_conns`

## v3.96.1
* Fixed drop session from pool unnecessary in query service

## v3.96.0
* Supported of list, set and struct for unmarshall using `sugar.Unmarshall...`

## v3.95.6
* Fixed panic on span reporting in `xsql/Tx`

## v3.95.5
* Fixed goroutine leak on failed execute call in query client

## v3.95.4
* Fixed connections pool leak on closing sessions
* Fixed an error in logging session deletion events

## v3.95.3
* Supported of `database/sql/driver.Valuer` interfaces for params which passed to query using sql driver
* Exposed `credentials/credentials.OAuth2Config` OAuth2 config

## v3.95.2
* Fixed panic on multiple closing driver

## v3.95.1
* Added alias from `ydb.WithFakeTx(ydb.ScriptingQueryMode)` to `ydb.WithFakeTx(ydb.QueryExecuteQueryMode)` for compatibility with legacy code

## v3.95.0
* Added implementation of `database/sql` driver over query service client
* Added `ydb.WithQueryService(bool)` option to explicitly enable `database/sql` driver over query service client
* Added environment parameter `YDB_DATABASE_SQL_OVER_QUERY_SERVICE` to enable `database/sql` driver over query service client without code rewriting

## v3.94.0
* Refactored golang types mapping into ydb types using `ydb.ParamsFromMap` and `database/sql` query arguments
* Small breaking change: type mapping for `ydb.ParamsFromMap` and `database/sql` type `uuid.UUID` changed from ydb type `Text` to ydb type `UUID`

## v3.93.3
* Supported raw protobuf `*Ydb.TypedValue` using `ydb.ParamsBuilder()`

## v3.93.2
* Removed experimental helper `ydb.MustParamsFromMap`
* Changed result of experimental helper `ydb.ParamsFromMap` from tuple <`params.Parameters`, `error`> to `params.Parameters` only

## v3.93.1
* Published `query.ExecuteOption` as alias to `internal/query/options.Execute`

## v3.93.0
* Added `ydb.WithStaticCredentialsLogin` and `ydb.WithStaticCredentialsPassword` options

## v3.92.6
* Fixed string representation of `TzTimestamp`, `TzDatetime` and `TzDate` type values
* Added `database/sql/driver.Value` as type destination for almost ydb values

## v3.92.5
* Avoid retrying requests finished with `UNAUTHORIZED` errors

## v3.92.4
* Fixed connections pool leak on closing

## v3.92.3
* Fixed error with incompleted data return from transaction.ReadQueryResult method
* Added option `query/WithResponsePartLimitSizeBytes(...)` for queries with query service

## v3.92.2
* Added `table/options.WithShardNodesInfo()` experimental option to get shard nodeId for describe table call

## v3.92.1
* Added `sugar.WithUserPassword(user,password)` option for `sugar.DSN()` helper
* Added `sugar.WithSecure(bool)` option for `sugar.DSN()` helper
* Small breaking change: `sugar.DSN` have only two required parameters (endpoint and database) from now on.
  Third parameter `secure` must be passed as option `sugar.WithSecure(bool)`

## v3.92.0
* Added experimental ydb.ParamsFromMap and ydb.MustParamsFromMap for build query parameters
* Refactored coordination traces
* gRPC connection will be forcefully closed on DNS resolver errors from now on

## v3.91.0
* Added `ydb.WithPreferredNodeID(ctx, nodeID)` context modifier for trying to execute queries on given nodeID

## v3.90.2
* Set the `pick_first` balancer for short-lived grpc connection inside ydb cluster discovery attempt

## v3.90.1
* Small broken change: added method `ID()` into `spans.Span` interface (need to implement in adapter)
* Fixed traceparent header for tracing grpc requests

## v3.90.0
* Fixed closing of child driver with shared balancer

## v3.89.6
* Refactored `database/sql` driver internals for query-service client support in the future

## v3.89.5
* Fixed nil pointer dereference in metabalancer initialization

## v3.89.4
* Changed behaviour on re-discovery: always open new grpc connection for discovery request

## v3.89.3
* Wrapped internal balancer with metadata middleware

## v3.89.2
* Returned log.XXX methods for create fields, removed from public at v3.85.0

## v3.89.1
* Added option `ydb.WithSharedBalancer(*Driver)` for child drivers

## v3.89.0
* Fixed send optional arguments to the server with `ydb.ParamsBuilder`

## v3.88.0
* Removed UUID methods from ydb.ParamsBuilder()

## v3.87.0
* BREAK OLD STYLE WORK WITH UUID. See https://github.com/ydb-platform/ydb-go-sdk/issues/1501 for details.
  At the version you must explicit choose way for work with uuid: old with bug or new (fixed).

## v3.86.1
* Fixed scan to optional uuid

## v3.86.0
* Add workaround for bug in uuid send/receive from server. It is migration version. All native code and most database sql code worked with uuid continue to work.
Dedicated version for migrate code for workaround/fix uuid bug. See https://github.com/ydb-platform/ydb-go-sdk/issues/1501 for details.

## v3.85.3
* Renamed `query.WithPoolID()` into `query.WithResourcePool()`

## v3.85.2
* Added experimental `query.WithPoolID()` execute option for define resource pool for execute query

## v3.85.1
* Added `spans.Retry` constructor of `trace.Retry`

## v3.85.0
* Added experimental package `spans` with tracing adapter interfaces for OpenTelemetry, OpenTracing, etc.
* Added `db.Topic().DescribeTopicConsumer()` method for displaying consumer information
* Marked as deprecated options `ydb.WithDatabase(database)` and `ydb.WithEndpoint(endpoint)`

## v3.84.1
* Added session info into `trace.TableSessionBulkUpsertStartInfo`

## v3.84.0
* Added `meta.WithTraceParent` context modifier for explicit putting traceparent header into grpc calls

## v3.83.0
* Supported `db.Table().BulkUpsert()` from scv, arrow and ydb rows formats

## v3.82.0
* Fixed error on experimental `TopicListener.Close`
* Disabled reporting of `ydb_go_sdk_query_session_count` when metrics are disabled
* Disabled reporting of `ydb_go_sdk_ydb_query_session_create_latency` histogram metrics when metrics are disabled
* Allowed skip column for `ScanStruct` by tag `-`

## v3.81.4
* Returned `topicwriter.ErrQueueLimitExceed`, accidental removed at `v3.81.0`

## v3.81.3
* Fixed tracing details check for some metrics

## v3.81.2
* Removed `experimantal` comment for query service client

## v3.81.1
* Fixed nil pointer dereference panic on failed `ydb.Open`
* Added ip discovery. Server can show own ip address and target hostname in the ListEndpoint message. These fields are used to bypass DNS resolving.

## v3.81.0
* Added error ErrMessagesPutToInternalQueueBeforeError to topic writer
* Added write to topics within transactions

## v3.80.10
* Added `ydb.WithSessionPoolSessionUsageLimit()` option for limitation max count of session usage
* Refactored experimental topic iterators in `topicsugar` package

## v3.80.9
* Fixed bug in experimental api: `ydb.ParamsBuilder().Param().Optional()` receive pointer and really produce optional value.

## v3.80.8
* Added `ydb.WithLazyTx(bool)` option for create lazy transactions on `query.Session.Begin` call
* Added initial experimental topic and cdc-helpers, see examples in [tests/integration/topic_helpers_test.go](https://github.com/ydb-platform/ydb-go-sdk/blob/master/tests/integration/topic_helpers_test.go)
* Added experimental `sugar.UnmarshalRows` for user unmarshaller structs in own code in go 1.23, change example for use the iterator.
* Added `ydb_go_sdk_ydb_query_pool_size_index` metrics

## v3.80.7
* Fixed bug with doesn't rollback the transaction on the operation error in table service

## v3.80.6
* Fixed concurrent map writes in metrics
* Renamed method at experimental API `reader.PopBatchTx` to `reader.PopMessagesBatchTx`

## v3.80.5
* Fixed connections pool leak on failed `ydb.Open` call

## v3.80.4
* Fixed panic on usage metrics package from prometheus adapter on `trace.Driver.OnNewStream` callback

## v3.80.3
* Added option `ydb.WithSessionPoolSessionIdleTimeToLive` for restrict idle time of query sessions
* Fixed bug with leak of query transactions
* Changed `ydb_go_sdk_ydb_driver_conn_requests` metrics splitted to `ydb_go_sdk_ydb_driver_conn_request_statuses` and `ydb_go_sdk_ydb_driver_conn_request_methods`
* Fixed metadata for operation service connection
* Fixed composing query traces in call `db.Query.Do[Tx]` using option `query.WithTrace`

## v3.80.2
* Added `balancers.PreferNearestDC[WithFallback]` balancers
* Marked as deprecated `balancers.PreferLocalDC[WithFallback]` balancers because `local` word is ambiguous for balancer idea

## v3.80.1
* Added `lastErr` from previous attempt in `retry.RetryWithResult`

## v3.80.0
* Replaced internal table client pool entities to `internal/pool`

## v3.79.2
* Enabled by default usage of `internal/pool` in `internal/query.Client`

## v3.79.1
* Changed `trace.Table` and `trace.Query` traces
* Implemented `internal/pool` the same as table client pool from `internal/table.Client`

## v3.79.0
* Added commit messages for topic listener
* EOF error in RecvMsg is no longer logged

## v3.78.0
* Changed result type of method `query.Executor.QueryResultSet` from `query.ResultSet` to `query.ClosableResultSet`
* Added `table/types.DecimalValueFromString` decimal type constructor

## v3.77.1
* Added log topic writer ack
* Replaced `operation.Client.List` to five methods for listing operations `operation.List{BuildIndex,ImportFromS3,ExportToS3,ExportToYT,ExecuteQuery}`

## v3.77.0
* Changed log message about send topic message
* Added experimental support for executing scripts over query service client (`query.Client.ExecuteScript` and `query.CLient.FetchScriptResults`)
* Removed tx result from `query.Session.Execute` (tx can be obtained from `query.Session.Begin`)
* Changed behaviour of `query.Session.Begin` to `noop` for lazy initialization with first call `query.TxActor.Execute`
* Splitted experimental method `query.Client.Execute` to methods `query.Client.Exec` without result and `query.Client.Query` with result
* Splitted experimental method `query.TxActor.Execute` to methods `query.TxActor.Exec` without result and `query.TxActor.Query` with result
* Renamed experimental method `query.Client.ReadResultSet` to `query.Client.QueryResultSet`
* Renamed experimental method `query.Client.ReadRow` to `query.Client.QueryRow`
* Removed experimental methods `query.Session.ReadResultSet` and  `query.Session.ReadRows`
* Removed experimental methods `query.TxActor.ReadResultSet` and  `query.TxActor.ReadRows`
* Removed experimental method `query.Client.Stats`
* Option `query.WithIdempotent()` allowed for `query.Client.{Exec,Query,QueryResultSet,QueryRow}` methods now
* Added experimental support for operation service client through `db.Operation()` method (supports methods `Get`, `List`, `Cancel` and `Forget`)

## v3.76.6
* Replaced requirements from go1.22 + experimantal flag to go1.23 for experimental range-over interface

## v3.76.5
* Fixed out of index item creation in `internal/pool.Pool`
* Fixed tracing of `(*grpcClientStream).finish` event

## v3.76.4
* Added traces and logs for read messages from topic within transaction
* Changed result type of `query.Session.NodeID()` from `int64` to `uint32` for compatibility with table session and discovery
* Removed experimental method `query.Result.Err()`
* Added the finishing reading the grpc stream on `query.Result.Close()` call
* Renamed experimental method `query.Result.Range()` to `query.Result.ResultSets()`
* Renamed experimental method `query.ResultSet.Range()` to `query.ResultSet.Rows()`
* Removed support of `go1.20`
* Added PopMessages from topic within transaction

## v3.76.3
* Changed interface `table.TransactionIdentifier` (added private method) for prohibition of any implementations outside ydb-go-sdk

## v3.76.2
* Fixed bug with nil pointer dereference on trace callback from `query.createSession`
* Fixed test message builder, now all method return itself pointer
* Fixed handle reconnection timeout error
* Fixed experimental topic listener handle stop partition event

## v3.76.1
* Fixed `query.WithCommit()` flag behaviour for `tx.Execute` in query service
* OAuth 2.0 token exchange: allowed multiple resource parameters in according to https://www.rfc-editor.org/rfc/rfc8693

## v3.76.0
* Added experimental topic listener implementation
* Fixed `internal/xstrings.Buffer()` leak without call `buffer.Free()`
* Removed double quotas from goroutine labels background workers for prevent problem with pprof

## v3.75.2
* Fixed build for go1.20

## v3.75.1
* Fixed return more than one row error if real error raised on try read next row
* Fixed checking errors for session must be deleted
* Changed signature of filter func in balancers (replaced argument from `conn.Conn` type to `endpoint.Info`)

## v3.75.0
* Improve config validation before start topic reader
* Added metrics over `db.Table().Do()` and `db.Table().DoTx()`
* Added method `ydb.ParamsBuilder().Param(name).Any(value)` to add custom `types.Value`
* Upgraded dependencies:
  * `google.golang.org/grpc` - from `v1.57.1` to `v1.62.1`
  * `github.com/google/uuid` - from `v1.3.0` to `v1.6.0`
  * `golang.org/x/sync` - from `v0.3.0` to `v0.6.0`
* Fixed goroutine leak on close reader
* Fixed topic reader and writer WaitInit hunging on unretriable connection error
* Added `query.Client.Stats()` method
* Added `query.Result.Stats()` method
* Added `query.ResultSet.Index()` method
* Support loading OAuth 2.0 token exchange credentials provider from config file
* Added options for JWT tokens for loading EC private keys and HMAC secrets
* Add retries to OAuth 2.0 token exchange credentials

## v3.74.5
* Fixed bug with reading empty result set parts.
* Fixed nil pointer dereference when closing result set

## v3.74.4
* Fixed bug with fail cast of grpc response to `operation.{Response,Status}`

## v3.74.3
* Removed check the node is available for query and table service sessions
* Refactored the `balancers.PreferLocations()` function - it is a clean/pure function
* Added experimental `balancers.WithNodeID()` context modifier for define per request the YDB endpoint by NodeID
* Reverted the allowing the casts from signed YDB types to unsigned destination types if source value is not negative
* Replaced internal query session pool by default to stub for exclude impact from internal/pool

## v3.74.2
* Added description to scan errors with use query service client scanner

## v3.74.1
* Allowed the use of DSN without specifying the protocol/scheme
* Allowed casts from signed YDB types to unsigned destination types if source value is not negative
* Removed public `query.TxIdentifier` interface for exclude any external implementations for use with YDB

## v3.74.0
* Added experimental range functions to the `query.Result` and `query.ResultSet` types, available as for-range loops starting with Go version 1.22. These features can be enabled by setting the environment variable `GOEXPERIMENT=rangefunc`.
* Added public types for `tx.Option`, `options.DoOption` and `options.DoTxOption`

## v3.73.1
* Changed `query.DefaultTxControl()` from `query.SerializableReadWrite()` with commit to `query.NoTx()`

## v3.73.0
* Added experimental `retry.DoWithResult` and `retry.DoTxWithResult` helpers for retry lambda and return value from lambda

## v3.72.0
* Excluded `Query()` method from interface `ydb.Connection`. Method `Query()` remains accessible from `ydb.Driver`

## v3.71.0
* Added `query/ResultSet.{Columns,ColumnTypes}` methods for get column names and types from query result set
* Added experimental `retry.RetryWithResult` helper for retry lambda and return value from lambda

## v3.70.0
* Fixed `config.WithDatabase` behaviour with empty database in DSN string
* Added experimental method `query/Client.Execute` for execute query and read materialized result

## v3.69.0
* Added experimental method for execute query and read only one row from result:
  * `query/Client.ReadRow`
  * `query/Session.ReadRow`
  * `query/Transaction.ReadRow`
* Added experimental method for execute query and read only one result set from result:
  * `query/Client.ReadResultSet`
  * `query/Session.ReadResultSet`
  * `query/Transaction.ReadResultSet`
* Added experimental `sugar.UnmarshallRow[T]` and `sugar.UnmarshallResultSet[T]` helpers for converts YDB rows to typed objects

## v3.68.1
* Downgraded minimal version of Go to 1.20
* Refactored internal packages by `ifshort` linter issues

## v3.68.0
* Added experimental `ydb.{Register,Unregister}DsnParser` global funcs for register/unregister external custom DSN parser for `ydb.Open` and `sql.Open` driver constructor
* Simple implement option WithReaderWithoutConsumer
* Fixed bug: topic didn't send specified partition number to a server

## v3.67.2
* Fixed incorrect formatting of decimal. Implementation of decimal has been reverted to latest working version

## v3.67.1 (retracted)
* Fixed race of stop internal processes on close topic writer
* Fixed goroutines leak within topic reader on network problems

## v3.67.0
* Added `ydb.WithNodeAddressMutator` experimental option for mutate node addresses from `discovery.ListEndpoints` response
* Added type assertion checks to enhance type safety and prevent unexpected panics in critical sections of the codebase

## v3.66.3
* Fixed the OAuth2 test

## v3.66.2
* Added `trace.DriverConnStreamEvents` details bit
* Added `trace.Driver.OnConnStreamFinish` event

## v3.66.1
* Added flush messages from buffer before close topic writer
* Added Flush method for topic writer

## v3.66.0
* Added experimental package `retry/budget` for limit second and subsequent retry attempts
* Refactored internals for enabling `containedctx` linter
* Fixed the hanging semaphore issue on coordination session reconnect

## v3.65.3
* Fixed data race in `internal/conn.grpcClientStream`

## v3.65.2
* Fixed data race using `log.WithNames`

## v3.65.1
* Updated dependency `ydb-go-genproto`
* Added processing of `Ydb.StatusIds_EXTERNAL_ERROR` in `retry.Retry`

## v3.65.0
* Supported OAuth 2.0 Token Exchange credentials provider

## v3.64.0
* Supported `table.Session.RenameTables` method
* Fixed out of range panic if next query result set part is empty
* Updated the indirect dependencies `golang.org/x/net` to `v0.17.0` and `golang.org/x/sys` to `v0.13.0` due to vulnerability issue

## v3.63.0
* Added versioning policy

## v3.62.0
* Restored `WithSessionPoolKeepAliveMinSize` and `WithSessionPoolKeepAliveTimeout` for backward compatibility.
* Fixed leak timers
* Changed default StartTime (time of retries for connect to server) for topic writer from 1 minute to infinite (can be overrided by WithWriterStartTimeout topic option)
* Added `Struct` support for `Variant` in `ydb.ParamsBuilder()`
* Added `go` with anonymous function case in `gstack`

## v3.61.2
* Changed default transaction control to `NoTx` for execute query through query service client

## v3.61.1
* Renamed `db.Coordination().CreateSession()` to `db.Coordination().Session()` for compatibility with protos

## v3.61.0
* Added `Tuple` support for `Variant` in `ydb.ParamsBuilder()`

## v3.60.1
* Added additional traces for coordination service client internals

## v3.60.0
* Added experimental support of semaphores over coordination service client

## v3.59.3
* Fixed `gstack` logic for parsing `ast.BlockStmt`

## v3.59.2
* Added internal `gstack` codegen tool for filling `stack.FunctionID` with value from call stack

## v3.59.1
* Fixed updating last usage timestamp for smart parking of the conns

## v3.59.0
* Added `Struct` support for `ydb.ParamsBuilder()`
* Added support of `TzDate`,`TzDateTime`,`TzTimestamp` types in `ydb.ParamsBuilder()`
* Added `trace.Query.OnTransactionExecute` event
* Added query pool metrics
* Fixed logic of query session pool
* Changed initialization of internal driver clients to lazy
* Removed `ydb.WithSessionPoolSizeLimit()` option
* Added async put session into pool if external context is done
* Dropped intermediate callbacks from `trace.{Table,Retry,Query}` events
* Wrapped errors from `internal/pool.Pool.getItem` as retryable
* Disabled the logic of background grpc-connection parking
* Improved stringification for postgres types

## v3.58.2
* Added `trace.Query.OnSessionBegin` event
* Added `trace.Query.OnResult{New,NextPart,NextResultSet,Close}` events
* Added `trace.Query.OnRow{Scan,ScanNamed,ScanStruct}` events

## v3.58.1
* Dropped all deprecated callbacks and events from traces
* Added `trace.Driver.OnConnStream{SendMsg,RecvMsg,CloseSend}` events
* Added `trace.Query.OnSessionExecute` event

## v3.58.0
* Changed `List` constructor from `ydb.ParamsBuilder().List().Build().Build()` to `ydb.ParamsBuilder().BeginList().EndList().Build()`
* Changed `Set` constructor from `ydb.ParamsBuilder().Set().Build().Build()` to `ydb.ParamsBuilder().BeginSet().EndSet().Build()`
* Changed `Dict` constructor from `ydb.ParamsBuilder().Dict().Build().Build()` to `ydb.ParamsBuilder().BeginDict().EndDict().Build()`
* Changed `Optional` constructor from `ydb.ParamsBuilder().Set().Build().Build()` to `ydb.ParamsBuilder().BeginOptional().EndOptional().Build()`
* Added events into `trace.Query` trace
* Rewrote `internal/pool` to buffered channel
* Added `internal/xcontext.WithDone()`
* Added `internal/xsync.{OnceFunc,OnceValue}`
* Updated `google.golang.org/protobuf` from `v1.31.0` to `v.33.0`
* Added `ydb.ParamsBuilder().Pg().{Value,Int4,Int8,Unknown}` for postgres arguments
* Added `Tuple` support for `ydb.ParamsBuilder()`

## v3.57.4
* Added client pid to each gRPC requests to YDB over header `x-ydb-client-pid`
* Added `ydb.WithApplicationName` option
* Added `Dict` support for `ydb.ParamsBuilder()`

## v3.57.3
* Added metrics over query service internals
* Added session create and delete events into `trace.Query`
* Moved public type `query.SessionStatus` into `internal/query` package

## v3.57.2
* Fixed cases when some option is nil

## v3.57.1
* Added logs over query service internals
* Changed `trace.Query` events
* Changed visibility of `query.{Do,DoTx}Options` from public to private

## v3.57.0
* Added experimental implementation of query service client
* Fixed sometime panic on topic writer closing
* Added experimental query parameters builder `ydb.ParamsBuilder()`
* Changed types of `table/table.{QueryParameters,ParameterOption}` to aliases on `internal/params.{Parameters,NamedValue}`
* Fixed bug with optional decimal serialization

## v3.56.2
* Fixed return private error for commit to stopped partition in topic reader.
* Stopped wrapping err error as transport error at topic streams (internals)

## v3.56.1
* Fixed fixenv usage (related to tests only)

## v3.56.0
* Fixed handle of operational errors in topic streams
* The minimum version of Go in `ydb-go-sdk` has been raised to `go1.21`
* Fixed topic writer infinite reconnections in some cases
* Refactored nil on err `internal/grpcwrapper/rawydb/issues.go`, when golangci-lint nilerr enabled
* Refactored nil on err `internal/grpcwrapper/rawtopic/describe_topic.go`, when golangci-lint nilerr enabled

## v3.55.3
* Fixed handle of operational errors in topic streams (backported fix only)

## v3.55.2
* Fixed init info in topic writer, when autoseq num turned off.

## v3.55.1
* Supported column name prefix `__discard_column_` for discard columns in result sets
* Made `StatusIds_SESSION_EXPIRED` retriable for idempotent operations

## v3.55.0
* Refactored `internal/value/intervalValue.Yql()`
* The minimum version of Go in `ydb-go-sdk` has been raised to `go1.20`

## v3.54.3
* Added per message metadata support for topic api
* Context for call options now have same lifetime as driver (previous - same lifetime as context for call Open function).
* Extended metrics (fill database.sql callbacks, recognize TLI error)
* Refactored config prefix in metrics
* Removed excess status labels from metrics
* Implement `fmt.Stringer` interface for `Driver` struct

## v3.54.2
* Added context to some internal methods for better tracing
* Added `trace.FunctionID` helper and `FunctionID` field to trace start info's
* Replaced lazy initialization of ydb clients (table, topic, etc.) to explicit initialization on `ydb.Open` step

## v3.54.1
* Fixed inconsistent labels in `metrics`

## v3.54.0
* Allowed `sql.LevelSerializable` isolation level in read-write mode in `database/sql` transactions
* Refactored traces and metrics
* Added `{retry,table}.WithLabel` options for mark retriers calls
* Added `ydb.WithTraceRetry` option
* Moved `internal/allocator.Buffers` to package `internal/xstring`
* Bumped `golang.org/x/sync` to `v0.3.0`
* Bumped `google.golang.org/protobuf` to `v1.31.0`
* Bumped `google.golang.org/grpc` to `v1.57.1`
* Allowed grpc status error as arg in `internal/xerrors.TransportError(err)`
* Added `interanl/xtest.CurrentFileLine()` helper for table tests
* Added `internal/credentials.IsAccessError(err)` helper for check access errors
* Changed period for re-fresh static credentials token from `1/2` to `1/10` to expiration time
* Added `table.SnapshotReadOnlyTxControl()` helper for get transaction control with snapshot read-only

## v3.53.4
* Downgrade `golang.org/x/net` from `0.17.0` to `0.15.0`
* Downgrade `golang.org/x/sys` from `v0.13.0` to `v0.12.0`
* Downgrade `golang.org/x/crypto` from `v0.14.0` to `v0.13.0`

## v3.53.3
* Refactored credentials options (from funcs to interfaces and types)
* Fixed stringification of credentials object

## v3.53.2
* Fixed panic when try to unwrap values with more than 127 columns with custom ydb unmarshaler

## v3.53.1
* Bumps `github.com/ydb-platform/ydb-go-genproto` for support `query` service
* Bumps `golang.org/x/net` from `0.7.0` to `0.17.0`
* Bumps `golang.org/x/sys` from `v0.5.0` to `v0.13.0`
* Bumps `golang.org/x/text` from `v0.7.0` to `v0.13.0`

## v3.53.0
* Removed `internal/backoff.Backoff.Wait` interface method for exclude resource leak with bug-provoked usage of `time.After` method
* Marked as deprecated `retry.WithDoRetryOptions` and `retry.WithDoTxRetryOptions`
* Added receiving first result set on construct `internal/table/scanner.NewStream()`
* Added experimental package `metrics` with SDK metrics
* Fixed redundant trace call for finished `database/sql` transactions
* Added repeater event type to wake-up func context
* Refactored default logger format
* Refactored `internal/conn.coonError` format
* Fixed data race on `internal/conn.conn.cc` access

## v3.52.3
* Removed almost all experimental marks from topic api.
* Rename some topic APIs (old names was deprecated and will be removed in one of next versions).
* Deprecated topic options (the option will be removed): min size of read messages batch
* Deprecated WithOnWriterFirstConnected callback, use Writer.WaitInitInfo instead.
* Changed topic Codec base type from int to int32 (was experimental code)
* Added `WaitInit` and `WaitInitInfo` method to the topic reader and writer
* Remove extra allocations in `types.TupleValue`, `types.ListValue` and `types.SetValue`

## v3.52.2
* Removed support of placeholder "_" for ignoring columns in `database/sql` result sets

## v3.52.1
* Merged `internal/xsql/conn.{GetTables,GetAllTables}` methods for `DRY`
* Replaced `internal/xsql.Connector.PathNormalizer` default from `nopPathNormalizer` to `bind.TablePathPrefix` with database name as path prefix
* Supported placeholder "_" for ignored column names in `database/sql` result sets

## v3.52.0
* Added `table.Session.CopyTables` method
* Added `x-ydb-trace-id` header into grpc calls
* Improved topic reader logs
* Fixed `internal/xstring` package with deprecated warning in `go1.21` about `reflect.{String,Slice}Header`

## v3.51.3
* Added `internal/xstring.{FromBytes([]byte),ToBytes(string)` for increase performance on `string` from/to `[]byte` conversion

## v3.51.2
* Added `table/options.ReadFromSnapshot(bool)` option for `session.StreamReadTable()`

## v3.51.1
* Added checking condition for `tx.Rollback()` in `retry.DoTx`

## v3.51.0
* Added node info to grpc errors

## v3.50.0
* Added methods `TotalCPUTime()` and `TotalDuration()` to `table/stats/QueryStats` interface
* Added check if commit order is bad in sync mode

## v3.49.1
* Added `table.options.WithIgnoreTruncated` option for `session.Execute` method
* Added `table.result.ErrTruncated` error for check it with `errors.Is()` outside of `ydb-go-sdk`

## v3.49.0
* Added `table.Session.ReadRows` method for getting rows by keys
* Added `table/options.ChangefeedFormatDynamoDBStreamsJSON` format of `DynamoDB` change feeds

## v3.48.8
* Fixed `sugar.RemoveRecursive()` for column table type

## v3.48.7
* Added `sugar.StackRecord()` helper for stringification of current file path and line
* Updated `google.golang.org/grpc` from `v1.49.0` to `v1.53.0` due to vulnerability
* Updated `google.golang.org/protobuf` from `v1.28.0` to `v1.28.1` due to vulnerability
* Implemented implicit standard interface `driver.RowsColumnTypeNullable` in `internal/xsql.rows`
* Upgraded errors description from `retry.Retry` with attempts info

## v3.48.6
* Added builder for topic reader message (usable for tests)

## v3.48.5
* Removed `log.Secret` helper as unnessesarry in public API after refactoring logging subsystem
* Enriched the error with important details from initial discovery
* Added `internal.{secret,stack}` packages
* Implemented `fmt.Stringer` interface in credential types

## v3.48.4
* Added `ydb.IsOperationErrorTransactionLocksInvalidated(err)` helper for checks `TLI` flag in err

## v3.48.3
* Added `table/types.IsOptional()` helper

## v3.48.2
* Refactored tests

## v3.48.1
* Added `sugar.Is{Entry,ColumnTable}Exists` helper

## v3.48.0
* Fixed stopping topic reader by grpc stream shutdown
* Fixed `database/sql` driver for get and parse container ydb types
* Changed `table/scanner.scanner.Any()` behaviour: for non-primitive types returns raw `table/types.Value` instead nil from previous behaviour
* Added `table/types.{ListItems,VariantValue,DictValues}` helpers for get internal content of abstract `table/types.Value`
* Marked as deprecated `table/types.DictFields` (use `table/types.DictValues` instead)

## v3.47.5
* Added `scheme.Entry.IsColumnTable()` helper

## v3.47.4
* Disabled check of node exists with `balancers.SingleConn`
* Improved code with `go-critic` linter
* Added session info into `database/sql` event `connected`

## v3.47.3
* Added `table/options.Description.Tiering` field

## v3.47.2
* Refactored `internal/cmd/gtrace` tool (prefer pointers instead trace struct copies) for bust performance
* Fixed usage of generated traces in code

## v3.47.1
* Removed test artifacts from repository

## v3.47.0
* Added `table/types.ToDecimal()` converter from `table/types.Value` to `table/types.Decimal`

## v3.46.1
* Implemented `internal/xcontext.With{Cancel,Timeout}` with stack record and switched all usages from standard `context.With{Cancel,Timeout}`

## v3.46.0
* Refactored package `log` for support typed fields in log messages

## v3.45.0
* Added `table/options.WithPartitions` for configure partitioning policy
* Marked as deprecated `table/options.WithPartitioningPolicy{UniformPartitions,ExplicitPartitions}` (use `table/options.With{UniformPartitions,ExplicitPartitions}` instead)

## v3.44.3
* Fixed bug of processing endpoint with `node_id=0`
* Refactored of checking node ID in cluster discovery before `Get` and during in `Put` of session into session pool

## v3.44.2
* Removed debug print

## v3.44.1
* Fixed bug with returning session into pool before second discovery

## v3.44.0
* Added `table/options.WithCallOptions` options for append custom grpc call options into `session.{BulkUpsert,Execute,StreamExecuteScanQuery}`
* Supported fake transactions in `database/sql` driver over connector option `ydb.WithFakeTx(queryMode)` and connection string param `go_fake_tx`
* Removed `testutil/timeutil` package (all usages replaced with `clockwork` package)
* Changed behaviour of retryer on transport errors `cancelled` and `deadline exceeded` - will retry idempotent operation if context is not done
* Added address of node to operation error description as optional
* Fixed bug with put session from unknown node
* Fixed bug with parsing of `TzTimestamp` without microseconds
* Fixed code -1 of retryable error if wrapped error with code
* Added `ydb.MustOpen` and `ydb.MustConnector` helpers
* Fixed `internal/xerrors.Transport` error wrapping for case when given error is not transport error
* Added grpc and operation codes to errors string description
* Extend `scheme.Client` interface with method `Database`
* Removed `driver.ResultNoRows` in `internal/xsql`
* Added `ydb.{WithTablePathPrefix,WithAutoDeclare,WithPositionalArgs,WithNumericalArgs}` query modifiers options
* Supported binding parameters for `database/sql` driver over connector option `ydb.WithAutoBind()` and connection string params `go_auto_bind={table_path_prefix(path),declare,numeric,positional}`
* Added `testutil.QueryBind` test helper
* Fixed topic retry policy callback call: not call it with nil error
* Fixed bug with no checking operation error on `discovery.Client` calls
* Allowed zero create session timeout in `ydb.WithSessionPoolCreateSessionTimeout(timeout)` (less than or equal to zero - no used timeout on create session request)
* Added examples with own `go.mod`
* Marked as deprecated `ydb.WithErrWriter(w)` and `ydb.WithOutWriter(w)` logger options
* Added `ydb.WithWriter(w)` logger option

## v3.43.0
**Small broken changes**

Most users can skip there notes and upgrade as usual because build break rare used methods (expiremental API and api for special cases, not need for common use YDB) and this version has no any behavior changes.

Changes for experimental topic API:
* Moved `producer_id` from required positional argument to option `WithProducerID` (and it is optional now)
* Removed `WithMessageGroupID` option (because not supported now)

Changes in ydb connection:
* Publish internal private struct `ydb.connection` as `ydb.Driver` (it is implement `ydb.Connection`)
* `ydb.Connection` marked as deprecated
* Changed return type of `ydb.Open(...)` from `ydb.Connection` to `*ydb.Driver`
* Changed return type of `ydb.New(...)` from `ydb.Connection` to `*ydb.Driver`
* Changed argument type for `ydb.GRPCConn` from `ydb.Connection` to `*ydb.Driver`
* Removed method `With` from `ydb.Connection` (use `*Driver.With` instead).

Changes in package `sugar`:
* Changed a type of database arg in `sugar.{MakeRecursive,RemoveRecursive}` from `ydb.Connection` to minimal required local interface

Dependencies:
* Up minimal supported version of `go` to `1.17` for update dependencies (new `golang.org/x` doesn't compiled for `go1.16`)
* Upgrade `golang.org/x/...`  for prevent issues: `CVE-2021-33194`, `CVE-2022-27664`, `CVE-2021-31525`, `CVE-2022-41723`

## v3.42.15
* Fixed checking `nil` error with `internal/xerrors.Is`

## v3.42.14
* Supported `scheme.EntryTopic` path child entry in `sugar.RemoveRecursive`

## v3.42.13
* Fixed default state of `internal/xerrors.retryableError`: it inherit properties from parent error as possible
* Marked event `grpc/stats.End` as ignored at observing status of grpc connection

## v3.42.12
* Replaced the balancer connection to discovery service from short-lived grpc connection to `internal/conn` lazy connection (revert related changes from `v3.42.6`)
* Marked as deprecated `trace.Driver.OnBalancerDialEntrypoint` event callback
* Deprecated `trace.Driver.OnConnTake` event callback
* Added `trace.Driver.OnConnDial` event callback

## v3.42.11
* Fixed validation error for `topicoptions.WithPartitionID` option of start topic writer.

## v3.42.10
* Added exit from retryer if got grpc-error `Unauthenticated` on `discovery/ListEndpoints` call

## v3.42.9
* Added `internal/xerrors.Errorf` error for wrap multiple errors and check them with `errors.Is` of `errors.As`
* Fixed corner cases of `internal/wait.Wait`
* Added check of port in connection string and error throw
* Fixed bug with initialization of connection pool before apply static credentials
* Refactored of applying grpc dial options with defaults
* Added `trace.Driver.{OnBalancerDialEntrypoint,OnBalancerClusterDiscoveryAttempt}` trace events
* Fixed compilation of package `internal/xresolver` with `google.golang.org/grpc@v1.53`
* Fixed returning `io.EOF` on `rows.Next` and `rows.NextResultSet`
* Added wrapping of errors from unary and stream results
* Added error throw on `database/sql.Conn.BeginTx()`, `*sql.Tx.ExecContext` and `*sql.Tx.QueryContext` if query mode is not `ydb.DataQueryMode`
* Added test for `database/sql` scan-query

## v3.42.8
* Fixed `internal/scheme/helpers/IsDirectoryExists(..)` recursive bug

## v3.42.7
* Fixed `sugar.IsTableExists` with recursive check directory exists
* Added `sugar.IsDirectoryExists`
* Changed type of `table/options.IndexType` for type checks
* Added constants `table/options.IndexTypeGlobal` and `table/options.IndexTypeGlobalAsync`
* Added `table/options.IndexDescription.Type` field with `table/options.IndexType` type

## v3.42.6
* Implemented `driver.RowsColumnTypeDatabaseTypeName` interface in `internal/xsql.rows` struct
* Extended `internal/xsql.conn` struct with methods for getting `YDB` metadata
* Added `scheme.Client` to `internal/xsql.connection` interface
* Added `helpers` package with method for checking existence of table, refactored `sugar.IsTableExists()`
* Added checks for nil option to all opts range loops
* Moved content of package `internal/ctxlabels` into `internal/xcontext`
* Implemented `GRPCStatus` method in `internal/xerrors/transportError`
* Added different implementations of stacktrace error for grpc errors and other
* Dropped `internal/xnet` package as useless
* Fixed default grpc dial options
* Replaced single connection for discovery repeater into connection which creates each time for discovery request
* Fixed retry of cluster discovery on initialization
* Fixed dial timeout processing

## v3.42.5
* Fixed closing of `database/sql` connection (aka `YDB` session)
* Made `session.Close()` as `nop` for idled session
* Implemented goroutine for closing idle connection in `database/sql` driver
* Separated errors of commit from other reader and to expired session
* Fixed wrapping error in `internal/balancer/Balancer.wrapCall()`

## v3.42.4
* Added `ydb.WithDisableServerBalancer()` database/sql connector option

## v3.42.3
* Added `credentials.NewStaticCredentials()` static credentials constructor
* Changed `internal/credentials.NewStaticCredentials()` signature and behaviour for create grpc connection on each call to auth service
* Downgrade `google.golang.org/grpc` to `v1.49.0`

## v3.42.2
* Added `trace.Details.Details()` method for use external detailer

## v3.42.1
* Fixed lazy transaction example for `godoc`

## v3.42.0
* Added retry policy options for topics: `topic/topicoptions.WithReaderCheckRetryErrorFunction`, `topic/topicoptions.WithReaderStartTimeout`, `topic/topicoptions.WithWriterCheckRetryErrorFunction`, `topic/topicoptions.WithWriterStartTimeout`
* Refactored `internal/conn` middlewares
* Added `trace.tableSessionInfo.LastUsage()` method for get last usage timestamp
* Reverted `tx.WithCommit()` changes for fix unstable behaviour of lazy transactions
* Added `options.WithCommit()` option for execute query with auto-commit flag
* Removed `trace.TableTransactionExecuteStartInfo.KeepInCache` field as redundant

## v3.41.0
* Added option for set interval of auth token update in topic streams
* Supported internal allocator in `{session,statement}.Execute` for decrease memory usage
* Fixed typo in `topic/README.md`
* Upgraded `ydb-go-genproto` dependency
* Fixed duplicating of traces in `table.Client.Do()` call
* Supported `table.Transaction.WithCommit()` method for execute query and auto-commit after
* Added `DataColumns` to `table.options.IndexDescription`
* Added `scheme.EntryColumnStore` and `scheme.EntryColumnColumn` entry types
* Added `table.options.WithPartitioningBy(columns)` option

## v3.40.1
* Added constructor of `options.TimeToLiveSettings` and fluent modifiers

## v3.40.0
* Added `options.WithAddAttribute` and `options.WithDropAttribute` options for `session.AlterTable` request
* Added `options.WithAddIndex` and `options.WithDropIndex` options for `session.AlterTable` request
* Added return error while create topic writer with not equal producer id and message group id.
* Added package `meta` with methods about `YDB` metadata
* Added `meta.WithTrailerCallback(ctx, callback)` context modifier for attaching callback function which will be called on incoming metadata
* Added `meta.ConsumedUnits(metadata.MD)` method for getting consumed units from metadata
* Added `NestedCall` field to retry trace start infos for alarm on nested calls
* Added `topicoptions.WithWriterTrace` option for attach tracer into separated writer
* Added `sugar.IsTableExists()` helper for check existence of table

## v3.39.0
* Removed message level partitioning from experimental topic API. It is unavailable on server side yet.
* Supported `NullValue` type as received type from `YDB`
* Supported `types.SetValue` type
* Added `types.CastTo(types.Value, destination)` public method for cast `types.Value` to golang native type value destination
* Added `types.TupleItem(types.Value)`, `types.StructFields(types.Value)` and `types.DictValues(types.Value)` funcs (extractors of internal fields of tuple, struct and dict values)
* Added `types.Value.Yql()` func for getting values string representation as `YQL` literal
* Added `types.Type.Yql()` func for getting `YQL` representation of type
* Marked `table/types.WriteTypeStringTo` as deprecated
* Added `table/options.WithDataColumns` for supporting covering indexes
* Supported `balancer` query string parameter in `DSN`
* Fixed bug with scanning `YSON` value from result set
* Added certificate caching in `WithCertificatesFromFile` and `WithCertificatesFromPem`

## v3.38.5
* Fixed bug from scan unexpected column name

## v3.38.4
* Changed type of `table/options.{Create,Alter,Drop}TableOption` from func to interface
* Added implementations of `table/options.{Create,Alter,Drop}Option`
* Changed type of `topic/topicoptions.{Create,Alter,Drop}Option` from func to interface
* Added implementations of `topic/topicoptions.{Create,Alter}Option`
* Fix internal race-condition bugs in internal background worker

## v3.38.3
* Added retries to initial discovering

## v3.38.2
* Added missing `RetentionPeriod` parameter for topic description
* Fixed reconnect problem for topic client
* Added queue limit for sent messages and split large grpc messages while send to topic service
* Improved control plane for topic services: allow list topic in schema, read cdc feeds in table, retry on contol plane operations in topic client, full info in topic describe result
* Allowed writing zero messages to topic writer

## v3.38.1
* Fixed deadlock with implicit usage of `internal.table.Client.internalPoolAsyncCloseSession`

## v3.38.0
* Fixed commit errors for experimental topic reader
* Updated `ydb-go-genproto` dependency
* Added `table.WithSnapshotReadOnly()` `TxOption` for supporting `SnapshotReadOnly` transaction control
* Fixed bug in `db.Scripting()` queries (not checked operation results)
* Added `sugar.ToYdbParam(sql.NamedArg)` helper for converting `sql.NamedArg` to `table.ParameterOption`
* Changed type `table.ParameterOption` for getting name and value from `table.ParameterOption` instance
* Added topic writer experimental api with internal logger

## v3.37.8
* Refactored the internal closing behaviour of table client
* Implemented the `sql.driver.Validator` interface
* Fixed update token for topic reader
* Marked sessions which creates from `database/sql` driver as supported server-side session balancing

## v3.37.7
* Changed type of truncated result error from `StreamExecuteScanQuery` to retryable error
* Added closing sessions if node removed from discovery results
* Moved session status type from `table/options` package to `table`
* Changed session status source type from `uint32` to `string` alias

## v3.37.6
* Added to balancer notifying mechanism for listening in table client event about removing some nodes and closing sessions on them
* Removed from public client interfaces `closer.Closer` (for exclude undefined behaviour on client-side)

## v3.37.5
* Refactoring of `xsql` errors checking

## v3.37.4
* Revert the marking of context errors as required to delete session

## v3.37.3
* Fixed alter topic request - stop send empty setSupportedCodecs if customer not set them
* Marked the context errors as required to delete session
* Added log topic api reader for internal logger

## v3.37.2
* Fixed nil pointer exception in topic reader if reconnect failed

## v3.37.1
* Refactored the `xsql.badconn.Error`

## v3.37.0
* Supported read-only `sql.LevelSnapshot` isolation with fake transaction and `OnlineReadOnly` transaction control (transient, while YDB clusters are not updated with true snapshot isolation mode)
* Supported the `*sql.Conn` as input type `ydb.Unwrap` helper for go's 1.18

## v3.36.2
* Changed output of `sugar.GenerateDeclareSection` (added error as second result)
* Specified `sugar.GenerateDeclareSection` for `go1.18` (supports input types `*table.QueryParameters` `[]table.ParameterOption` or `[]sql.NamedArg`)
* Supports different go's primitive value types as arg of `sql.Named("name", value)`
* Added `database/sql` example and docs

## v3.36.1
* Fixed `xsql.Rows` error checking

## v3.36.0
* Changed behavior on `result.Err()` on truncated result (returns non-retryable error now, exclude `StreamExecuteScanQuery`)
* Added `ydb.WithIgnoreTruncated` option for disabling errors on truncated flag
* Added simple transaction control constructors `table.OnlineReadOnlyTxControl()` and `table.StaleReadOnlyTxControl()`
* Added transaction control specifier with context `ydb.WithTxControl`
* Added value constructors `types.BytesValue`, `types.BytesValueFromString`, `types.TextValue`
* Removed auto-prepending declare section on `xsql` queries
* Supports `time.Time` as type destination in `xsql` queries
* Defined default dial timeout (5 seconds)

## v3.35.1
* Removed the deprecation warning for `ydb.WithSessionPoolIdleThreshold` option

## v3.35.0
* Replaced internal table client background worker to plain wait group for control spawned goroutines
* Replaced internal table client background session keeper to internal background session garbage collector for idle sessions
* Extended the `DescribeTopicResult` struct

## v3.34.2
* Added some description to error message from table pool get
* Moved implementation `sugar.GenerateDeclareSection` to `internal/table`
* Added transaction trace callbacks and internal logging with them
* Stored context from `BeginTx` to `internal/xsql` transaction
* Added automatically generated declare section to query text in `database/sql` usage
* Removed supports `sql.LevelSerializable`
* Added `retry.Do` helper for retry custom lambda with `database/sql` without transactions
* Removed `retry.WithTxOptions` option (only default isolation supports)

## v3.34.1
* Changed `database/sql` driver `prepare` behaviour to `nop` with proxing call to conn exec/query with keep-in-cache flag
* Added metadata to `trace.Driver.OnInvoke` and `trace.Driver.OnNewStream` done events

## v3.34.0
* Improved the `xsql` errors mapping to `driver.ErrBadConn`
* Extended `retry.DoTx` test for to achieve equivalence with `retry.Retry` behaviour
* Added `database/sql` events for tracing `database/sql` driver events
* Added internal logging for `database/sql` events
* Supports `YDB_LOG_DETAILS` environment variable for specify scope of log messages
* Removed support of `YDB_LOG_NO_COLOR` environment variable
* Changed default behaviour of internal logger to without coloring
* Fixed coloring (to true) with environment variable `YDB_LOG_SEVERITY_LEVEL`
* Added `ydb.WithStaticCredentials(user, password)` option for make static credentials
* Supports static credentials as part of connection string (dsn - data source name)
* Changed minimal supported version of go from 1.14 to 1.16 (required for jwt library)


## v3.33.0
* Added `retry.DoTx` helper for retrying `database/sql` transactions
* Implemented `database/sql` driver over `ydb-go-sdk`
* Marked as deprecated `trace.Table.OnPoolSessionNew` and `trace.Table.OnPoolSessionClose` events
* Added `trace.Table.OnPoolSessionAdd` and `trace.Table.OnPoolSessionRemove` events
* Refactored session lifecycle in session pool for fix flaked `TestTable`
* Fixed deadlock in topicreader batcher, while add and read raw server messages
* Fixed bug in `db.Topic()` with send response to stop partition message

## v3.32.1
* Fixed flaky TestTable
* Renamed topic events in `trace.Details` enum

## v3.32.0
* Refactored `trace.Topic` (experimental) handlers
* Fixed signature and names of helpers in `topic/topicsugar` package
* Allowed parallel reading and committing topic messages

## v3.31.0
* Extended the `ydb.Connection` interface with experimental `db.Topic()` client (control plane and reader API)
* Removed `ydb.RegisterParser()` function (was needed for `database/sql` driver outside `ydb-go-sdk` repository, necessity of `ydb.RegisterParser()` disappeared with implementation `database/sql` driver in same repository)
* Refactored `db.Table().CreateSession(ctx)` (maked retryable with internal create session timeout)
* Refactored `internal/table/client.createSession(ctx)` (got rid of unnecessary goroutine)
* Supported many user-agent records

## v3.30.0
* Added `ydb.RegisterParser(name string, parser func(value string) []ydb.Option)` function for register parser of specified param name (supporting additional params in connection string)
* Fixed writing `KeepInCacheFlag` in table traces

## v3.29.5
* Fixed regression of `table/types.WriteTypeStringTo`

## v3.29.4
* Added touching of last updated timestamp in existing conns on stage of applying new endpoint list

## v3.29.3
* Reverted `xerrors.IsTransportError(err)` behaviour for raw grpc errors to false

## v3.29.2
* Enabled server-side session balancing for sessions created from internal session pool
* Removed unused public `meta.Meta` methods
* Renamed `meta.Meta.Meta(ctx)` public method to `meta.Meta.Context(ctx)`
* Reverted default balancer to `balancers.RandomChoice()`

## v3.29.1
* Changed default balancer to `balancers.PreferLocalDC(balancers.RandomChoice())`

## v3.29.0
* Refactored `internal/value` package for decrease CPU and memory workload with GC
* Added `table/types.Equal(lhs, rhs)` helper for check equal for two types

## v3.28.3
* Fixed false-positive node pessimization on receiving from stream io.EOF

## v3.28.2
* Upgraded dependencies (grpc, protobuf, testify)

## v3.28.1
* Marked dial errors as retryable
* Supported node pessimization on dialing errors
* Marked error from `Invoke` and `NewStream` as retryable if request not sended to server

## v3.28.0
* Added `sugar.GenerateDeclareSection()` helper for make declare section in `YQL`
* Added check when parameter name not started from `$` and automatically prepends it to name
* Refactored connection closing

## v3.27.0
* Added internal experimental packages `internal/value/exp` and `internal/value/exp/allocator` with alternative value implementations with zero-allocation model
* Supported parsing of database name from connection string URI path
* Added `options.WithExecuteScanQueryStats` option
* Added to query stats plan and AST
* Changed behaviour of `result.Stats()` (if query result have no stats - returns `nil`)
* Added context cancel with specific error
* Added mutex wrapper for mutex, rwmutex for guarantee unlock and better show critical section

## v3.26.10
* Fixed syntax mistake in `trace.TablePooStateChangeInfo` to `trace.TablePoolStateChangeInfo`

## v3.26.9
* Fixed bug with convert ydb value to `time.Duration` in `result.Scan[WithDefaults,Named]()`
* Fixed bug with make ydb value from `time.Duration` in `types.IntervalValueFromDuration(d)`
* Marked `table/types.{IntervalValue,NullableIntervalValue}` as deprecated

## v3.26.8
* Removed the processing of trailer metadata on stream calls

## v3.26.7
* Updated the `ydb-go-genproto` dependency

## v3.26.6
* Defined the `SerializableReadWrite` isolation level by default in `db.Table.DoTx(ctx, func(ctx, tx))`
* Updated the `ydb-go-genproto` dependency

## v3.26.5
* Disabled the `KeepInCache` policy for queries without params

## v3.26.4
* Updated the indirect dependency to `gopkg.in/yaml.v3`

## v3.26.3
* Removed `Deprecated` mark from `table/session.Prepare` method
* Added comments for `table/session.Execute` method

## v3.26.2
* Refactored of making permissions from scheme entry

## v3.26.1
* Removed deprecated traces

## v3.26.0
* Fixed data race on session stream queries
* Renamed `internal/router` package to `internal/balancer` for unambiguous understanding of package mission
* Implemented detection of local data-center with measuring tcp dial RTT
* Added `trace.Driver.OnBalancer{Init,Close,ChooseEndpoint,Update}` events
* Marked the driver cluster events as deprecated
* Simplified the balancing logic

## v3.25.3
* Changed primary license to `Apache2.0` for auto-detect license
* Refactored `types.Struct` value creation

## v3.25.2
* Fixed repeater initial force timeout from 500 to 0.5 second

## v3.25.1
* Fixed bug with unexpected failing of call `Invoke` and `NewStream` on closed cluster
* Fixed bug with releasing `internal/conn/conn.Pool` in cluster
* Replaced interface `internal/conn/conn.Pool` to struct `internal/conn/conn.Pool`

## v3.25.0
* Added `ydb.GRPCConn(ydb.Connection)` helper for connect to driver-unsupported YDB services
* Marked as deprecated `session.Prepare` callback
* Marked as deprecated `options.WithQueryCachePolicyKeepInCache` and `options.WithQueryCachePolicy` options
* Added `options.WithKeepInCache` option
* Enabled by default keep-in-cache policy for data queries
* Removed from `ydb.Connection` embedding of `grpc.ClientConnInterface`
* Fixed stopping of repeater
* Added log backoff between force repeater wake up's (from 500ms to 32s)
* Renamed `trace.DriverRepeaterTick{Start,Done}Info` to `trace.DriverRepeaterWakeUp{Start,Done}Info`
* Fixed unexpected `NullFlag` while parse nil `JSONDocument` value
* Removed `internal/conn/conn.streamUsages` and `internal/conn/conn.usages` (`internal/conn.conn` always touching last usage timestamp on API calls)
* Removed auto-reconnecting for broken conns
* Renamed `internal/database` package to `internal/router` for unambiguous understanding of package mission
* Refactored applying actual endpoints list after re-discovery (replaced diff-merge logic to swap cluster struct, cluster and balancers are immutable now)
* Added `trace.Driver.OnUnpessimizeNode` trace event

## v3.24.2
* Changed default balancer to `RandomChoice()` because `PreferLocalDC()` balancer works incorrectly with DNS-balanced call `Discovery/ListEndpoints`

## v3.24.1
* Refactored initialization of coordination, ratelimiter, scheme, scripting and table clients from `internal/lazy` package to each client initialization with `sync.Once`
* Removed `internal/lazy` package
* Added retry option `retry.WithStackTrace` for wrapping errors with stacktrace

## v3.24.0
* Fixed re-opening case after close lazy-initialized clients
* Removed dependency of call context for initializing lazy table client
* Added `config.AutoRetry()` flag with `true` value by default. `config.AutoRetry()` affects how to errors handle in sub-clients calls.
* Added `config.WithNoAutoRetry` for disabling auto-retry on errors in sub-clients calls
* Refactored `internal/lazy` package (supported check `config.AutoRetry()`, removed all error wrappings with stacktrace)

## v3.23.0
* Added `WithTLSConfig` option for redefine TLS config
* Added `sugar.LoadCertificatesFromFile` and `sugar.LoadCertificatesFromPem` helpers

## v3.22.0
* Supported `json.Unmarshaler` type for scanning row to values
* Reimplemented `sugar.DSN` with `net/url`

## v3.21.0
* Fixed gtrace tool generation code style bug with leading spaces
* Removed accounting load factor (unused field) in balancers
* Enabled by default anonymous credentials
* Enabled by default internal dns resolver
* Removed from defaults `grpc.WithBlock()` option
* Added `ydb.Open` method with required param connection string
* Marked `ydb.New` method as deprecated
* Removed package `dsn`
* Added `sugar.DSN` helper for make dsn (connection string)
* Refactored package `retry` (moved `retryBackoff` and `retryMode` implementations to `internal`)
* Refactored `config.Config` (remove interface `Config`, renamed private struct `config` to `Config`)
* Moved `discovery/config` to `internal/discovery/config`
* Moved `coordination/config` to `internal/coordination/config`
* Moved `scheme/config` to `internal/scheme/config`
* Moved `scripting/config` to `internal/scripting/config`
* Moved `table/config` to `internal/table/config`
* Moved `ratelimiter/config` to `internal/ratelimiter/config`

## v3.20.2
* Fixed race condition on lazy clients first call

## v3.20.1
* Fixed gofumpt linter issue on `credentials/credentials.go`

## v3.20.0
* Added `table.DefaultTxControl()` transaction control creator with serializable read-write isolation mode and auto-commit
* Fixed passing nil query parameters
* Fixed locking of cluster during call `cluster.Get`

## v3.19.1
* Simplified README.md for godoc documentation in pkg.go.dev

## v3.19.0
* Added public package `dsn` for making piped data source name (connection string)
* Marked `ydb.WithEndpoint`, `ydb.WithDatabase`, `ydb.WithSecure`, `ydb.WithInsecure` options as deprecated
* Moved `ydb.RegisterParser` to package `dsn`
* Added version into all error and warn log messages

## v3.18.5
* Fixed duplicating `WithPanicCallback` proxying to table config options
* Fixed comments for `xerrros.Is` and `xerrros.As`

## v3.18.4
* Renamed internal packages `errors`, `net` and `resolver` to `xerrors`, `xnet` and `xresolver` for excluding ambiguous interpretation
* Renamed internal error wrapper `xerrors.New` to `xerrors.Wrap`

## v3.18.3
* Added `WithPanicCallback` option to all service configs (discovery, coordination, ratelimiter, scheme, scripting, table) and auto-applying from `ydb.WithPanicCallback`
* Added panic recovering (if defined `ydb.WithPanicCallback` option) which thrown from retry operation

## v3.18.2
* Refactored balancers (makes concurrent-safe)
* Excluded separate balancers lock from cluster
* Refactored `cluster.Cluster` interface (`Insert` and `Remove` returning nothing now)
* Replaced unsafe `cluster.close` boolean flag to `cluster.done` chan for listening close event
* Added internal checker `cluster.isClosed()` for check cluster state
* Extracted getting available conn from balancer to internal helper `cluster.get` (called inside `cluster.Get` as last effort)
* Added checking `conn.Conn` availability with `conn.Ping()` in prefer nodeID case

## v3.18.1
* Added `conn.Ping(ctx)` method for check availability of `conn.Conn`
* Refactored `cluster.Cluster.Get(ctx)` to return only available connection (instead of returning any connection from balancer)
* Added address to error description thrown from `conn.take()`
* Renamed package `internal/db` to `internal/database` to exclude collisions with variable name `db`

## v3.18.0
* Added `go1.18` to test matrix
* Added `ydb.WithOperationTimeout` and `ydb.WithOperationCancelAfter` context modifiers

## v3.17.0
* Removed redundant `trace.With{Table,Driver,Retry}` and `trace.Context{Table,Driver,Retry}` funcs
* Moved `gtrace` tool from `./cmd/gtrace` to `./internal/cmd/gtrace`
* Refactored `gtrace` tool for generate `Compose` options
* Added panic recover on trace calls in `Compose` call step
* Added `trace.With{Discovery,Driver,Coordination,Ratelimiter,Table,Scheme,Scripting}PanicCallback` options
* Added `ydb.WithPanicCallback` option

## v3.16.12
* Fixed bug with check acquire error over `ydb.IsRatelimiterAcquireError`
* Added full changelog link to github release description

## v3.16.11
* Added stacktrace to errors with issues

## v3.16.10
* Refactored `cluster.Cluster` and `balancer.Balancer` interfaces (removed `Update` method)
* Replaced `cluster.Update` with `cluster.Remove` and `cluster.Insert` calls
* Removed `trace.Driver.OnClusterUpdate` event
* Fixed bug with unexpected changing of local datacenter flag in endpoint
* Refactored errors wrapping (stackedError are not ydb error now, checking `errors.IsYdb(err)` with `errors.As` now)
* Wrapped retry operation errors with `errors.WithStackTrace(err)`
* Changed `trace.RetryLoopStartInfo.Context` type from `context.Context` to `*context.Context`

## v3.16.9
* Refactored internal operation and transport errors

## v3.16.8
* Added `config.ExcludeGRPCCodesForPessimization()` opttion for exclude some grpc codes from pessimization rules
* Refactored pessimization node conditions
* Added closing of ticker in `conn.Conn.connParker`
* Removed `config.WithSharedPool` and usages it
* Removed `conn.Creator` interface and usage it
* Removed unnecessary options append in `ydb.With`

## v3.16.7
* Added closing `conn.Conn` if discovery client build failure
* Added wrapping errors with stacktrace
* Added discharging banned state of `conn.Conn` on `cluster.Update` step

## v3.16.6
* Rollback moving `meta.Meta` call to conn exclusively from `internal/db` and `internal/discovery`
* Added `WithMeta()` discovery config option

## v3.16.5
* Added `config.SharedPool()` setting and `config.WithSharedPool()` option
* Added management of shared pool flag on change dial timeout and credentials
* Removed explicit checks of conditions for use (or not) shared pool in `ydb.With()`
* Renamed `internal/db` interfaces
* Changed signature of `conn.Conn.Release` (added error as result)

## v3.16.4
* Removed `WithMeta()` discovery config option
* Moved `meta.Meta` call to conn exclusively

## v3.16.3
* Replaced panic on cluster close to error issues

## v3.16.2
* Fixed bug in `types.Nullable()`
* Refactored package `meta`
* Removed explicit call meta in `db.New()`

## v3.16.1
* Added `WithMeta()` discovery config option
* Fixed bug with credentials on discovery

## v3.16.0
* Refactored internal dns-resolver
* Added option `config.WithInternalDNSResolver` for use internal dns-resolver and use resolved IP-address for dialing instead FQDN-address

## v3.15.1
* Removed all conditions for trace retry errors
* Fixed background color of warn messages
* Added to log messages additional information about error, such as retryable (or not), delete session (or not), etc.

## v3.15.0
* Added github action for publish release tags
* Refactored version constant (split to major, minor and patch constants)
* Added `table.types.Nullable{*}Value` helpers and `table.types.Nullable()` common helper
* Fixed race on check trailer on closing table grpc-stream
* Refactored traces (start and done struct names have prefix about trace)
* Replaced `errors.Error`, `errors.Errorf` and `errors.ErrorfSkip` to single `errors.WithStackTrace`
* Refactored table client options
* Declared and implemented interface `errors.isYdbError` for checking ybd/non-ydb errors
* Fixed double tracing table do events
* Added `retry.WithFastBackoff` and `retry.WithFastBackoff` options
* Refactored `table.CreateSession` as retry operation with options
* Moved log level from root of repository to package `log`
* Added details and address to transport error
* Fixed `recursive` param in `ratelimiter.ListResource`
* Added counting stream usages for exclude park connection if it in use
* Added `trace.Driver` events about change stream usage and `conn.Release()` call

## 3.14.4
* Implemented auto-removing `conn.Conn` from `conn.Pool` with counting usages of `conn.Conn`
* Refactored naming of source files which declares service client interfaces

## 3.14.3
* Fixed bug with update balancer element with nil handle

## 3.14.2
* Refactored internal error wrapping (with file and line identification) - replaced `fmt.Printf("%w", err)` error wrapping to internal `stackError`

## 3.14.1
* Added `balacers.CreateFromConfig` balancer creator
* Added `Create` method to interface `balancer.Balancer`

## 3.14.0
* Added `balacers.FromConfig` balancer creator

## 3.13.3
* Fixed linter issues

## 3.13.2
* Fixed race with read/write pool conns on closing conn

## 3.13.1
* Improved error messages
* Defended `cluster.balancer` with `sync.RWMutex` on `cluster.Insert`, `cluster.Update`, `cluster.Remove` and `cluster.Get`
* Excluded `Close` and `Park` methods from `conn.Conn` interface
* Fixed bug with `Multi` balancer `Create()`
* Improved `errors.IsTransportError` (check a few transport error codes instead check single transport error code)
* Improved `errors.Is` (check a few errors instead check single error)
* Refactored YDB errors checking API on client-side
* Implemented of scripting traces

## 3.13.0
* Refactored `Connection` interface
* Removed `CustomOption` and taking client with custom options
* Removed `proxy` package
* Improved `db.With()` helper for child connections creation
* Set shared `conn.Pool` for all children `ydb.Connection`
* Fixed bug with `RoundRobin` and `RandomChoice` balancers `Create()`

## 3.12.1
* Added `trace.Driver.OnConnPark` event
* Added `trace.Driver.OnConnClose` event
* Fixed bug with closing nil session in table retryer
* Restored repeater `Force` call on pessimize event
* Changed mutex type in `conn.Conn` from `sync.Mutex` to `sync.RWMutex` for exclude deadlocks
* Reverted applying empty `discovery` results to `cluster`

## 3.12.0
* Added `balancers.Prefer` and `balancers.PreferWithFallback` constructors

## 3.11.13
* Added `trace.Driver.OnRepeaterWakeUp` event
* Refactored package `repeater`

## 3.11.12
* Added `trace.ClusterInsertDoneInfo.Inserted` boolean flag for notify about success of insert endpoint into balancer
* Added `trace.ClusterRemoveDoneInfo.Removed` boolean flag for notify about success of remove endpoint from balancer

## 3.11.11
* Reverted usage of `math/rand` (instead `crypto/rand`)

## 3.11.10
* Imported tool gtrace to `./cmd/gtrace`
* Changed minimal version of go from 1.13 to 1.14

## 3.11.9
* Fixed composing of service traces
* Fixed end-call of `trace.Driver.OnConnStateChange`

## 3.11.8
* Added `trace.EndpointInfo.LastUpdated()` timestamp
* Refactored `endpoint.Endpoint` (split to struct `endopint` and interface `Endpoint`)
* Returned safe-thread copy of `endpoint.Endpoint` to trace callbacks
* Added `endpoint.Endpoint.Touch()` func for refresh endpoint info
* Added `conn.conn.onClose` slice for call optional funcs on close step
* Added removing `conn.Conn` from `conn.Pool` on `conn.Conn.Close()` call
* Checked cluster close/empty on keeper goroutine
* Fixed `internal.errors.New` wrapping depth
* Added context flag for no wrapping operation results as error
* Refactored `trace.Driver` conn events

## 3.11.7
* Removed internal alias-type `errors.IssuesIterator`

## 3.11.6
* Changed `trace.GetCredentialsDoneInfo` token representation from bool to string
* Added `log.Secret` helper for mask token

## 3.11.5
* Replaced meta in `proxyConnection.Invoke` and `proxyConnection.NewStream`

## 3.11.4
* Refactored `internal/cluster.Cluster` (add option for notify about external lock, lock cluster for update cluster endpoints)
* Reverted `grpc.ClientConnInterface` API to `ydb.Connection`

## 3.11.3
* Replaced in `table/types/compare_test.go` checking error by error message to checking with `errors.Is()`

## 3.11.2
* Wrapped internal errors in retry operations

## 3.11.1
* Excluded error wrapping from retry operations

## 3.11.0
* Added `ydb.WithTLSSInsecureSkipVerify()` option
* Added `trace.Table.OnPoolStateChange` event
* Wrapped internal errors with print <func, file, line>
* Removed `trace.Table.OnPoolTake` event (unused)
* Refactored `trace.Details` matching by string pattern
* Added resolver trace callback
* Refactored initialization step of grpc dial options
* Added internal package `net` with `net.Conn` proxy object
* Fixed closing proxy clients
* Added `ydb.Connection.With(opts ...ydb.CustomOption)` for taking proxy `ydb.Connection` with some redefined options
* Added `ydb.MetaRequestType` and `ydb.MetaTraceID` aliases to internal `meta` package constants
* Added `ydb.WithCustomCredentials()` option
* Refactored `ydb.Ratelimiter().AcquireResource()` method (added options for defining type of acquire request)
* Removed single point to define operation mode params (each grpc-call with `OperationParams` must explicit define `OperationParams`)
* Removed defining operation params over context
* Removed `config.RequestTimeout` and `config.StreamTimeout` (each grpc-call must manage context instead define `config.RequestTimeout` or `config.StreamTimeout`)
* Added internal `OperationTimeout` and `OperationCancelAfter` to each client (ratelimiter, coordination, table, scheme, scripting, discovery) config. `OperationTimeout` and `OperationCancelAfter` config params defined from root config

## 3.10.0
* Extended `trace.Details` constants for support per-service events
* Added `trace.Discovery` struct for traces discovery events
* Added `trace.Ratelimiter`, `trace.Coordination`, `trace.Scripting`, `trace.Scheme` stubs (will be implements in the future)
* Added `ratelimiter/config`, `coordination/config`, `scripting/config`, `scheme/config`, `discovery/config` packages for specify per-service configs
* Removed `trace.Driver.OnDiscovery` callback (moved to `trace.Discovery`)
* Refactored initialization step (firstly makes discovery client)
* Removed `internal/lazy.Discovery` (discovery client always initialized)
* Fixed `trace.Table` event structs
* Refactored grpc options for define dns-balancing configuration
* Refactored `retry.Retry` signature (added `retry.WithID`, `retry.WithTrace` and `retry.WithIdempotent` opt-in args, required param `isIdempotentOperation` removed)
* Refactored package `internal/repeater`

## 3.9.4
* Fixed data race on closing session pool

## 3.9.3
* Fixed busy loop on call internal logger with external logger implementation of `log.Logger`

## 3.9.2
* Fixed `WithDiscoveryInterval()` option with negative argument (must use `SingleConn` balancer)

## 3.9.1
* Added `WithMinTLSVersion` option

## 3.9.0
* Removed `ydb.EndpointDatabase`, `ydb.ConnectionString` and `ydb.MustConnectionString` helpers
* Removed `ydb.ConnectParams` struct and `ydb.WithConnectParams` option creator
* Added internal package `dsn` for register external parsers and parse connection string
* Added `ydb.RegisterParser` method for registering external parser of connection string

## 3.8.12
* Unwrap sub-tests called as `t.Run(...)` in integration tests
* Updated `grpc` dependency (from `v1.38.0` to `v1.43.0`)
* Updated `protobuf` dependency (from `v1.26.0` to `v1.27.1`)
* Added internal retryers into `lazy.Ratelimiter`
* Added internal retryers into `lazy.Coordination`
* Added internal retryers into `lazy.Discovery`
* Added internal retryers into `lazy.Scheme`
* Added internal retryers into `lazy.Scripting`
* Added internal retryer into `lazy.Table.CreateSession`

## 3.8.11
* Fixed version

## 3.8.10
* Fixed misspell linter issue

## 3.8.9
* Removed debug print to log

## 3.8.8
* Refactored session shutdown test

## 3.8.7
* Ignored session shutdown test if no defined `YDB_SHUTDOWN_URLS` environment variable

## 3.8.6
* Added `ydb.WithInsecure()` option

## 3.8.5
* Fixed version

## 3.8.4
* Fixed syntax error in `CHANGELOG.md`

## 3.8.3
* Fixed `CHANGELOG.md`

## 3.8.2
* Updated `github.com/ydb-platform/ydb-go-genproto`

## 3.8.1
* Fixed `trace.Table.OnPoolDoTx` - added `Idempotent` flag to `trace.PoolDoTxStartInfo`

## 3.8.0
* Added `table.result.Result.ScanNamed()` scan function
* Changed connection secure to `true` by default
* Renamed public package `balancer` to `balancers` (this package contains only constructors of balancers)
* Moved interfaces from package `internal/balancer/ibalancer` to `internal/balancer`
* Added `NextResultSetErr()` func for select next result set and return error
* Added package `table/result/indexed` with interfaces `indexed.Required`, `indexed.Optional`, `indexed.RequiredOrOptional`
* Replaced abstract `interface{}` in `Scan` to `indexed.RequiredOrOptional`
* Replaced abstract `interface{}` in `ScanWithDefaults` to `indexed.Required`
* Replaced `trace.Table.OnPoolRetry` callback to `trace.Table.OnPoolDo` and `trace.Table.OnPoolDoTx` callbacks
* Supports server hint `session-close` for gracefully shutdown session

## 3.7.2
* Retry remove directory in `sugar.RemoveRecursive()` for retryable error

## 3.7.1
* Fixed panic on `result.Reset(nil)`

## 3.7.0
* Replaced `Option` to `CustomOption` on `Connection` interface methods
* Implements `WithCustom[Token,Database]` options for redefine database and token
* Removed experimental `balancer.PreferEndpoints[WithFallback][RegEx]` balancers
* Supported connections `TTL` with `Option` `WithConnectionTTL`
* Remove unnecessary `WithFastDial` option (lazy connections are always fast inserts into cluster)
* Added `Scripting` service client with API methods `Execute()`, `StreamExecute()` and `Explain()`
* Added `String()` method to `table.types.Type` interface
* Added `With[Custom]UserAgent()` `Option` and `CustomOption` constructors
* Refactored `log.Logger` interface and internal implementation
* Added `retry.RetryableError()` for returns user-defined error which must be retryed
* Renamed internal type `internal.errors.OperationCompleted` to `internal.errors.OperationStatus`
* Added `String()` method to `table.KeyRange` and `table.Value` types
* Replaced creation of goroutine on each stream call to explicit call stream.Recv() on NextResultSet()

## 3.6.2
* Refactored table retry helpers
* Added new `PreferLocations[WithFallback][RegEx]` balancers
* Added `trace.Details.String()` and `trace.Details.Strings()` helpers
* Added `trace.DetailsFromString(s)` and `trace.DetailsFromStrings(s)` helper

## 3.6.1
* Switched closing cluster after closing all sub-services
* Added windows and macOS runtimes to unit and integration tests

## 3.6.0
* Added `config/balancer` package with popular balancers
* Added new `PreferEndpoints[WithFallback][RegEx]` balancers
* Removed `config.BalancerConfig` struct
* Refactored internal packages (tree to flat, split balancers to different packages)
* Moved a taking conn to start of `conn.Invoke` /` conn.NewStream` for applying timeouts to alive conn instead lazy conn (previous logic applied timeouts to all request including dialing on lazy conn)

## 3.5.4
* Added auto-close stream result on end of stream

## 3.5.3
* Changed `Logger` interface for support custom loggers
* Added public type `LoggerOption` for proxies to internal `logger.Option`
* Fixed deadlock on table stream requests

## 3.5.2
* Fixed data race on closing table result
* Added custom dns-resolver to grpc options for use dns-balancing with round_robin balancing policy
* Wrapped with `recover()` system panic on getting system certificates pool
* Added linters and fixed issues from them
* Changed API of `sugar` package

## 3.5.1
* Added system certificates for `darwin` system
* Fixed `table.StreamResult` finishing
* Fixes `sugar.MakePath()`
* Added helper `ydb.MergeOptions()` for merge several `ydb.Option` to single `ydb.Option`

## 3.5.0
* Added `ClosabelSession` interface which extends `Session` interface and provide `Close` method
* Added `CreateSession` method into `table.Client` interface
* Added `Context` field into `trace.Driver.Net{Dial,Read,Write,Close}StartInfo` structs
* Added `Address` field into `trace.Driver.DiscoveryStartInfo` struct
* Improved logger options (provide err and out writers, provide external logger)
* Renamed package `table.resultset` to `table.result`
* Added `trace.Driver.{OnInit,OnClose}` events
* Changed unit/integration tests running
* Fixed/added YDB error checkers
* Dropped `ydb.WithDriverConfigOptions` (duplicate of `ydb.With`)
* Fixed freeze on closing driver
* Fixed `CGO` race on `Darwin` system when driver tried to expand tilde on certificates path
* Removed `EnsurePathExists` and `CleanupDatabase` from API of `scheme.Client`
* Added helpers `MakePath` and `CleanPath` to root of package `ydb-go-sdk`
* Removed call `types.Scanner.UnmarshalYDB()` inside `scanner.setDefaults()`
* Added `DoTx()` API method into `table.Client`
* Added `String()` method into `ConnectParams` for serialize params to connection string
* Added early exit from Rollback for committed transaction
* Moved `HasNextResultSet()` method from `Result` interface to common `result` interface. It provides access to `HasNextResultSet()` on both result interfaces (unary and stream results)
* Added public credentials constructors `credentials.NewAnonymousCredentials()` and `credentials.NewAccessTokenCredentials(token)`

## 3.4.4
* Prefer `ydb.table.types.Scanner` scanner implementation over `sql.Scanner`, when both available.

## 3.4.3
* Forced `round_robin` grpc load balancing instead default `pick_first`
* Added checker `IsTransportErrorCancelled`

## 3.4.2
* Simplified `Is{Transport,Operation}Error`
* Added `IsYdbError` helper

## 3.4.1
* Fixed retry reaction on operation error NotFound (non-retryable now)

## 3.4.0
* Fixed logic bug in `trace.Table.ExecuteDataQuery{Start,Done}Info`

## 3.3.3
* Cleared repeater context for discovery goroutine
* Fixed type of `trace.Details`

## 3.3.2
* Added `table.options.WithPartitioningSettings`

## 3.3.1
* Added `trace.DriverConnEvents` constant

## 3.3.0
* Stored node ID into `endpoint.Endpoint` struct
* Simplified <Host,Port> in `endpoint.Endpoint` to single fqdn Address
* On table session requests now preferred the endpoint by `ID` extracted from session `ID`. If
  endpoint by `ID` not found - using the endpoint from balancer
* Upgraded internal logger for print colored messages

## 3.2.7
* Fixed compare endpoints func

## 3.2.6
* Reverted `NodeID` as key for link between session and endpoint because yandex-cloud YDB
  installation not supported `Endpoint.ID` entity

## 3.2.5
* Dropped endpoint.Addr entity as unused. After change link type between session and endpoint
  to NodeID endpoint.Addr became unnecessary for internal logic of driver
* Enabled integration test table pool health
* Fixed race on session stream requests

## 3.2.4
* Returned context error when context is done on `session.StreamExecuteScanQuery`
  and `session.StreamReadTable`

## 3.2.3
* Fixed bug of interpret tilda in path of certificates file
* Added chapter to `README.md` about ecosystem of debug tools over `ydb-go-sdk`

## 3.2.2
* Fixed result type of `RawValue.String` (ydb string compatible)
* Fixed scans ydb types into string and slice byte receivers

## 3.2.1
* Upgraded dependencies
* Added `WithEndpoint` and `WithDatabase` Option constructors

## 3.2.0
* added package `log` with interface `log.Logger`
* implements `trace.Driver` and `trace.Table` with `log.Logger`
* added internal leveled logger which implement interface `log.Logger`
* supported environment variable `YDB_LOG_SEVERITY_LEVEL`
* changed name of the field `RetryAttempts` to` Attempts` in the structure `trace.PoolGetDoneInfo`.
  This change reduces back compatibility, but there are no external uses of v3 sdk, so this change is
  fine. We are sorry if this change broke your code

## 3.1.0
* published scheme Client interface

## 3.0.1
* refactored integration tests
* fixed table retry trace calls

## 3.0.0
* Refactored sources for splitting public interfaces and internal
  implementation for core changes in the future without change major version
* Refactored of transport level of driver - now we use grpc code generation by stock `protoc-gen-go` instead internal protoc codegen. New API provide operate from codegen grpc-clients with driver as a single grpc client connection. But driver hide inside self a pool of grpc connections to different cluster endpoints YDB. All communications with YDB (base services includes to driver: table, discovery, coordiantion and ratelimiter) provides stock codegen grpc-clients now.
* Much changed API of driver for easy usage.
* Dropped package `ydbsql` (moved to external project)
* Extracted yandex-cloud authentication to external project
* Extracted examples to external project
* Changed of traces API for next usage in jaeger и prometheus
* Dropped old APIs marked as `deprecated`
* Added integration tests with docker ydb container
* Changed table session and endpoint link type from string address to integer NodeID

## 2.11.0
* Added possibility to override `x-ydb-database` metadata value

## 2.10.9
* Fixed context cancellation inside repeater loop

## 2.10.8
* Fixed data race on cluster get/pessimize

## 2.10.7
* Dropped internal cluster connections tracker
* Switched initial connect to all endpoints after discovery to lazy connect
* Added reconnect for broken conns

## 2.10.6
* Thrown context without deadline into discovery goroutine
* Added `Address` param to `DiscoveryStartInfo` struct
* Forced `round_bobin` grpc load balancing config instead default `pick_first`
* Fixed applying driver trace from context in `connect.New`
* Excluded using session pool usage for create/take sessions in `database/sql`
  driver implementation. Package `ydbsql` with `database/sql` driver implementation
  used direct `CreateSession` table client call in the best effort loop

## 2.10.5
* Fixed panic when ready conns is zero

## 2.10.4
* Initialized repeater permanently regardless of the value `DriverConfig.DiscoveryInterval`
  This change allow forcing re-discovery depends on cluster state

## 2.10.3
* Returned context error when context is done on `StreamExecuteScanQuery`

## 2.10.2
* Fixed `mapBadSessionError()` in `ydbsql` package

## 2.10.1
* Fixed race on `ydbsql` concurrent connect. This hotfix only for v2 version

## 2.10.0
* Added `GlobalAsyncIndex` implementation of index interface

## 2.9.6
* Replaced `<session, endpoint>` link type from raw conn to plain endpoint address
* Moved checking linked endpoint from `driver.{Call,StreamRead}` to `cluster.Get`
* Added pessimization endpoint code for `driver.StreamRead` if transport error received
* Setted transport error `Cancelled` as needs to remove session from pool
* Deprecated connection use policy (used auto policy)
* Fixed goroutines leak on StreamRead call
* Fixed force re-discover on receive error after 1 second
* Added timeout to context in `cluster.Get` if context deadline not defined

## 2.9.5
* Renamed context idempotent operation flag

## 2.9.4
* Forced cancelled transport error as retriable (only idempotent operations)
* Renamed some internal retry mode types

## 2.9.3
* Forced grpc keep-alive PermitWithoutStream parameter to true

## 2.9.2
* Added errors without panic

## 2.9.1
* Added check nil grpc.ClientConn connection
* Processed nil connection error in keeper loop

## 2.9.0
* Added RawValue and supported ydb.Scanner in Scan

## 2.8.0
* Added NextResultSet for both streaming and non-streaming operations

## 2.7.0
* Dropped busy checker logic
* Refactoring of `RetryMode`, `RetryChecker` and `Retryer`
* Added fast/slow retry logic
* Supported context param for retry operation with no idempotent errors
* Added secondary indexes info to table describing method

## 2.6.1
* fix panic on lazy put to full pool

## 2.6.0
* Exported `SessionProvider.CloseSession` func
* Implements by default async closing session and putting busy
  session into pool
* Added some session pool trace funcs for execution control of
  goroutines in tests
* Switched internal session pool boolean field closed from atomic
  usage to mutex-locked usage

## 2.5.7
* Added panic on double scan per row

## 2.5.6
* Supported nil and time conventions for scanner

## 2.5.5
* Reverted adds async sessionGet and opDo into `table.Retry`.
* Added `sessionClose()` func into `SessionProvider` interface.

## 2.5.4
* Remove ready queue from session pool

## 2.5.3
* Fix put session into pool

## 2.5.2
* Fix panic on operate with result scanner

## 2.5.1
* Fix lock on write to chan in case when context is done

## 2.5.0
* Added `ScanRaw` for scan results as struct, list, tuple, map
* Created `RawScanner` interface in order to generate method With

## 2.4.1
* Fixed deadlock in the session pool

## 2.4.0
* Added new scanner API.
* Fixed dualism of interpret data (default values were deprecated for optional values)

## 2.3.3
* Fixed `internal/stats/series.go` (index out of range)
* Optimized rotate buckets in the `Series`

## 2.3.2
* Moved `api/wrap.go` to root for next replacement api package to external genproto

## 2.3.1
* Correct session pool tests
* Fixed conditions with KeepAliveMinSize and `IdleKeepAliveThreshold`

## 2.3.0
* Added credentials connect options:
  - `connect.WithAccessTokenCredentials(accessToken)`
  - `connect.WithAnonymousCredentials()`
  - `connect.WithMetadataCredentials(ctx)`
  - `connect.WithServiceAccountKeyFileCredentiials(serviceAccountKeyFile)`
* Added auth examples:
  - `example/auth/environ`
  - `example/auth/access_token_credentials`
  - `example/auth/anonymous_credentials`
  - `example/auth/metadata_credentials`
  - `example/auth/service_account_credentials`

## 2.2.1
* Fixed returning error from `table.StreamExecuteScanQuery`

## 2.2.0
* Supported loading certs from file using `YDB_SSL_ROOT_CERTIFICATES_FILE` environment variable

## 2.1.0
* Fixed erasing session from pool if session keep-alive count great then `IdleKeepAliveThreshold`
* Add major session pool config params as `connect.WithSessionPool*()` options

## 2.0.3
* Added panic for wrong `NextSet`/`NextStreamSet` call

## 2.0.2
* Fixed infinite keep alive session on transport errors `Cancelled` and `DeadlineExceeded`

## 2.0.1
* Fixed parser of connection string
* Fixed `EnsurePathExists` and `CleanupDatabase` methods
* Fixed `basic_example_v1`
* Renamed example cli flag `-link=connectionString` to `-ydb=connectionString` for connection string to YDB
* Added `-connect-timeout` flag to example cli
* Fixed some linter issues

## 2.0.0
* Renamed package ydbx to connect. New usage semantic: `connect.New()` instead `ydbx.Connect()`
* Added `healthcheck` example
* Fixed all examples with usage connect package
* Dropped `example/internal/ydbutil` package
* Simplified API of Traces - replace all pairs start/done to single handler with closure.

## 1.5.2
* Fixed `WithYdbCA` at nil certPool case

## 1.5.1
* Fixed package name of `ydbx`

## 1.5.0
* Added `ydbx` package

## 1.4.1
* Fixed `fmt.Errorf` error wrapping and some linter issues

## 1.4.0
* Added helper for create credentials from environ
* Added anonymous credentials
* Move YDB Certificate Authority from auth/iam package to root  package. YDB CA need to dial with
  dedicated YDB and not need to dial with IAM. YDB CA automatically added to all grpc calling

## 1.3.0
* Added `Compose` method to traces

## 1.2.0
* Load YDB certificates by default with TLS connection

## 1.1.0
* Support scan-query method in `ydbsql` (database/sql API)

## 1.0.7
* Use `github.com/golang-jwt/jwt` instead of `github.com/dgrijalva/jwt-go`

## 1.0.6
* Append (if not exits) SYNC Operation mode on table calls: *Session, *DataQuery, *Transaction, KeepAlive

## 1.0.5
* Remove unused ContextDeadlineMapping driver config (always used default value)
* Simplify operation params logic
* Append (if not exits) SYNC Operation mode on ExecuteDataQuery call

## 1.0.4
* Fixed timeout and cancellation setting for YDB operations
* Introduced possibility to use `ContextDeadlineNoMapping` once again

## 1.0.3
* Negative `table.Client.MaxQueryCacheSize` will disable a client query cache now
* Refactoring of `meta.go` for simple adding in the future new headers to requests
* Added support `x-ydb-trace-id` as standard SDK header

## 1.0.2
* Implements smart lazy createSession for best control of create/delete session balance. This feature fix leakage of forgotten sessions on server-side
* Some imporvements of session pool stats

## 1.0.1
* Fix closing sessions on PutBusy()
* Force setting operation timeout from client context timeout (if this timeout less then default operation timeout)
* Added helper `ydb.ContextWithoutDeadline` for clearing existing context from any deadlines

## 1.0.0
* SDK versioning switched to `Semantic Versioning 2.0.0`

## 2021.04.1
* Added `table.TimeToLiveSettings` struct and corresponding
  `table.WithTimeToLiveSettings`, `table.WithSetTimeToLive`
  and `table.WithDropTimeToLive` options.
* Deprecated `table.TTLSettings` struct alongside with
  `table.WithTTL`, `table.WithSetTTL` and `table.WithDropTTL` functions.

## 2021.03.2
* Add Truncated flag support.

## 2021.03.1
* Fixed a race between `SessionPool.Put` and `SessionPool.Get`, where the latter
  would end up waiting forever for a session that is already in the pool.

## 2021.02.1
* Changed semantics of `table.Result.O...` methods (e.g., `OUTF8`):
  it will not fail if current item is non-optional primitive.

## 2020.12.1
* added CommitTx method, which returns QueryStats

## 2020.11.4
* re-implementation of ydb.Value comparison
* fix basic examples

## 2020.11.3
* increase default and minimum `Dialer.KeepAlive` setting

## 2020.11.2
* added `ydbsql/connector` options to configure default list of `ExecDataQueryOption`

## 2020.11.1
* tune `grpc.Conn` behaviour

## 2020.10.4
* function to compare two ydb.Value

## 2020.10.3
* support scan query execution

## 2020.10.2
* add table Ttl options

## 2020.10.1
* added `KeyBloomFilter` support for `CreateTable`, `AlterTable` and `DescribeTalbe`
* added `PartitioningSettings` support for `CreateTable`, `AlterTable` and `DescribeTalbe`. Move to `PartitioningSettings` object

## 2020.09.3
* add `FastDial` option to `DriverConfig`.
  This will allow `Dialer` to return `Driver` as soon as the 1st connection is ready.

## 2020.09.2
* parallelize endpoint operations

## 2020.09.1
* added `ProcessCPUTime` method to `QueryStats`
* added `ReadReplicasSettings` support for `CreateTable`, `AlterTable` and `DescribeTalbe`
* added `StorageSettings` support for `CreateTable`, `AlterTable` and `DescribeTalbe`

## 2020.08.2
* added `PartitioningSettings` support for `CreateTable` and `AlterTable`

## 2020.08.1
* added `CPUTime` and `AffectedShards` fields to `QueryPhase` struct
* added `CompilationStats` statistics

## 2020.07.7
* support manage table attributes

## 2020.07.6
* support Column Families

## 2020.07.5
* support new types: DyNumber, JsonDocument

## 2020.07.4
* added coordination service
* added rate_limiter service

## 2020.07.3
* made `api` wrapper for `internal` api subset

## 2020.07.2
* return TableStats and PartitionStats on DescribeTable request with options
* added `ydbsql/connector` option to configure `DefaultTxControl`

## 2020.07.1
* support go modules tooling for ydbgen

## 2020.06.2
* refactored `InstanceServiceAccount`: refresh token in background.
  Also, will never produce error on creation
* added getting `ydb.Credentials` examples

## 2020.06.1

* exported internal `api.Wrap`/`api.Unwrap` methods and linked structures

## 2020.04.5

* return on discovery only endpoints that match SSL status of driver

## 2020.04.4

* added GCP metadata auth style with `InstanceServiceAccount` in `auth.iam`

## 2020.04.3

* fix race in `auth.metadata`
* fix races in test hooks

## 2020.04.2

* set limits to grpc `MaxCallRecvMsgSize` and `MaxCallSendMsgSize` to 64MB
* remove deprecated IAM (jwt) `Client` structure
* fix panic on nil dereference while accessing optional fields of `IssueMessage` message

## 2020.04.1

* added options to `DescribeTable` request
* added `ydbsql/connector` options to configure `pool`s  `KeepAliveBatchSize`, `KeepAliveTimeout`, `CreateSessionTimeout`, `DeleteTimeout`

## 2020.03.2

* set session keepAlive period to 5 min - same as in other SDKs
* fix panic on access to index after pool close

## 2020.03.1

* added session pre-creation limit check in pool
* added discovery trigger on more then half unhealthy transport connects
* await transport connect only if no healthy connections left

## 2020.02

* support cloud IAM (jwt) authorization from service account file
* minimum version of Go become 1.13. Started support of new `errors` features<|MERGE_RESOLUTION|>--- conflicted
+++ resolved
@@ -1,10 +1,7 @@
-<<<<<<< HEAD
+* Fixed deadlock in `Endpoint.String()` method
 * Added the `AvailabilityPeriod` to the Consumer type in topics
-=======
-* Fixed deadlock in `Endpoint.String()` method
 
 ## v3.118.3
->>>>>>> 359cf5f0
 * Fixed `context` checking in `ydb.Open`
 
 ## v3.118.2

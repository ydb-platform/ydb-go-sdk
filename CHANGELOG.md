--- conflicted
+++ resolved
@@ -1,9 +1,8 @@
-<<<<<<< HEAD
 * Fixed send optional arguments to the server with `ydb.ParamsBuilder`
-=======
+
+
 ## v3.85.0
 * Added experimental package `spans` with tracing adapter interfaces for OpenTelemetry, OpenTracing, etc.
->>>>>>> 90106e78
 * Added `db.Topic().DescribeTopicConsumer()` method for displaying consumer information
 * Marked as deprecated options `ydb.WithDatabase(database)` and `ydb.WithEndpoint(endpoint)`
 

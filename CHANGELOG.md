--- conflicted
+++ resolved
@@ -1,8 +1,7 @@
-<<<<<<< HEAD
+
 * Supported pool of decoders
 
-=======
->>>>>>> f2709fd9
+
 ## v3.101.0
 * Added `table.Client.ReadRows` method with internal retries
 

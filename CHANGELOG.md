--- conflicted
+++ resolved
@@ -1,8 +1,6 @@
-<<<<<<< HEAD
 * Added experimental `retry.DoWithResult` and `retry.DoTxWithResult` helpers for retry lambda and return value from lambda
-=======
+
 ## v3.72.0
->>>>>>> eedd0681
 * Excluded `Query()` method from interface `ydb.Connection`. Method `Query()` remains accessible from `ydb.Driver`
 
 ## v3.71.0

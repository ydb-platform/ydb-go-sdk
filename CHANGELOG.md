<<<<<<< HEAD
* Added traces and logs for read messages from topic within transaction
=======
* Changed result type of `query.Session.NodeID()` from `int64` to `uint32` for compatibility with table session and discovery
>>>>>>> e51dc72c
* Removed experimental method `query.Result.Err()`
* Added the finishing reading the grpc stream on `query.Result.Close()` call
* Renamed experimental method `query.Result.Range()` to `query.Result.ResultSets()`
* Renamed experimental method `query.ResultSet.Range()` to `query.ResultSet.Rows()`
* Removed support of `go1.20`
* Added PopMessages from topic within transaction

## v3.76.3
* Changed interface `table.TransactionIdentifier` (added private method) for prohibition of any implementations outside ydb-go-sdk

## v3.76.2
* Fixed bug with nil pointer dereference on trace callback from `query.createSession`
* Fixed test message builder, now all method return itself pointer
* Fixed handle reconnection timeout error
* Fixed experimental topic listener handle stop partition event

## v3.76.1
* Fixed `query.WithCommit()` flag behaviour for `tx.Execute` in query service
* OAuth 2.0 token exchange: allowed multiple resource parameters in according to https://www.rfc-editor.org/rfc/rfc8693

## v3.76.0
* Added experimental topic listener implementation
* Fixed `internal/xstrings.Buffer()` leak without call `buffer.Free()`
* Removed double quotas from goroutine labels background workers for prevent problem with pprof

## v3.75.2
* Fixed build for go1.20

## v3.75.1
* Fixed return more than one row error if real error raised on try read next row
* Fixed checking errors for session must be deleted
* Changed signature of filter func in balancers (replaced argument from `conn.Conn` type to `endpoint.Info`)

## v3.75.0
* Improve config validation before start topic reader
* Added metrics over `db.Table().Do()` and `db.Table().DoTx()`
* Added method `ydb.ParamsBuilder().Param(name).Any(value)` to add custom `types.Value`
* Upgraded dependencies:
  * `google.golang.org/grpc` - from `v1.57.1` to `v1.62.1`
  * `github.com/google/uuid` - from `v1.3.0` to `v1.6.0`
  * `golang.org/x/sync` - from `v0.3.0` to `v0.6.0`
* Fixed goroutine leak on close reader
* Fixed topic reader and writer WaitInit hunging on unretriable connection error
* Added `query.Client.Stats()` method
* Added `query.Result.Stats()` method
* Added `query.ResultSet.Index()` method
* Support loading OAuth 2.0 token exchange credentials provider from config file
* Added options for JWT tokens for loading EC private keys and HMAC secrets
* Add retries to OAuth 2.0 token exchange credentials

## v3.74.5
* Fixed bug with reading empty result set parts.
* Fixed nil pointer dereference when closing result set

## v3.74.4
* Fixed bug with fail cast of grpc response to `operation.{Response,Status}`

## v3.74.3
* Removed check the node is available for query and table service sessions
* Refactored the `balancers.PreferLocations()` function - it is a clean/pure function
* Added experimental `balancers.WithNodeID()` context modifier for define per request the YDB endpoint by NodeID
* Reverted the allowing the casts from signed YDB types to unsigned destination types if source value is not negative
* Replaced internal query session pool by default to stub for exclude impact from internal/pool

## v3.74.2
* Added description to scan errors with use query service client scanner

## v3.74.1
* Allowed the use of DSN without specifying the protocol/scheme
* Allowed casts from signed YDB types to unsigned destination types if source value is not negative
* Removed public `query.TxIdentifier` interface for exclude any external implementations for use with YDB

## v3.74.0
* Added experimental range functions to the `query.Result` and `query.ResultSet` types, available as for-range loops starting with Go version 1.22. These features can be enabled by setting the environment variable `GOEXPERIMENT=rangefunc`.
* Added public types for `tx.Option`, `options.DoOption` and `options.DoTxOption`

## v3.73.1
* Changed `query.DefaultTxControl()` from `query.SerializableReadWrite()` with commit to `query.NoTx()`

## v3.73.0
* Added experimental `retry.DoWithResult` and `retry.DoTxWithResult` helpers for retry lambda and return value from lambda

## v3.72.0
* Excluded `Query()` method from interface `ydb.Connection`. Method `Query()` remains accessible from `ydb.Driver`

## v3.71.0
* Added `query/ResultSet.{Columns,ColumnTypes}` methods for get column names and types from query result set
* Added experimental `retry.RetryWithResult` helper for retry lambda and return value from lambda

## v3.70.0
* Fixed `config.WithDatabase` behaviour with empty database in DSN string
* Added experimental method `query/Client.Execute` for execute query and read materialized result

## v3.69.0
* Added experimental method for execute query and read only one row from result:
  * `query/Client.ReadRow`
  * `query/Session.ReadRow`
  * `query/Transaction.ReadRow`
* Added experimental method for execute query and read only one result set from result:
  * `query/Client.ReadResultSet`
  * `query/Session.ReadResultSet`
  * `query/Transaction.ReadResultSet`
* Added experimental `sugar.UnmarshallRow[T]` and `sugar.UnmarshallResultSet[T]` helpers for converts YDB rows to typed objects

## v3.68.1
* Downgraded minimal version of Go to 1.20
* Refactored internal packages by `ifshort` linter issues

## v3.68.0
* Added experimental `ydb.{Register,Unregister}DsnParser` global funcs for register/unregister external custom DSN parser for `ydb.Open` and `sql.Open` driver constructor
* Simple implement option WithReaderWithoutConsumer
* Fixed bug: topic didn't send specified partition number to a server

## v3.67.2
* Fixed incorrect formatting of decimal. Implementation of decimal has been reverted to latest working version

## v3.67.1 (retracted)
* Fixed race of stop internal processes on close topic writer
* Fixed goroutines leak within topic reader on network problems

## v3.67.0
* Added `ydb.WithNodeAddressMutator` experimental option for mutate node addresses from `discovery.ListEndpoints` response
* Added type assertion checks to enhance type safety and prevent unexpected panics in critical sections of the codebase

## v3.66.3
* Fixed the OAuth2 test

## v3.66.2
* Added `trace.DriverConnStreamEvents` details bit
* Added `trace.Driver.OnConnStreamFinish` event

## v3.66.1
* Added flush messages from buffer before close topic writer
* Added Flush method for topic writer

## v3.66.0
* Added experimental package `retry/budget` for limit second and subsequent retry attempts
* Refactored internals for enabling `containedctx` linter
* Fixed the hanging semaphore issue on coordination session reconnect

## v3.65.3
* Fixed data race in `internal/conn.grpcClientStream`

## v3.65.2
* Fixed data race using `log.WithNames`

## v3.65.1
* Updated dependency `ydb-go-genproto`
* Added processing of `Ydb.StatusIds_EXTERNAL_ERROR` in `retry.Retry`

## v3.65.0
* Supported OAuth 2.0 Token Exchange credentials provider

## v3.64.0
* Supported `table.Session.RenameTables` method
* Fixed out of range panic if next query result set part is empty
* Updated the indirect dependencies `golang.org/x/net` to `v0.17.0` and `golang.org/x/sys` to `v0.13.0` due to vulnerability issue

## v3.63.0
* Added versioning policy

## v3.62.0
* Restored `WithSessionPoolKeepAliveMinSize` and `WithSessionPoolKeepAliveTimeout` for backward compatibility.
* Fixed leak timers
* Changed default StartTime (time of retries for connect to server) for topic writer from 1 minute to infinite (can be overrided by WithWriterStartTimeout topic option)
* Added `Struct` support for `Variant` in `ydb.ParamsBuilder()`
* Added `go` with anonymous function case in `gstack`

## v3.61.2
* Changed default transaction control to `NoTx` for execute query through query service client

## v3.61.1
* Renamed `db.Coordination().CreateSession()` to `db.Coordination().Session()` for compatibility with protos

## v3.61.0
* Added `Tuple` support for `Variant` in `ydb.ParamsBuilder()`

## v3.60.1
* Added additional traces for coordination service client internals

## v3.60.0
* Added experimental support of semaphores over coordination service client

## v3.59.3
* Fixed `gstack` logic for parsing `ast.BlockStmt`

## v3.59.2
* Added internal `gstack` codegen tool for filling `stack.FunctionID` with value from call stack

## v3.59.1
* Fixed updating last usage timestamp for smart parking of the conns

## v3.59.0
* Added `Struct` support for `ydb.ParamsBuilder()`
* Added support of `TzDate`,`TzDateTime`,`TzTimestamp` types in `ydb.ParamsBuilder()`
* Added `trace.Query.OnTransactionExecute` event
* Added query pool metrics
* Fixed logic of query session pool
* Changed initialization of internal driver clients to lazy
* Removed `ydb.WithSessionPoolSizeLimit()` option
* Added async put session into pool if external context is done
* Dropped intermediate callbacks from `trace.{Table,Retry,Query}` events
* Wrapped errors from `internal/pool.Pool.getItem` as retryable
* Disabled the logic of background grpc-connection parking
* Improved stringification for postgres types

## v3.58.2
* Added `trace.Query.OnSessionBegin` event
* Added `trace.Query.OnResult{New,NextPart,NextResultSet,Close}` events
* Added `trace.Query.OnRow{Scan,ScanNamed,ScanStruct}` events

## v3.58.1
* Dropped all deprecated callbacks and events from traces
* Added `trace.Driver.OnConnStream{SendMsg,RecvMsg,CloseSend}` events
* Added `trace.Query.OnSessionExecute` event

## v3.58.0
* Changed `List` constructor from `ydb.ParamsBuilder().List().Build().Build()` to `ydb.ParamsBuilder().BeginList().EndList().Build()`
* Changed `Set` constructor from `ydb.ParamsBuilder().Set().Build().Build()` to `ydb.ParamsBuilder().BeginSet().EndSet().Build()`
* Changed `Dict` constructor from `ydb.ParamsBuilder().Dict().Build().Build()` to `ydb.ParamsBuilder().BeginDict().EndDict().Build()`
* Changed `Optional` constructor from `ydb.ParamsBuilder().Set().Build().Build()` to `ydb.ParamsBuilder().BeginOptional().EndOptional().Build()`
* Added events into `trace.Query` trace
* Rewrote `internal/pool` to buffered channel
* Added `internal/xcontext.WithDone()`
* Added `internal/xsync.{OnceFunc,OnceValue}`
* Updated `google.golang.org/protobuf` from `v1.31.0` to `v.33.0`
* Added `ydb.ParamsBuilder().Pg().{Value,Int4,Int8,Unknown}` for postgres arguments
* Added `Tuple` support for `ydb.ParamsBuilder()`

## v3.57.4
* Added client pid to each gRPC requests to YDB over header `x-ydb-client-pid`
* Added `ydb.WithApplicationName` option
* Added `Dict` support for `ydb.ParamsBuilder()`

## v3.57.3
* Added metrics over query service internals
* Added session create and delete events into `trace.Query`
* Moved public type `query.SessionStatus` into `internal/query` package

## v3.57.2
* Fixed cases when some option is nil

## v3.57.1
* Added logs over query service internals
* Changed `trace.Query` events
* Changed visibility of `query.{Do,DoTx}Options` from public to private

## v3.57.0
* Added experimental implementation of query service client
* Fixed sometime panic on topic writer closing
* Added experimental query parameters builder `ydb.ParamsBuilder()`
* Changed types of `table/table.{QueryParameters,ParameterOption}` to aliases on `internal/params.{Parameters,NamedValue}`
* Fixed bug with optional decimal serialization

## v3.56.2
* Fixed return private error for commit to stopped partition in topic reader.
* Stopped wrapping err error as transport error at topic streams (internals)

## v3.56.1
* Fixed fixenv usage (related to tests only)

## v3.56.0
* Fixed handle of operational errors in topic streams
* The minimum version of Go in `ydb-go-sdk` has been raised to `go1.21`
* Fixed topic writer infinite reconnections in some cases
* Refactored nil on err `internal/grpcwrapper/rawydb/issues.go`, when golangci-lint nilerr enabled
* Refactored nil on err `internal/grpcwrapper/rawtopic/describe_topic.go`, when golangci-lint nilerr enabled

## v3.55.3
* Fixed handle of operational errors in topic streams (backported fix only)

## v3.55.2
* Fixed init info in topic writer, when autoseq num turned off.

## v3.55.1
* Supported column name prefix `__discard_column_` for discard columns in result sets
* Made `StatusIds_SESSION_EXPIRED` retriable for idempotent operations

## v3.55.0
* Refactored `internal/value/intervalValue.Yql()`
* The minimum version of Go in `ydb-go-sdk` has been raised to `go1.20`

## v3.54.3
* Added per message metadata support for topic api
* Context for call options now have same lifetime as driver (previous - same lifetime as context for call Open function).
* Extended metrics (fill database.sql callbacks, recognize TLI error)
* Refactored config prefix in metrics
* Removed excess status labels from metrics
* Implement `fmt.Stringer` interface for `Driver` struct

## v3.54.2
* Added context to some internal methods for better tracing
* Added `trace.FunctionID` helper and `FunctionID` field to trace start info's
* Replaced lazy initialization of ydb clients (table, topic, etc.) to explicit initialization on `ydb.Open` step

## v3.54.1
* Fixed inconsistent labels in `metrics`

## v3.54.0
* Allowed `sql.LevelSerializable` isolation level in read-write mode in `database/sql` transactions
* Refactored traces and metrics
* Added `{retry,table}.WithLabel` options for mark retriers calls
* Added `ydb.WithTraceRetry` option
* Moved `internal/allocator.Buffers` to package `internal/xstring`
* Bumped `golang.org/x/sync` to `v0.3.0`
* Bumped `google.golang.org/protobuf` to `v1.31.0`
* Bumped `google.golang.org/grpc` to `v1.57.1`
* Allowed grpc status error as arg in `internal/xerrors.TransportError(err)`
* Added `interanl/xtest.CurrentFileLine()` helper for table tests
* Added `internal/credentials.IsAccessError(err)` helper for check access errors
* Changed period for re-fresh static credentials token from `1/2` to `1/10` to expiration time
* Added `table.SnapshotReadOnlyTxControl()` helper for get transaction control with snapshot read-only

## v3.53.4
* Downgrade `golang.org/x/net` from `0.17.0` to `0.15.0`
* Downgrade `golang.org/x/sys` from `v0.13.0` to `v0.12.0`
* Downgrade `golang.org/x/crypto` from `v0.14.0` to `v0.13.0`

## v3.53.3
* Refactored credentials options (from funcs to interfaces and types)
* Fixed stringification of credentials object

## v3.53.2
* Fixed panic when try to unwrap values with more than 127 columns with custom ydb unmarshaler

## v3.53.1
* Bumps `github.com/ydb-platform/ydb-go-genproto` for support `query` service
* Bumps `golang.org/x/net` from `0.7.0` to `0.17.0`
* Bumps `golang.org/x/sys` from `v0.5.0` to `v0.13.0`
* Bumps `golang.org/x/text` from `v0.7.0` to `v0.13.0`

## v3.53.0
* Removed `internal/backoff.Backoff.Wait` interface method for exclude resource leak with bug-provoked usage of `time.After` method
* Marked as deprecated `retry.WithDoRetryOptions` and `retry.WithDoTxRetryOptions`
* Added receiving first result set on construct `internal/table/scanner.NewStream()`
* Added experimental package `metrics` with SDK metrics
* Fixed redundant trace call for finished `database/sql` transactions
* Added repeater event type to wake-up func context
* Refactored default logger format
* Refactored `internal/conn.coonError` format
* Fixed data race on `internal/conn.conn.cc` access

## v3.52.3
* Removed almost all experimental marks from topic api.
* Rename some topic APIs (old names was deprecated and will be removed in one of next versions).
* Deprecated topic options (the option will be removed): min size of read messages batch
* Deprecated WithOnWriterFirstConnected callback, use Writer.WaitInitInfo instead.
* Changed topic Codec base type from int to int32 (was experimental code)
* Added `WaitInit` and `WaitInitInfo` method to the topic reader and writer
* Remove extra allocations in `types.TupleValue`, `types.ListValue` and `types.SetValue`

## v3.52.2
* Removed support of placeholder "_" for ignoring columns in `database/sql` result sets

## v3.52.1
* Merged `internal/xsql/conn.{GetTables,GetAllTables}` methods for `DRY`
* Replaced `internal/xsql.Connector.PathNormalizer` default from `nopPathNormalizer` to `bind.TablePathPrefix` with database name as path prefix
* Supported placeholder "_" for ignored column names in `database/sql` result sets

## v3.52.0
* Added `table.Session.CopyTables` method
* Added `x-ydb-trace-id` header into grpc calls
* Improved topic reader logs
* Fixed `internal/xstring` package with deprecated warning in `go1.21` about `reflect.{String,Slice}Header`

## v3.51.3
* Added `internal/xstring.{FromBytes([]byte),ToBytes(string)` for increase performance on `string` from/to `[]byte` conversion

## v3.51.2
* Added `table/options.ReadFromSnapshot(bool)` option for `session.StreamReadTable()`

## v3.51.1
* Added checking condition for `tx.Rollback()` in `retry.DoTx`

## v3.51.0
* Added node info to grpc errors

## v3.50.0
* Added methods `TotalCPUTime()` and `TotalDuration()` to `table/stats/QueryStats` interface
* Added check if commit order is bad in sync mode

## v3.49.1
* Added `table.options.WithIgnoreTruncated` option for `session.Execute` method
* Added `table.result.ErrTruncated` error for check it with `errors.Is()` outside of `ydb-go-sdk`

## v3.49.0
* Added `table.Session.ReadRows` method for getting rows by keys
* Added `table/options.ChangefeedFormatDynamoDBStreamsJSON` format of `DynamoDB` change feeds

## v3.48.8
* Fixed `sugar.RemoveRecursive()` for column table type

## v3.48.7
* Added `sugar.StackRecord()` helper for stringification of current file path and line
* Updated `google.golang.org/grpc` from `v1.49.0` to `v1.53.0` due to vulnerability
* Updated `google.golang.org/protobuf` from `v1.28.0` to `v1.28.1` due to vulnerability
* Implemented implicit standard interface `driver.RowsColumnTypeNullable` in `internal/xsql.rows`
* Upgraded errors description from `retry.Retry` with attempts info

## v3.48.6
* Added builder for topic reader message (usable for tests)

## v3.48.5
* Removed `log.Secret` helper as unnessesarry in public API after refactoring logging subsystem
* Enriched the error with important details from initial discovery
* Added `internal.{secret,stack}` packages
* Implemented `fmt.Stringer` interface in credential types

## v3.48.4
* Added `ydb.IsOperationErrorTransactionLocksInvalidated(err)` helper for checks `TLI` flag in err

## v3.48.3
* Added `table/types.IsOptional()` helper

## v3.48.2
* Refactored tests

## v3.48.1
* Added `sugar.Is{Entry,ColumnTable}Exists` helper

## v3.48.0
* Fixed stopping topic reader by grpc stream shutdown
* Fixed `database/sql` driver for get and parse container ydb types
* Changed `table/scanner.scanner.Any()` behaviour: for non-primitive types returns raw `table/types.Value` instead nil from previous behaviour
* Added `table/types.{ListItems,VariantValue,DictValues}` helpers for get internal content of abstract `table/types.Value`
* Marked as deprecated `table/types.DictFields` (use `table/types.DictValues` instead)

## v3.47.5
* Added `scheme.Entry.IsColumnTable()` helper

## v3.47.4
* Disabled check of node exists with `balancers.SingleConn`
* Improved code with `go-critic` linter
* Added session info into `database/sql` event `connected`

## v3.47.3
* Added `table/options.Description.Tiering` field

## v3.47.2
* Refactored `internal/cmd/gtrace` tool (prefer pointers instead trace struct copies) for bust performance
* Fixed usage of generated traces in code

## v3.47.1
* Removed test artifacts from repository

## v3.47.0
* Added `table/types.ToDecimal()` converter from `table/types.Value` to `table/types.Decimal`

## v3.46.1
* Implemented `internal/xcontext.With{Cancel,Timeout}` with stack record and switched all usages from standard `context.With{Cancel,Timeout}`

## v3.46.0
* Refactored package `log` for support typed fields in log messages

## v3.45.0
* Added `table/options.WithPartitions` for configure partitioning policy
* Marked as deprecated `table/options.WithPartitioningPolicy{UniformPartitions,ExplicitPartitions}` (use `table/options.With{UniformPartitions,ExplicitPartitions}` instead)

## v3.44.3
* Fixed bug of processing endpoint with `node_id=0`
* Refactored of checking node ID in cluster discovery before `Get` and during in `Put` of session into session pool

## v3.44.2
* Removed debug print

## v3.44.1
* Fixed bug with returning session into pool before second discovery

## v3.44.0
* Added `table/options.WithCallOptions` options for append custom grpc call options into `session.{BulkUpsert,Execute,StreamExecuteScanQuery}`
* Supported fake transactions in `database/sql` driver over connector option `ydb.WithFakeTx(queryMode)` and connection string param `go_fake_tx`
* Removed `testutil/timeutil` package (all usages replaced with `clockwork` package)
* Changed behaviour of retryer on transport errors `cancelled` and `deadline exceeded` - will retry idempotent operation if context is not done
* Added address of node to operation error description as optional
* Fixed bug with put session from unknown node
* Fixed bug with parsing of `TzTimestamp` without microseconds
* Fixed code -1 of retryable error if wrapped error with code
* Added `ydb.MustOpen` and `ydb.MustConnector` helpers
* Fixed `internal/xerrors.Transport` error wrapping for case when given error is not transport error
* Added grpc and operation codes to errors string description
* Extend `scheme.Client` interface with method `Database`
* Removed `driver.ResultNoRows` in `internal/xsql`
* Added `ydb.{WithTablePathPrefix,WithAutoDeclare,WithPositionalArgs,WithNumericalArgs}` query modifiers options
* Supported binding parameters for `database/sql` driver over connector option `ydb.WithAutoBind()` and connection string params `go_auto_bind={table_path_prefix(path),declare,numeric,positional}`
* Added `testutil.QueryBind` test helper
* Fixed topic retry policy callback call: not call it with nil error
* Fixed bug with no checking operation error on `discovery.Client` calls
* Allowed zero create session timeout in `ydb.WithSessionPoolCreateSessionTimeout(timeout)` (less than or equal to zero - no used timeout on create session request)
* Added examples with own `go.mod`
* Marked as deprecated `ydb.WithErrWriter(w)` and `ydb.WithOutWriter(w)` logger options
* Added `ydb.WithWriter(w)` logger option

## v3.43.0
**Small broken changes**

Most users can skip there notes and upgrade as usual because build break rare used methods (expiremental API and api for special cases, not need for common use YDB) and this version has no any behavior changes.

Changes for experimental topic API:
* Moved `producer_id` from required positional argument to option `WithProducerID` (and it is optional now)
* Removed `WithMessageGroupID` option (because not supported now)

Changes in ydb connection:
* Publish internal private struct `ydb.connection` as `ydb.Driver` (it is implement `ydb.Connection`)
* `ydb.Connection` marked as deprecated
* Changed return type of `ydb.Open(...)` from `ydb.Connection` to `*ydb.Driver`
* Changed return type of `ydb.New(...)` from `ydb.Connection` to `*ydb.Driver`
* Changed argument type for `ydb.GRPCConn` from `ydb.Connection` to `*ydb.Driver`
* Removed method `With` from `ydb.Connection` (use `*Driver.With` instead).

Changes in package `sugar`:
* Changed a type of database arg in `sugar.{MakeRecursive,RemoveRecursive}` from `ydb.Connection` to minimal required local interface

Dependencies:
* Up minimal supported version of `go` to `1.17` for update dependencies (new `golang.org/x` doesn't compiled for `go1.16`)
* Upgrade `golang.org/x/...`  for prevent issues: `CVE-2021-33194`, `CVE-2022-27664`, `CVE-2021-31525`, `CVE-2022-41723`

## v3.42.15
* Fixed checking `nil` error with `internal/xerrors.Is`

## v3.42.14
* Supported `scheme.EntryTopic` path child entry in `sugar.RemoveRecursive`

## v3.42.13
* Fixed default state of `internal/xerrors.retryableError`: it inherit properties from parent error as possible
* Marked event `grpc/stats.End` as ignored at observing status of grpc connection

## v3.42.12
* Replaced the balancer connection to discovery service from short-lived grpc connection to `internal/conn` lazy connection (revert related changes from `v3.42.6`)
* Marked as deprecated `trace.Driver.OnBalancerDialEntrypoint` event callback
* Deprecated `trace.Driver.OnConnTake` event callback
* Added `trace.Driver.OnConnDial` event callback

## v3.42.11
* Fixed validation error for `topicoptions.WithPartitionID` option of start topic writer.

## v3.42.10
* Added exit from retryer if got grpc-error `Unauthenticated` on `discovery/ListEndpoints` call

## v3.42.9
* Added `internal/xerrors.Errorf` error for wrap multiple errors and check them with `errors.Is` of `errors.As`
* Fixed corner cases of `internal/wait.Wait`
* Added check of port in connection string and error throw
* Fixed bug with initialization of connection pool before apply static credentials
* Refactored of applying grpc dial options with defaults
* Added `trace.Driver.{OnBalancerDialEntrypoint,OnBalancerClusterDiscoveryAttempt}` trace events
* Fixed compilation of package `internal/xresolver` with `google.golang.org/grpc@v1.53`
* Fixed returning `io.EOF` on `rows.Next` and `rows.NextResultSet`
* Added wrapping of errors from unary and stream results
* Added error throw on `database/sql.Conn.BeginTx()`, `*sql.Tx.ExecContext` and `*sql.Tx.QueryContext` if query mode is not `ydb.DataQueryMode`
* Added test for `database/sql` scan-query

## v3.42.8
* Fixed `internal/scheme/helpers/IsDirectoryExists(..)` recursive bug

## v3.42.7
* Fixed `sugar.IsTableExists` with recursive check directory exists
* Added `sugar.IsDirectoryExists`
* Changed type of `table/options.IndexType` for type checks
* Added constants `table/options.IndexTypeGlobal` and `table/options.IndexTypeGlobalAsync`
* Added `table/options.IndexDescription.Type` field with `table/options.IndexType` type

## v3.42.6
* Implemented `driver.RowsColumnTypeDatabaseTypeName` interface in `internal/xsql.rows` struct
* Extended `internal/xsql.conn` struct with methods for getting `YDB` metadata
* Added `scheme.Client` to `internal/xsql.connection` interface
* Added `helpers` package with method for checking existence of table, refactored `sugar.IsTableExists()`
* Added checks for nil option to all opts range loops
* Moved content of package `internal/ctxlabels` into `internal/xcontext`
* Implemented `GRPCStatus` method in `internal/xerrors/transportError`
* Added different implementations of stacktrace error for grpc errors and other
* Dropped `internal/xnet` package as useless
* Fixed default grpc dial options
* Replaced single connection for discovery repeater into connection which creates each time for discovery request
* Fixed retry of cluster discovery on initialization
* Fixed dial timeout processing

## v3.42.5
* Fixed closing of `database/sql` connection (aka `YDB` session)
* Made `session.Close()` as `nop` for idled session
* Implemented goroutine for closing idle connection in `database/sql` driver
* Separated errors of commit from other reader and to expired session
* Fixed wrapping error in `internal/balancer/Balancer.wrapCall()`

## v3.42.4
* Added `ydb.WithDisableServerBalancer()` database/sql connector option

## v3.42.3
* Added `credentials.NewStaticCredentials()` static credentials constructor
* Changed `internal/credentials.NewStaticCredentials()` signature and behaviour for create grpc connection on each call to auth service
* Downgrade `google.golang.org/grpc` to `v1.49.0`

## v3.42.2
* Added `trace.Details.Details()` method for use external detailer

## v3.42.1
* Fixed lazy transaction example for `godoc`

## v3.42.0
* Added retry policy options for topics: `topic/topicoptions.WithReaderCheckRetryErrorFunction`, `topic/topicoptions.WithReaderStartTimeout`, `topic/topicoptions.WithWriterCheckRetryErrorFunction`, `topic/topicoptions.WithWriterStartTimeout`
* Refactored `internal/conn` middlewares
* Added `trace.tableSessionInfo.LastUsage()` method for get last usage timestamp
* Reverted `tx.WithCommit()` changes for fix unstable behaviour of lazy transactions
* Added `options.WithCommit()` option for execute query with auto-commit flag
* Removed `trace.TableTransactionExecuteStartInfo.KeepInCache` field as redundant

## v3.41.0
* Added option for set interval of auth token update in topic streams
* Supported internal allocator in `{session,statement}.Execute` for decrease memory usage
* Fixed typo in `topic/README.md`
* Upgraded `ydb-go-genproto` dependency
* Fixed duplicating of traces in `table.Client.Do()` call
* Supported `table.Transaction.WithCommit()` method for execute query and auto-commit after
* Added `DataColumns` to `table.options.IndexDescription`
* Added `scheme.EntryColumnStore` and `scheme.EntryColumnColumn` entry types
* Added `table.options.WithPartitioningBy(columns)` option

## v3.40.1
* Added constructor of `options.TimeToLiveSettings` and fluent modifiers

## v3.40.0
* Added `options.WithAddAttribute` and `options.WithDropAttribute` options for `session.AlterTable` request
* Added `options.WithAddIndex` and `options.WithDropIndex` options for `session.AlterTable` request
* Added return error while create topic writer with not equal producer id and message group id.
* Added package `meta` with methods about `YDB` metadata
* Added `meta.WithTrailerCallback(ctx, callback)` context modifier for attaching callback function which will be called on incoming metadata
* Added `meta.ConsumedUnits(metadata.MD)` method for getting consumed units from metadata
* Added `NestedCall` field to retry trace start infos for alarm on nested calls
* Added `topicoptions.WithWriterTrace` option for attach tracer into separated writer
* Added `sugar.IsTableExists()` helper for check existence of table

## v3.39.0
* Removed message level partitioning from experimental topic API. It is unavailable on server side yet.
* Supported `NullValue` type as received type from `YDB`
* Supported `types.SetValue` type
* Added `types.CastTo(types.Value, destination)` public method for cast `types.Value` to golang native type value destination
* Added `types.TupleItem(types.Value)`, `types.StructFields(types.Value)` and `types.DictValues(types.Value)` funcs (extractors of internal fields of tuple, struct and dict values)
* Added `types.Value.Yql()` func for getting values string representation as `YQL` literal
* Added `types.Type.Yql()` func for getting `YQL` representation of type
* Marked `table/types.WriteTypeStringTo` as deprecated
* Added `table/options.WithDataColumns` for supporting covering indexes
* Supported `balancer` query string parameter in `DSN`
* Fixed bug with scanning `YSON` value from result set
* Added certificate caching in `WithCertificatesFromFile` and `WithCertificatesFromPem`

## v3.38.5
* Fixed bug from scan unexpected column name

## v3.38.4
* Changed type of `table/options.{Create,Alter,Drop}TableOption` from func to interface
* Added implementations of `table/options.{Create,Alter,Drop}Option`
* Changed type of `topic/topicoptions.{Create,Alter,Drop}Option` from func to interface
* Added implementations of `topic/topicoptions.{Create,Alter}Option`
* Fix internal race-condition bugs in internal background worker

## v3.38.3
* Added retries to initial discovering

## v3.38.2
* Added missing `RetentionPeriod` parameter for topic description
* Fixed reconnect problem for topic client
* Added queue limit for sent messages and split large grpc messages while send to topic service
* Improved control plane for topic services: allow list topic in schema, read cdc feeds in table, retry on contol plane operations in topic client, full info in topic describe result
* Allowed writing zero messages to topic writer

## v3.38.1
* Fixed deadlock with implicit usage of `internal.table.Client.internalPoolAsyncCloseSession`

## v3.38.0
* Fixed commit errors for experimental topic reader
* Updated `ydb-go-genproto` dependency
* Added `table.WithSnapshotReadOnly()` `TxOption` for supporting `SnapshotReadOnly` transaction control
* Fixed bug in `db.Scripting()` queries (not checked operation results)
* Added `sugar.ToYdbParam(sql.NamedArg)` helper for converting `sql.NamedArg` to `table.ParameterOption`
* Changed type `table.ParameterOption` for getting name and value from `table.ParameterOption` instance
* Added topic writer experimental api with internal logger

## v3.37.8
* Refactored the internal closing behaviour of table client
* Implemented the `sql.driver.Validator` interface
* Fixed update token for topic reader
* Marked sessions which creates from `database/sql` driver as supported server-side session balancing

## v3.37.7
* Changed type of truncated result error from `StreamExecuteScanQuery` to retryable error
* Added closing sessions if node removed from discovery results
* Moved session status type from `table/options` package to `table`
* Changed session status source type from `uint32` to `string` alias

## v3.37.6
* Added to balancer notifying mechanism for listening in table client event about removing some nodes and closing sessions on them
* Removed from public client interfaces `closer.Closer` (for exclude undefined behaviour on client-side)

## v3.37.5
* Refactoring of `xsql` errors checking

## v3.37.4
* Revert the marking of context errors as required to delete session

## v3.37.3
* Fixed alter topic request - stop send empty setSupportedCodecs if customer not set them
* Marked the context errors as required to delete session
* Added log topic api reader for internal logger

## v3.37.2
* Fixed nil pointer exception in topic reader if reconnect failed

## v3.37.1
* Refactored the `xsql.badconn.Error`

## v3.37.0
* Supported read-only `sql.LevelSnapshot` isolation with fake transaction and `OnlineReadOnly` transaction control (transient, while YDB clusters are not updated with true snapshot isolation mode)
* Supported the `*sql.Conn` as input type `ydb.Unwrap` helper for go's 1.18

## v3.36.2
* Changed output of `sugar.GenerateDeclareSection` (added error as second result)
* Specified `sugar.GenerateDeclareSection` for `go1.18` (supports input types `*table.QueryParameters` `[]table.ParameterOption` or `[]sql.NamedArg`)
* Supports different go's primitive value types as arg of `sql.Named("name", value)`
* Added `database/sql` example and docs

## v3.36.1
* Fixed `xsql.Rows` error checking

## v3.36.0
* Changed behavior on `result.Err()` on truncated result (returns non-retryable error now, exclude `StreamExecuteScanQuery`)
* Added `ydb.WithIgnoreTruncated` option for disabling errors on truncated flag
* Added simple transaction control constructors `table.OnlineReadOnlyTxControl()` and `table.StaleReadOnlyTxControl()`
* Added transaction control specifier with context `ydb.WithTxControl`
* Added value constructors `types.BytesValue`, `types.BytesValueFromString`, `types.TextValue`
* Removed auto-prepending declare section on `xsql` queries
* Supports `time.Time` as type destination in `xsql` queries
* Defined default dial timeout (5 seconds)

## v3.35.1
* Removed the deprecation warning for `ydb.WithSessionPoolIdleThreshold` option

## v3.35.0
* Replaced internal table client background worker to plain wait group for control spawned goroutines
* Replaced internal table client background session keeper to internal background session garbage collector for idle sessions
* Extended the `DescribeTopicResult` struct

## v3.34.2
* Added some description to error message from table pool get
* Moved implementation `sugar.GenerateDeclareSection` to `internal/table`
* Added transaction trace callbacks and internal logging with them
* Stored context from `BeginTx` to `internal/xsql` transaction
* Added automatically generated declare section to query text in `database/sql` usage
* Removed supports `sql.LevelSerializable`
* Added `retry.Do` helper for retry custom lambda with `database/sql` without transactions
* Removed `retry.WithTxOptions` option (only default isolation supports)

## v3.34.1
* Changed `database/sql` driver `prepare` behaviour to `nop` with proxing call to conn exec/query with keep-in-cache flag
* Added metadata to `trace.Driver.OnInvoke` and `trace.Driver.OnNewStream` done events

## v3.34.0
* Improved the `xsql` errors mapping to `driver.ErrBadConn`
* Extended `retry.DoTx` test for to achieve equivalence with `retry.Retry` behaviour
* Added `database/sql` events for tracing `database/sql` driver events
* Added internal logging for `database/sql` events
* Supports `YDB_LOG_DETAILS` environment variable for specify scope of log messages
* Removed support of `YDB_LOG_NO_COLOR` environment variable
* Changed default behaviour of internal logger to without coloring
* Fixed coloring (to true) with environment variable `YDB_LOG_SEVERITY_LEVEL`
* Added `ydb.WithStaticCredentials(user, password)` option for make static credentials
* Supports static credentials as part of connection string (dsn - data source name)
* Changed minimal supported version of go from 1.14 to 1.16 (required for jwt library)


## v3.33.0
* Added `retry.DoTx` helper for retrying `database/sql` transactions
* Implemented `database/sql` driver over `ydb-go-sdk`
* Marked as deprecated `trace.Table.OnPoolSessionNew` and `trace.Table.OnPoolSessionClose` events
* Added `trace.Table.OnPoolSessionAdd` and `trace.Table.OnPoolSessionRemove` events
* Refactored session lifecycle in session pool for fix flaked `TestTable`
* Fixed deadlock in topicreader batcher, while add and read raw server messages
* Fixed bug in `db.Topic()` with send response to stop partition message

## v3.32.1
* Fixed flaky TestTable
* Renamed topic events in `trace.Details` enum

## v3.32.0
* Refactored `trace.Topic` (experimental) handlers
* Fixed signature and names of helpers in `topic/topicsugar` package
* Allowed parallel reading and committing topic messages

## v3.31.0
* Extended the `ydb.Connection` interface with experimental `db.Topic()` client (control plane and reader API)
* Removed `ydb.RegisterParser()` function (was needed for `database/sql` driver outside `ydb-go-sdk` repository, necessity of `ydb.RegisterParser()` disappeared with implementation `database/sql` driver in same repository)
* Refactored `db.Table().CreateSession(ctx)` (maked retryable with internal create session timeout)
* Refactored `internal/table/client.createSession(ctx)` (got rid of unnecessary goroutine)
* Supported many user-agent records

## v3.30.0
* Added `ydb.RegisterParser(name string, parser func(value string) []ydb.Option)` function for register parser of specified param name (supporting additional params in connection string)
* Fixed writing `KeepInCacheFlag` in table traces

## v3.29.5
* Fixed regression of `table/types.WriteTypeStringTo`

## v3.29.4
* Added touching of last updated timestamp in existing conns on stage of applying new endpoint list

## v3.29.3
* Reverted `xerrors.IsTransportError(err)` behaviour for raw grpc errors to false

## v3.29.2
* Enabled server-side session balancing for sessions created from internal session pool
* Removed unused public `meta.Meta` methods
* Renamed `meta.Meta.Meta(ctx)` public method to `meta.Meta.Context(ctx)`
* Reverted default balancer to `balancers.RandomChoice()`

## v3.29.1
* Changed default balancer to `balancers.PreferLocalDC(balancers.RandomChoice())`

## v3.29.0
* Refactored `internal/value` package for decrease CPU and memory workload with GC
* Added `table/types.Equal(lhs, rhs)` helper for check equal for two types

## v3.28.3
* Fixed false-positive node pessimization on receiving from stream io.EOF

## v3.28.2
* Upgraded dependencies (grpc, protobuf, testify)

## v3.28.1
* Marked dial errors as retryable
* Supported node pessimization on dialing errors
* Marked error from `Invoke` and `NewStream` as retryable if request not sended to server

## v3.28.0
* Added `sugar.GenerateDeclareSection()` helper for make declare section in `YQL`
* Added check when parameter name not started from `$` and automatically prepends it to name
* Refactored connection closing

## v3.27.0
* Added internal experimental packages `internal/value/exp` and `internal/value/exp/allocator` with alternative value implementations with zero-allocation model
* Supported parsing of database name from connection string URI path
* Added `options.WithExecuteScanQueryStats` option
* Added to query stats plan and AST
* Changed behaviour of `result.Stats()` (if query result have no stats - returns `nil`)
* Added context cancel with specific error
* Added mutex wrapper for mutex, rwmutex for guarantee unlock and better show critical section

## v3.26.10
* Fixed syntax mistake in `trace.TablePooStateChangeInfo` to `trace.TablePoolStateChangeInfo`

## v3.26.9
* Fixed bug with convert ydb value to `time.Duration` in `result.Scan[WithDefaults,Named]()`
* Fixed bug with make ydb value from `time.Duration` in `types.IntervalValueFromDuration(d)`
* Marked `table/types.{IntervalValue,NullableIntervalValue}` as deprecated

## v3.26.8
* Removed the processing of trailer metadata on stream calls

## v3.26.7
* Updated the `ydb-go-genproto` dependency

## v3.26.6
* Defined the `SerializableReadWrite` isolation level by default in `db.Table.DoTx(ctx, func(ctx, tx))`
* Updated the `ydb-go-genproto` dependency

## v3.26.5
* Disabled the `KeepInCache` policy for queries without params

## v3.26.4
* Updated the indirect dependency to `gopkg.in/yaml.v3`

## v3.26.3
* Removed `Deprecated` mark from `table/session.Prepare` method
* Added comments for `table/session.Execute` method

## v3.26.2
* Refactored of making permissions from scheme entry

## v3.26.1
* Removed deprecated traces

## v3.26.0
* Fixed data race on session stream queries
* Renamed `internal/router` package to `internal/balancer` for unambiguous understanding of package mission
* Implemented detection of local data-center with measuring tcp dial RTT
* Added `trace.Driver.OnBalancer{Init,Close,ChooseEndpoint,Update}` events
* Marked the driver cluster events as deprecated
* Simplified the balancing logic

## v3.25.3
* Changed primary license to `Apache2.0` for auto-detect license
* Refactored `types.Struct` value creation

## v3.25.2
* Fixed repeater initial force timeout from 500 to 0.5 second

## v3.25.1
* Fixed bug with unexpected failing of call `Invoke` and `NewStream` on closed cluster
* Fixed bug with releasing `internal/conn/conn.Pool` in cluster
* Replaced interface `internal/conn/conn.Pool` to struct `internal/conn/conn.Pool`

## v3.25.0
* Added `ydb.GRPCConn(ydb.Connection)` helper for connect to driver-unsupported YDB services
* Marked as deprecated `session.Prepare` callback
* Marked as deprecated `options.WithQueryCachePolicyKeepInCache` and `options.WithQueryCachePolicy` options
* Added `options.WithKeepInCache` option
* Enabled by default keep-in-cache policy for data queries
* Removed from `ydb.Connection` embedding of `grpc.ClientConnInterface`
* Fixed stopping of repeater
* Added log backoff between force repeater wake up's (from 500ms to 32s)
* Renamed `trace.DriverRepeaterTick{Start,Done}Info` to `trace.DriverRepeaterWakeUp{Start,Done}Info`
* Fixed unexpected `NullFlag` while parse nil `JSONDocument` value
* Removed `internal/conn/conn.streamUsages` and `internal/conn/conn.usages` (`internal/conn.conn` always touching last usage timestamp on API calls)
* Removed auto-reconnecting for broken conns
* Renamed `internal/database` package to `internal/router` for unambiguous understanding of package mission
* Refactored applying actual endpoints list after re-discovery (replaced diff-merge logic to swap cluster struct, cluster and balancers are immutable now)
* Added `trace.Driver.OnUnpessimizeNode` trace event

## v3.24.2
* Changed default balancer to `RandomChoice()` because `PreferLocalDC()` balancer works incorrectly with DNS-balanced call `Discovery/ListEndpoints`

## v3.24.1
* Refactored initialization of coordination, ratelimiter, scheme, scripting and table clients from `internal/lazy` package to each client initialization with `sync.Once`
* Removed `internal/lazy` package
* Added retry option `retry.WithStackTrace` for wrapping errors with stacktrace

## v3.24.0
* Fixed re-opening case after close lazy-initialized clients
* Removed dependency of call context for initializing lazy table client
* Added `config.AutoRetry()` flag with `true` value by default. `config.AutoRetry()` affects how to errors handle in sub-clients calls.
* Added `config.WithNoAutoRetry` for disabling auto-retry on errors in sub-clients calls
* Refactored `internal/lazy` package (supported check `config.AutoRetry()`, removed all error wrappings with stacktrace)

## v3.23.0
* Added `WithTLSConfig` option for redefine TLS config
* Added `sugar.LoadCertificatesFromFile` and `sugar.LoadCertificatesFromPem` helpers

## v3.22.0
* Supported `json.Unmarshaler` type for scanning row to values
* Reimplemented `sugar.DSN` with `net/url`

## v3.21.0
* Fixed gtrace tool generation code style bug with leading spaces
* Removed accounting load factor (unused field) in balancers
* Enabled by default anonymous credentials
* Enabled by default internal dns resolver
* Removed from defaults `grpc.WithBlock()` option
* Added `ydb.Open` method with required param connection string
* Marked `ydb.New` method as deprecated
* Removed package `dsn`
* Added `sugar.DSN` helper for make dsn (connection string)
* Refactored package `retry` (moved `retryBackoff` and `retryMode` implementations to `internal`)
* Refactored `config.Config` (remove interface `Config`, renamed private struct `config` to `Config`)
* Moved `discovery/config` to `internal/discovery/config`
* Moved `coordination/config` to `internal/coordination/config`
* Moved `scheme/config` to `internal/scheme/config`
* Moved `scripting/config` to `internal/scripting/config`
* Moved `table/config` to `internal/table/config`
* Moved `ratelimiter/config` to `internal/ratelimiter/config`

## v3.20.2
* Fixed race condition on lazy clients first call

## v3.20.1
* Fixed gofumpt linter issue on `credentials/credentials.go`

## v3.20.0
* Added `table.DefaultTxControl()` transaction control creator with serializable read-write isolation mode and auto-commit
* Fixed passing nil query parameters
* Fixed locking of cluster during call `cluster.Get`

## v3.19.1
* Simplified README.md for godoc documentation in pkg.go.dev

## v3.19.0
* Added public package `dsn` for making piped data source name (connection string)
* Marked `ydb.WithEndpoint`, `ydb.WithDatabase`, `ydb.WithSecure`, `ydb.WithInsecure` options as deprecated
* Moved `ydb.RegisterParser` to package `dsn`
* Added version into all error and warn log messages

## v3.18.5
* Fixed duplicating `WithPanicCallback` proxying to table config options
* Fixed comments for `xerrros.Is` and `xerrros.As`

## v3.18.4
* Renamed internal packages `errors`, `net` and `resolver` to `xerrors`, `xnet` and `xresolver` for excluding ambiguous interpretation
* Renamed internal error wrapper `xerrors.New` to `xerrors.Wrap`

## v3.18.3
* Added `WithPanicCallback` option to all service configs (discovery, coordination, ratelimiter, scheme, scripting, table) and auto-applying from `ydb.WithPanicCallback`
* Added panic recovering (if defined `ydb.WithPanicCallback` option) which thrown from retry operation

## v3.18.2
* Refactored balancers (makes concurrent-safe)
* Excluded separate balancers lock from cluster
* Refactored `cluster.Cluster` interface (`Insert` and `Remove` returning nothing now)
* Replaced unsafe `cluster.close` boolean flag to `cluster.done` chan for listening close event
* Added internal checker `cluster.isClosed()` for check cluster state
* Extracted getting available conn from balancer to internal helper `cluster.get` (called inside `cluster.Get` as last effort)
* Added checking `conn.Conn` availability with `conn.Ping()` in prefer nodeID case

## v3.18.1
* Added `conn.Ping(ctx)` method for check availability of `conn.Conn`
* Refactored `cluster.Cluster.Get(ctx)` to return only available connection (instead of returning any connection from balancer)
* Added address to error description thrown from `conn.take()`
* Renamed package `internal/db` to `internal/database` to exclude collisions with variable name `db`

## v3.18.0
* Added `go1.18` to test matrix
* Added `ydb.WithOperationTimeout` and `ydb.WithOperationCancelAfter` context modifiers

## v3.17.0
* Removed redundant `trace.With{Table,Driver,Retry}` and `trace.Context{Table,Driver,Retry}` funcs
* Moved `gtrace` tool from `./cmd/gtrace` to `./internal/cmd/gtrace`
* Refactored `gtrace` tool for generate `Compose` options
* Added panic recover on trace calls in `Compose` call step
* Added `trace.With{Discovery,Driver,Coordination,Ratelimiter,Table,Scheme,Scripting}PanicCallback` options
* Added `ydb.WithPanicCallback` option

## v3.16.12
* Fixed bug with check acquire error over `ydb.IsRatelimiterAcquireError`
* Added full changelog link to github release description

## v3.16.11
* Added stacktrace to errors with issues

## v3.16.10
* Refactored `cluster.Cluster` and `balancer.Balancer` interfaces (removed `Update` method)
* Replaced `cluster.Update` with `cluster.Remove` and `cluster.Insert` calls
* Removed `trace.Driver.OnClusterUpdate` event
* Fixed bug with unexpected changing of local datacenter flag in endpoint
* Refactored errors wrapping (stackedError are not ydb error now, checking `errors.IsYdb(err)` with `errors.As` now)
* Wrapped retry operation errors with `errors.WithStackTrace(err)`
* Changed `trace.RetryLoopStartInfo.Context` type from `context.Context` to `*context.Context`

## v3.16.9
* Refactored internal operation and transport errors

## v3.16.8
* Added `config.ExcludeGRPCCodesForPessimization()` opttion for exclude some grpc codes from pessimization rules
* Refactored pessimization node conditions
* Added closing of ticker in `conn.Conn.connParker`
* Removed `config.WithSharedPool` and usages it
* Removed `conn.Creator` interface and usage it
* Removed unnecessary options append in `ydb.With`

## v3.16.7
* Added closing `conn.Conn` if discovery client build failure
* Added wrapping errors with stacktrace
* Added discharging banned state of `conn.Conn` on `cluster.Update` step

## v3.16.6
* Rollback moving `meta.Meta` call to conn exclusively from `internal/db` and `internal/discovery`
* Added `WithMeta()` discovery config option

## v3.16.5
* Added `config.SharedPool()` setting and `config.WithSharedPool()` option
* Added management of shared pool flag on change dial timeout and credentials
* Removed explicit checks of conditions for use (or not) shared pool in `ydb.With()`
* Renamed `internal/db` interfaces
* Changed signature of `conn.Conn.Release` (added error as result)

## v3.16.4
* Removed `WithMeta()` discovery config option
* Moved `meta.Meta` call to conn exclusively

## v3.16.3
* Replaced panic on cluster close to error issues

## v3.16.2
* Fixed bug in `types.Nullable()`
* Refactored package `meta`
* Removed explicit call meta in `db.New()`

## v3.16.1
* Added `WithMeta()` discovery config option
* Fixed bug with credentials on discovery

## v3.16.0
* Refactored internal dns-resolver
* Added option `config.WithInternalDNSResolver` for use internal dns-resolver and use resolved IP-address for dialing instead FQDN-address

## v3.15.1
* Removed all conditions for trace retry errors
* Fixed background color of warn messages
* Added to log messages additional information about error, such as retryable (or not), delete session (or not), etc.

## v3.15.0
* Added github action for publish release tags
* Refactored version constant (split to major, minor and patch constants)
* Added `table.types.Nullable{*}Value` helpers and `table.types.Nullable()` common helper
* Fixed race on check trailer on closing table grpc-stream
* Refactored traces (start and done struct names have prefix about trace)
* Replaced `errors.Error`, `errors.Errorf` and `errors.ErrorfSkip` to single `errors.WithStackTrace`
* Refactored table client options
* Declared and implemented interface `errors.isYdbError` for checking ybd/non-ydb errors
* Fixed double tracing table do events
* Added `retry.WithFastBackoff` and `retry.WithFastBackoff` options
* Refactored `table.CreateSession` as retry operation with options
* Moved log level from root of repository to package `log`
* Added details and address to transport error
* Fixed `recursive` param in `ratelimiter.ListResource`
* Added counting stream usages for exclude park connection if it in use
* Added `trace.Driver` events about change stream usage and `conn.Release()` call

## 3.14.4
* Implemented auto-removing `conn.Conn` from `conn.Pool` with counting usages of `conn.Conn`
* Refactored naming of source files which declares service client interfaces

## 3.14.3
* Fixed bug with update balancer element with nil handle

## 3.14.2
* Refactored internal error wrapping (with file and line identification) - replaced `fmt.Printf("%w", err)` error wrapping to internal `stackError`

## 3.14.1
* Added `balacers.CreateFromConfig` balancer creator
* Added `Create` method to interface `balancer.Balancer`

## 3.14.0
* Added `balacers.FromConfig` balancer creator

## 3.13.3
* Fixed linter issues

## 3.13.2
* Fixed race with read/write pool conns on closing conn

## 3.13.1
* Improved error messages
* Defended `cluster.balancer` with `sync.RWMutex` on `cluster.Insert`, `cluster.Update`, `cluster.Remove` and `cluster.Get`
* Excluded `Close` and `Park` methods from `conn.Conn` interface
* Fixed bug with `Multi` balancer `Create()`
* Improved `errors.IsTransportError` (check a few transport error codes instead check single transport error code)
* Improved `errors.Is` (check a few errors instead check single error)
* Refactored YDB errors checking API on client-side
* Implemented of scripting traces

## 3.13.0
* Refactored `Connection` interface
* Removed `CustomOption` and taking client with custom options
* Removed `proxy` package
* Improved `db.With()` helper for child connections creation
* Set shared `conn.Pool` for all children `ydb.Connection`
* Fixed bug with `RoundRobin` and `RandomChoice` balancers `Create()`

## 3.12.1
* Added `trace.Driver.OnConnPark` event
* Added `trace.Driver.OnConnClose` event
* Fixed bug with closing nil session in table retryer
* Restored repeater `Force` call on pessimize event
* Changed mutex type in `conn.Conn` from `sync.Mutex` to `sync.RWMutex` for exclude deadlocks
* Reverted applying empty `discovery` results to `cluster`

## 3.12.0
* Added `balancers.Prefer` and `balancers.PreferWithFallback` constructors

## 3.11.13
* Added `trace.Driver.OnRepeaterWakeUp` event
* Refactored package `repeater`

## 3.11.12
* Added `trace.ClusterInsertDoneInfo.Inserted` boolean flag for notify about success of insert endpoint into balancer
* Added `trace.ClusterRemoveDoneInfo.Removed` boolean flag for notify about success of remove endpoint from balancer

## 3.11.11
* Reverted usage of `math/rand` (instead `crypto/rand`)

## 3.11.10
* Imported tool gtrace to `./cmd/gtrace`
* Changed minimal version of go from 1.13 to 1.14

## 3.11.9
* Fixed composing of service traces
* Fixed end-call of `trace.Driver.OnConnStateChange`

## 3.11.8
* Added `trace.EndpointInfo.LastUpdated()` timestamp
* Refactored `endpoint.Endpoint` (split to struct `endopint` and interface `Endpoint`)
* Returned safe-thread copy of `endpoint.Endpoint` to trace callbacks
* Added `endpoint.Endpoint.Touch()` func for refresh endpoint info
* Added `conn.conn.onClose` slice for call optional funcs on close step
* Added removing `conn.Conn` from `conn.Pool` on `conn.Conn.Close()` call
* Checked cluster close/empty on keeper goroutine
* Fixed `internal.errors.New` wrapping depth
* Added context flag for no wrapping operation results as error
* Refactored `trace.Driver` conn events

## 3.11.7
* Removed internal alias-type `errors.IssuesIterator`

## 3.11.6
* Changed `trace.GetCredentialsDoneInfo` token representation from bool to string
* Added `log.Secret` helper for mask token

## 3.11.5
* Replaced meta in `proxyConnection.Invoke` and `proxyConnection.NewStream`

## 3.11.4
* Refactored `internal/cluster.Cluster` (add option for notify about external lock, lock cluster for update cluster endpoints)
* Reverted `grpc.ClientConnInterface` API to `ydb.Connection`

## 3.11.3
* Replaced in `table/types/compare_test.go` checking error by error message to checking with `errors.Is()`

## 3.11.2
* Wrapped internal errors in retry operations

## 3.11.1
* Excluded error wrapping from retry operations

## 3.11.0
* Added `ydb.WithTLSSInsecureSkipVerify()` option
* Added `trace.Table.OnPoolStateChange` event
* Wrapped internal errors with print <func, file, line>
* Removed `trace.Table.OnPoolTake` event (unused)
* Refactored `trace.Details` matching by string pattern
* Added resolver trace callback
* Refactored initialization step of grpc dial options
* Added internal package `net` with `net.Conn` proxy object
* Fixed closing proxy clients
* Added `ydb.Connection.With(opts ...ydb.CustomOption)` for taking proxy `ydb.Connection` with some redefined options
* Added `ydb.MetaRequestType` and `ydb.MetaTraceID` aliases to internal `meta` package constants
* Added `ydb.WithCustomCredentials()` option
* Refactored `ydb.Ratelimiter().AcquireResource()` method (added options for defining type of acquire request)
* Removed single point to define operation mode params (each grpc-call with `OperationParams` must explicit define `OperationParams`)
* Removed defining operation params over context
* Removed `config.RequestTimeout` and `config.StreamTimeout` (each grpc-call must manage context instead define `config.RequestTimeout` or `config.StreamTimeout`)
* Added internal `OperationTimeout` and `OperationCancelAfter` to each client (ratelimiter, coordination, table, scheme, scripting, discovery) config. `OperationTimeout` and `OperationCancelAfter` config params defined from root config

## 3.10.0
* Extended `trace.Details` constants for support per-service events
* Added `trace.Discovery` struct for traces discovery events
* Added `trace.Ratelimiter`, `trace.Coordination`, `trace.Scripting`, `trace.Scheme` stubs (will be implements in the future)
* Added `ratelimiter/config`, `coordination/config`, `scripting/config`, `scheme/config`, `discovery/config` packages for specify per-service configs
* Removed `trace.Driver.OnDiscovery` callback (moved to `trace.Discovery`)
* Refactored initialization step (firstly makes discovery client)
* Removed `internal/lazy.Discovery` (discovery client always initialized)
* Fixed `trace.Table` event structs
* Refactored grpc options for define dns-balancing configuration
* Refactored `retry.Retry` signature (added `retry.WithID`, `retry.WithTrace` and `retry.WithIdempotent` opt-in args, required param `isIdempotentOperation` removed)
* Refactored package `internal/repeater`

## 3.9.4
* Fixed data race on closing session pool

## 3.9.3
* Fixed busy loop on call internal logger with external logger implementation of `log.Logger`

## 3.9.2
* Fixed `WithDiscoveryInterval()` option with negative argument (must use `SingleConn` balancer)

## 3.9.1
* Added `WithMinTLSVersion` option

## 3.9.0
* Removed `ydb.EndpointDatabase`, `ydb.ConnectionString` and `ydb.MustConnectionString` helpers
* Removed `ydb.ConnectParams` struct and `ydb.WithConnectParams` option creator
* Added internal package `dsn` for register external parsers and parse connection string
* Added `ydb.RegisterParser` method for registering external parser of connection string

## 3.8.12
* Unwrap sub-tests called as `t.Run(...)` in integration tests
* Updated `grpc` dependency (from `v1.38.0` to `v1.43.0`)
* Updated `protobuf` dependency (from `v1.26.0` to `v1.27.1`)
* Added internal retryers into `lazy.Ratelimiter`
* Added internal retryers into `lazy.Coordination`
* Added internal retryers into `lazy.Discovery`
* Added internal retryers into `lazy.Scheme`
* Added internal retryers into `lazy.Scripting`
* Added internal retryer into `lazy.Table.CreateSession`

## 3.8.11
* Fixed version

## 3.8.10
* Fixed misspell linter issue

## 3.8.9
* Removed debug print to log

## 3.8.8
* Refactored session shutdown test

## 3.8.7
* Ignored session shutdown test if no defined `YDB_SHUTDOWN_URLS` environment variable

## 3.8.6
* Added `ydb.WithInsecure()` option

## 3.8.5
* Fixed version

## 3.8.4
* Fixed syntax error in `CHANGELOG.md`

## 3.8.3
* Fixed `CHANGELOG.md`

## 3.8.2
* Updated `github.com/ydb-platform/ydb-go-genproto`

## 3.8.1
* Fixed `trace.Table.OnPoolDoTx` - added `Idempotent` flag to `trace.PoolDoTxStartInfo`

## 3.8.0
* Added `table.result.Result.ScanNamed()` scan function
* Changed connection secure to `true` by default
* Renamed public package `balancer` to `balancers` (this package contains only constructors of balancers)
* Moved interfaces from package `internal/balancer/ibalancer` to `internal/balancer`
* Added `NextResultSetErr()` func for select next result set and return error
* Added package `table/result/indexed` with interfaces `indexed.Required`, `indexed.Optional`, `indexed.RequiredOrOptional`
* Replaced abstract `interface{}` in `Scan` to `indexed.RequiredOrOptional`
* Replaced abstract `interface{}` in `ScanWithDefaults` to `indexed.Required`
* Replaced `trace.Table.OnPoolRetry` callback to `trace.Table.OnPoolDo` and `trace.Table.OnPoolDoTx` callbacks
* Supports server hint `session-close` for gracefully shutdown session

## 3.7.2
* Retry remove directory in `sugar.RemoveRecursive()` for retryable error

## 3.7.1
* Fixed panic on `result.Reset(nil)`

## 3.7.0
* Replaced `Option` to `CustomOption` on `Connection` interface methods
* Implements `WithCustom[Token,Database]` options for redefine database and token
* Removed experimental `balancer.PreferEndpoints[WithFallback][RegEx]` balancers
* Supported connections `TTL` with `Option` `WithConnectionTTL`
* Remove unnecessary `WithFastDial` option (lazy connections are always fast inserts into cluster)
* Added `Scripting` service client with API methods `Execute()`, `StreamExecute()` and `Explain()`
* Added `String()` method to `table.types.Type` interface
* Added `With[Custom]UserAgent()` `Option` and `CustomOption` constructors
* Refactored `log.Logger` interface and internal implementation
* Added `retry.RetryableError()` for returns user-defined error which must be retryed
* Renamed internal type `internal.errors.OperationCompleted` to `internal.errors.OperationStatus`
* Added `String()` method to `table.KeyRange` and `table.Value` types
* Replaced creation of goroutine on each stream call to explicit call stream.Recv() on NextResultSet()

## 3.6.2
* Refactored table retry helpers
* Added new `PreferLocations[WithFallback][RegEx]` balancers
* Added `trace.Details.String()` and `trace.Details.Strings()` helpers
* Added `trace.DetailsFromString(s)` and `trace.DetailsFromStrings(s)` helper

## 3.6.1
* Switched closing cluster after closing all sub-services
* Added windows and macOS runtimes to unit and integration tests

## 3.6.0
* Added `config/balancer` package with popular balancers
* Added new `PreferEndpoints[WithFallback][RegEx]` balancers
* Removed `config.BalancerConfig` struct
* Refactored internal packages (tree to flat, split balancers to different packages)
* Moved a taking conn to start of `conn.Invoke` /` conn.NewStream` for applying timeouts to alive conn instead lazy conn (previous logic applied timeouts to all request including dialing on lazy conn)

## 3.5.4
* Added auto-close stream result on end of stream

## 3.5.3
* Changed `Logger` interface for support custom loggers
* Added public type `LoggerOption` for proxies to internal `logger.Option`
* Fixed deadlock on table stream requests

## 3.5.2
* Fixed data race on closing table result
* Added custom dns-resolver to grpc options for use dns-balancing with round_robin balancing policy
* Wrapped with `recover()` system panic on getting system certificates pool
* Added linters and fixed issues from them
* Changed API of `sugar` package

## 3.5.1
* Added system certificates for `darwin` system
* Fixed `table.StreamResult` finishing
* Fixes `sugar.MakePath()`
* Added helper `ydb.MergeOptions()` for merge several `ydb.Option` to single `ydb.Option`

## 3.5.0
* Added `ClosabelSession` interface which extends `Session` interface and provide `Close` method
* Added `CreateSession` method into `table.Client` interface
* Added `Context` field into `trace.Driver.Net{Dial,Read,Write,Close}StartInfo` structs
* Added `Address` field into `trace.Driver.DiscoveryStartInfo` struct
* Improved logger options (provide err and out writers, provide external logger)
* Renamed package `table.resultset` to `table.result`
* Added `trace.Driver.{OnInit,OnClose}` events
* Changed unit/integration tests running
* Fixed/added YDB error checkers
* Dropped `ydb.WithDriverConfigOptions` (duplicate of `ydb.With`)
* Fixed freeze on closing driver
* Fixed `CGO` race on `Darwin` system when driver tried to expand tilde on certificates path
* Removed `EnsurePathExists` and `CleanupDatabase` from API of `scheme.Client`
* Added helpers `MakePath` and `CleanPath` to root of package `ydb-go-sdk`
* Removed call `types.Scanner.UnmarshalYDB()` inside `scanner.setDefaults()`
* Added `DoTx()` API method into `table.Client`
* Added `String()` method into `ConnectParams` for serialize params to connection string
* Added early exit from Rollback for committed transaction
* Moved `HasNextResultSet()` method from `Result` interface to common `result` interface. It provides access to `HasNextResultSet()` on both result interfaces (unary and stream results)
* Added public credentials constructors `credentials.NewAnonymousCredentials()` and `credentials.NewAccessTokenCredentials(token)`

## 3.4.4
* Prefer `ydb.table.types.Scanner` scanner implementation over `sql.Scanner`, when both available.

## 3.4.3
* Forced `round_robin` grpc load balancing instead default `pick_first`
* Added checker `IsTransportErrorCancelled`

## 3.4.2
* Simplified `Is{Transport,Operation}Error`
* Added `IsYdbError` helper

## 3.4.1
* Fixed retry reaction on operation error NotFound (non-retryable now)

## 3.4.0
* Fixed logic bug in `trace.Table.ExecuteDataQuery{Start,Done}Info`

## 3.3.3
* Cleared repeater context for discovery goroutine
* Fixed type of `trace.Details`

## 3.3.2
* Added `table.options.WithPartitioningSettings`

## 3.3.1
* Added `trace.DriverConnEvents` constant

## 3.3.0
* Stored node ID into `endpoint.Endpoint` struct
* Simplified <Host,Port> in `endpoint.Endpoint` to single fqdn Address
* On table session requests now preferred the endpoint by `ID` extracted from session `ID`. If
  endpoint by `ID` not found - using the endpoint from balancer
* Upgraded internal logger for print colored messages

## 3.2.7
* Fixed compare endpoints func

## 3.2.6
* Reverted `NodeID` as key for link between session and endpoint because yandex-cloud YDB
  installation not supported `Endpoint.ID` entity

## 3.2.5
* Dropped endpoint.Addr entity as unused. After change link type between session and endpoint
  to NodeID endpoint.Addr became unnecessary for internal logic of driver
* Enabled integration test table pool health
* Fixed race on session stream requests

## 3.2.4
* Returned context error when context is done on `session.StreamExecuteScanQuery`
  and `session.StreamReadTable`

## 3.2.3
* Fixed bug of interpret tilda in path of certificates file
* Added chapter to `README.md` about ecosystem of debug tools over `ydb-go-sdk`

## 3.2.2
* Fixed result type of `RawValue.String` (ydb string compatible)
* Fixed scans ydb types into string and slice byte receivers

## 3.2.1
* Upgraded dependencies
* Added `WithEndpoint` and `WithDatabase` Option constructors

## 3.2.0
* added package `log` with interface `log.Logger`
* implements `trace.Driver` and `trace.Table` with `log.Logger`
* added internal leveled logger which implement interface `log.Logger`
* supported environment variable `YDB_LOG_SEVERITY_LEVEL`
* changed name of the field `RetryAttempts` to` Attempts` in the structure `trace.PoolGetDoneInfo`.
  This change reduces back compatibility, but there are no external uses of v3 sdk, so this change is
  fine. We are sorry if this change broke your code

## 3.1.0
* published scheme Client interface

## 3.0.1
* refactored integration tests
* fixed table retry trace calls

## 3.0.0
* Refactored sources for splitting public interfaces and internal
  implementation for core changes in the future without change major version
* Refactored of transport level of driver - now we use grpc code generation by stock `protoc-gen-go` instead internal protoc codegen. New API provide operate from codegen grpc-clients with driver as a single grpc client connection. But driver hide inside self a pool of grpc connections to different cluster endpoints YDB. All communications with YDB (base services includes to driver: table, discovery, coordiantion and ratelimiter) provides stock codegen grpc-clients now.
* Much changed API of driver for easy usage.
* Dropped package `ydbsql` (moved to external project)
* Extracted yandex-cloud authentication to external project
* Extracted examples to external project
* Changed of traces API for next usage in jaeger и prometheus
* Dropped old APIs marked as `deprecated`
* Added integration tests with docker ydb container
* Changed table session and endpoint link type from string address to integer NodeID

## 2.11.0
* Added possibility to override `x-ydb-database` metadata value

## 2.10.9
* Fixed context cancellation inside repeater loop

## 2.10.8
* Fixed data race on cluster get/pessimize

## 2.10.7
* Dropped internal cluster connections tracker
* Switched initial connect to all endpoints after discovery to lazy connect
* Added reconnect for broken conns

## 2.10.6
* Thrown context without deadline into discovery goroutine
* Added `Address` param to `DiscoveryStartInfo` struct
* Forced `round_bobin` grpc load balancing config instead default `pick_first`
* Fixed applying driver trace from context in `connect.New`
* Excluded using session pool usage for create/take sessions in `database/sql`
  driver implementation. Package `ydbsql` with `database/sql` driver implementation
  used direct `CreateSession` table client call in the best effort loop

## 2.10.5
* Fixed panic when ready conns is zero

## 2.10.4
* Initialized repeater permanently regardless of the value `DriverConfig.DiscoveryInterval`
  This change allow forcing re-discovery depends on cluster state

## 2.10.3
* Returned context error when context is done on `StreamExecuteScanQuery`

## 2.10.2
* Fixed `mapBadSessionError()` in `ydbsql` package

## 2.10.1
* Fixed race on `ydbsql` concurrent connect. This hotfix only for v2 version

## 2.10.0
* Added `GlobalAsyncIndex` implementation of index interface

## 2.9.6
* Replaced `<session, endpoint>` link type from raw conn to plain endpoint address
* Moved checking linked endpoint from `driver.{Call,StreamRead}` to `cluster.Get`
* Added pessimization endpoint code for `driver.StreamRead` if transport error received
* Setted transport error `Cancelled` as needs to remove session from pool
* Deprecated connection use policy (used auto policy)
* Fixed goroutines leak on StreamRead call
* Fixed force re-discover on receive error after 1 second
* Added timeout to context in `cluster.Get` if context deadline not defined

## 2.9.5
* Renamed context idempotent operation flag

## 2.9.4
* Forced cancelled transport error as retriable (only idempotent operations)
* Renamed some internal retry mode types

## 2.9.3
* Forced grpc keep-alive PermitWithoutStream parameter to true

## 2.9.2
* Added errors without panic

## 2.9.1
* Added check nil grpc.ClientConn connection
* Processed nil connection error in keeper loop

## 2.9.0
* Added RawValue and supported ydb.Scanner in Scan

## 2.8.0
* Added NextResultSet for both streaming and non-streaming operations

## 2.7.0
* Dropped busy checker logic
* Refactoring of `RetryMode`, `RetryChecker` and `Retryer`
* Added fast/slow retry logic
* Supported context param for retry operation with no idempotent errors
* Added secondary indexes info to table describing method

## 2.6.1
* fix panic on lazy put to full pool

## 2.6.0
* Exported `SessionProvider.CloseSession` func
* Implements by default async closing session and putting busy
  session into pool
* Added some session pool trace funcs for execution control of
  goroutines in tests
* Switched internal session pool boolean field closed from atomic
  usage to mutex-locked usage

## 2.5.7
* Added panic on double scan per row

## 2.5.6
* Supported nil and time conventions for scanner

## 2.5.5
* Reverted adds async sessionGet and opDo into `table.Retry`.
* Added `sessionClose()` func into `SessionProvider` interface.

## 2.5.4
* Remove ready queue from session pool

## 2.5.3
* Fix put session into pool

## 2.5.2
* Fix panic on operate with result scanner

## 2.5.1
* Fix lock on write to chan in case when context is done

## 2.5.0
* Added `ScanRaw` for scan results as struct, list, tuple, map
* Created `RawScanner` interface in order to generate method With

## 2.4.1
* Fixed deadlock in the session pool

## 2.4.0
* Added new scanner API.
* Fixed dualism of interpret data (default values were deprecated for optional values)

## 2.3.3
* Fixed `internal/stats/series.go` (index out of range)
* Optimized rotate buckets in the `Series`

## 2.3.2
* Moved `api/wrap.go` to root for next replacement api package to external genproto

## 2.3.1
* Correct session pool tests
* Fixed conditions with KeepAliveMinSize and `IdleKeepAliveThreshold`

## 2.3.0
* Added credentials connect options:
  - `connect.WithAccessTokenCredentials(accessToken)`
  - `connect.WithAnonymousCredentials()`
  - `connect.WithMetadataCredentials(ctx)`
  - `connect.WithServiceAccountKeyFileCredentiials(serviceAccountKeyFile)`
* Added auth examples:
  - `example/auth/environ`
  - `example/auth/access_token_credentials`
  - `example/auth/anonymous_credentials`
  - `example/auth/metadata_credentials`
  - `example/auth/service_account_credentials`

## 2.2.1
* Fixed returning error from `table.StreamExecuteScanQuery`

## 2.2.0
* Supported loading certs from file using `YDB_SSL_ROOT_CERTIFICATES_FILE` environment variable

## 2.1.0
* Fixed erasing session from pool if session keep-alive count great then `IdleKeepAliveThreshold`
* Add major session pool config params as `connect.WithSessionPool*()` options

## 2.0.3
* Added panic for wrong `NextSet`/`NextStreamSet` call

## 2.0.2
* Fixed infinite keep alive session on transport errors `Cancelled` and `DeadlineExceeded`

## 2.0.1
* Fixed parser of connection string
* Fixed `EnsurePathExists` and `CleanupDatabase` methods
* Fixed `basic_example_v1`
* Renamed example cli flag `-link=connectionString` to `-ydb=connectionString` for connection string to YDB
* Added `-connect-timeout` flag to example cli
* Fixed some linter issues

## 2.0.0
* Renamed package ydbx to connect. New usage semantic: `connect.New()` instead `ydbx.Connect()`
* Added `healthcheck` example
* Fixed all examples with usage connect package
* Dropped `example/internal/ydbutil` package
* Simplified API of Traces - replace all pairs start/done to single handler with closure.

## 1.5.2
* Fixed `WithYdbCA` at nil certPool case

## 1.5.1
* Fixed package name of `ydbx`

## 1.5.0
* Added `ydbx` package

## 1.4.1
* Fixed `fmt.Errorf` error wrapping and some linter issues

## 1.4.0
* Added helper for create credentials from environ
* Added anonymous credentials
* Move YDB Certificate Authority from auth/iam package to root  package. YDB CA need to dial with
  dedicated YDB and not need to dial with IAM. YDB CA automatically added to all grpc calling

## 1.3.0
* Added `Compose` method to traces

## 1.2.0
* Load YDB certificates by default with TLS connection

## 1.1.0
* Support scan-query method in `ydbsql` (database/sql API)

## 1.0.7
* Use `github.com/golang-jwt/jwt` instead of `github.com/dgrijalva/jwt-go`

## 1.0.6
* Append (if not exits) SYNC Operation mode on table calls: *Session, *DataQuery, *Transaction, KeepAlive

## 1.0.5
* Remove unused ContextDeadlineMapping driver config (always used default value)
* Simplify operation params logic
* Append (if not exits) SYNC Operation mode on ExecuteDataQuery call

## 1.0.4
* Fixed timeout and cancellation setting for YDB operations
* Introduced possibility to use `ContextDeadlineNoMapping` once again

## 1.0.3
* Negative `table.Client.MaxQueryCacheSize` will disable a client query cache now
* Refactoring of `meta.go` for simple adding in the future new headers to requests
* Added support `x-ydb-trace-id` as standard SDK header

## 1.0.2
* Implements smart lazy createSession for best control of create/delete session balance. This feature fix leakage of forgotten sessions on server-side
* Some imporvements of session pool stats

## 1.0.1
* Fix closing sessions on PutBusy()
* Force setting operation timeout from client context timeout (if this timeout less then default operation timeout)
* Added helper `ydb.ContextWithoutDeadline` for clearing existing context from any deadlines

## 1.0.0
* SDK versioning switched to `Semantic Versioning 2.0.0`

## 2021.04.1
* Added `table.TimeToLiveSettings` struct and corresponding
  `table.WithTimeToLiveSettings`, `table.WithSetTimeToLive`
  and `table.WithDropTimeToLive` options.
* Deprecated `table.TTLSettings` struct alongside with
  `table.WithTTL`, `table.WithSetTTL` and `table.WithDropTTL` functions.

## 2021.03.2
* Add Truncated flag support.

## 2021.03.1
* Fixed a race between `SessionPool.Put` and `SessionPool.Get`, where the latter
  would end up waiting forever for a session that is already in the pool.

## 2021.02.1
* Changed semantics of `table.Result.O...` methods (e.g., `OUTF8`):
  it will not fail if current item is non-optional primitive.

## 2020.12.1
* added CommitTx method, which returns QueryStats

## 2020.11.4
* re-implementation of ydb.Value comparison
* fix basic examples

## 2020.11.3
* increase default and minimum `Dialer.KeepAlive` setting

## 2020.11.2
* added `ydbsql/connector` options to configure default list of `ExecDataQueryOption`

## 2020.11.1
* tune `grpc.Conn` behaviour

## 2020.10.4
* function to compare two ydb.Value

## 2020.10.3
* support scan query execution

## 2020.10.2
* add table Ttl options

## 2020.10.1
* added `KeyBloomFilter` support for `CreateTable`, `AlterTable` and `DescribeTalbe`
* added `PartitioningSettings` support for `CreateTable`, `AlterTable` and `DescribeTalbe`. Move to `PartitioningSettings` object

## 2020.09.3
* add `FastDial` option to `DriverConfig`.
  This will allow `Dialer` to return `Driver` as soon as the 1st connection is ready.

## 2020.09.2
* parallelize endpoint operations

## 2020.09.1
* added `ProcessCPUTime` method to `QueryStats`
* added `ReadReplicasSettings` support for `CreateTable`, `AlterTable` and `DescribeTalbe`
* added `StorageSettings` support for `CreateTable`, `AlterTable` and `DescribeTalbe`

## 2020.08.2
* added `PartitioningSettings` support for `CreateTable` and `AlterTable`

## 2020.08.1
* added `CPUTime` and `AffectedShards` fields to `QueryPhase` struct
* added `CompilationStats` statistics

## 2020.07.7
* support manage table attributes

## 2020.07.6
* support Column Families

## 2020.07.5
* support new types: DyNumber, JsonDocument

## 2020.07.4
* added coordination service
* added rate_limiter service

## 2020.07.3
* made `api` wrapper for `internal` api subset

## 2020.07.2
* return TableStats and PartitionStats on DescribeTable request with options
* added `ydbsql/connector` option to configure `DefaultTxControl`

## 2020.07.1
* support go modules tooling for ydbgen

## 2020.06.2
* refactored `InstanceServiceAccount`: refresh token in background.
  Also, will never produce error on creation
* added getting `ydb.Credentials` examples

## 2020.06.1

* exported internal `api.Wrap`/`api.Unwrap` methods and linked structures

## 2020.04.5

* return on discovery only endpoints that match SSL status of driver

## 2020.04.4

* added GCP metadata auth style with `InstanceServiceAccount` in `auth.iam`

## 2020.04.3

* fix race in `auth.metadata`
* fix races in test hooks

## 2020.04.2

* set limits to grpc `MaxCallRecvMsgSize` and `MaxCallSendMsgSize` to 64MB
* remove deprecated IAM (jwt) `Client` structure
* fix panic on nil dereference while accessing optional fields of `IssueMessage` message

## 2020.04.1

* added options to `DescribeTable` request
* added `ydbsql/connector` options to configure `pool`s  `KeepAliveBatchSize`, `KeepAliveTimeout`, `CreateSessionTimeout`, `DeleteTimeout`

## 2020.03.2

* set session keepAlive period to 5 min - same as in other SDKs
* fix panic on access to index after pool close

## 2020.03.1

* added session pre-creation limit check in pool
* added discovery trigger on more then half unhealthy transport connects
* await transport connect only if no healthy connections left

## 2020.02

* support cloud IAM (jwt) authorization from service account file
* minimum version of Go become 1.13. Started support of new `errors` features<|MERGE_RESOLUTION|>--- conflicted
+++ resolved
@@ -1,8 +1,5 @@
-<<<<<<< HEAD
 * Added traces and logs for read messages from topic within transaction
-=======
 * Changed result type of `query.Session.NodeID()` from `int64` to `uint32` for compatibility with table session and discovery
->>>>>>> e51dc72c
 * Removed experimental method `query.Result.Err()`
 * Added the finishing reading the grpc stream on `query.Result.Close()` call
 * Renamed experimental method `query.Result.Range()` to `query.Result.ResultSets()`

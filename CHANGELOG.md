<<<<<<< HEAD
* Refactored internal packages by `ifshort` linter issues
  
* ## v3.66.3
=======
* Added type assertion checks to enhance type safety and prevent unexpected panics in critical sections of the codebase

## v3.66.3
>>>>>>> 9d49511d
* Fixed the OAuth2 test

## v3.66.2
* Added `trace.DriverConnStreamEvents` details bit
* Added `trace.Driver.OnConnStreamFinish` event
  
## v3.66.1
* Added flush messages from buffer before close topic writer
* Added Flush method for topic writer

## v3.66.0
* Added experimental package `retry/budget` for limit second and subsequent retry attempts 
* Refactored internals for enabling `containedctx` linter
* Fixed the hanging semaphore issue on coordination session reconnect

## v3.65.3
* Fixed data race in `internal/conn.grpcClientStream` 

## v3.65.2
* Fixed data race using `log.WithNames`

## v3.65.1
* Updated dependency `ydb-go-genproto`
* Added processing of `Ydb.StatusIds_EXTERNAL_ERROR` in `retry.Retry`

## v3.65.0
* Supported OAuth 2.0 Token Exchange credentials provider

## v3.64.0
* Supported `table.Session.RenameTables` method
* Fixed out of range panic if next query result set part is empty
* Updated the indirect dependencies `golang.org/x/net` to `v0.17.0` and `golang.org/x/sys` to `v0.13.0` due to vulnerability issue

## v3.63.0
* Added versioning policy

## v3.62.0
* Restored `WithSessionPoolKeepAliveMinSize` and `WithSessionPoolKeepAliveTimeout` for backward compatibility.
* Fixed leak timers
* Changed default StartTime (time of retries for connect to server) for topic writer from 1 minute to infinite (can be overrided by WithWriterStartTimeout topic option)
* Added `Struct` support for `Variant` in `ydb.ParamsBuilder()`
* Added `go` with anonymous function case in `gstack`

## v3.61.2
* Changed default transaction control to `NoTx` for execute query through query service client

## v3.61.1
* Renamed `db.Coordination().CreateSession()` to `db.Coordination().Session()` for compatibility with protos

## v3.61.0
* Added `Tuple` support for `Variant` in `ydb.ParamsBuilder()`

## v3.60.1
* Added additional traces for coordination service client internals

## v3.60.0
* Added experimental support of semaphores over coordination service client

## v3.59.3
* Fixed `gstack` logic for parsing `ast.BlockStmt`

## v3.59.2
* Added internal `gstack` codegen tool for filling `stack.FunctionID` with value from call stack

## v3.59.1
* Fixed updating last usage timestamp for smart parking of the conns

## v3.59.0
* Added `Struct` support for `ydb.ParamsBuilder()`
* Added support of `TzDate`,`TzDateTime`,`TzTimestamp` types in `ydb.ParamsBuilder()`
* Added `trace.Query.OnTransactionExecute` event
* Added query pool metrics
* Fixed logic of query session pool
* Changed initialization of internal driver clients to lazy
* Removed `ydb.WithSessionPoolSizeLimit()` option
* Added async put session into pool if external context is done
* Dropped intermediate callbacks from `trace.{Table,Retry,Query}` events
* Wrapped errors from `internal/pool.Pool.getItem` as retryable
* Disabled the logic of background grpc-connection parking
* Improved stringification for postgres types

## v3.58.2
* Added `trace.Query.OnSessionBegin` event
* Added `trace.Query.OnResult{New,NextPart,NextResultSet,Close}` events
* Added `trace.Query.OnRow{Scan,ScanNamed,ScanStruct}` events

## v3.58.1
* Dropped all deprecated callbacks and events from traces
* Added `trace.Driver.OnConnStream{SendMsg,RecvMsg,CloseSend}` events
* Added `trace.Query.OnSessionExecute` event

## v3.58.0
* Changed `List` constructor from `ydb.ParamsBuilder().List().Build().Build()` to `ydb.ParamsBuilder().BeginList().EndList().Build()`
* Changed `Set` constructor from `ydb.ParamsBuilder().Set().Build().Build()` to `ydb.ParamsBuilder().BeginSet().EndSet().Build()`
* Changed `Dict` constructor from `ydb.ParamsBuilder().Dict().Build().Build()` to `ydb.ParamsBuilder().BeginDict().EndDict().Build()`
* Changed `Optional` constructor from `ydb.ParamsBuilder().Set().Build().Build()` to `ydb.ParamsBuilder().BeginOptional().EndOptional().Build()`
* Added events into `trace.Query` trace
* Rewrote `internal/pool` to buffered channel
* Added `internal/xcontext.WithDone()`
* Added `internal/xsync.{OnceFunc,OnceValue}`
* Updated `google.golang.org/protobuf` from `v1.31.0` to `v.33.0`
* Added `ydb.ParamsBuilder().Pg().{Value,Int4,Int8,Unknown}` for postgres arguments
* Added `Tuple` support for `ydb.ParamsBuilder()`

## v3.57.4
* Added client pid to each gRPC requests to YDB over header `x-ydb-client-pid`
* Added `ydb.WithApplicationName` option
* Added `Dict` support for `ydb.ParamsBuilder()`

## v3.57.3
* Added metrics over query service internals
* Added session create and delete events into `trace.Query`
* Moved public type `query.SessionStatus` into `internal/query` package

## v3.57.2
* Fixed cases when some option is nil

## v3.57.1
* Added logs over query service internals
* Changed `trace.Query` events
* Changed visibility of `query.{Do,DoTx}Options` from public to private

## v3.57.0
* Added experimental implementation of query service client
* Fixed sometime panic on topic writer closing
* Added experimental query parameters builder `ydb.ParamsBuilder()`
* Changed types of `table/table.{QueryParameters,ParameterOption}` to aliases on `internal/params.{Parameters,NamedValue}`
* Fixed bug with optional decimal serialization

## v3.56.2
* Fixed return private error for commit to stopped partition in topic reader.
* Stopped wrapping err error as transport error at topic streams (internals)

## v3.56.1
* Fixed fixenv usage (related to tests only)

## v3.56.0
* Fixed handle of operational errors in topic streams
* The minimum version of Go in `ydb-go-sdk` has been raised to `go1.21`
* Fixed topic writer infinite reconnections in some cases
* Refactored nil on err `internal/grpcwrapper/rawydb/issues.go`, when golangci-lint nilerr enabled
* Refactored nil on err `internal/grpcwrapper/rawtopic/describe_topic.go`, when golangci-lint nilerr enabled

## v3.55.3
* Fixed handle of operational errors in topic streams (backported fix only)

## v3.55.2
* Fixed init info in topic writer, when autoseq num turned off.

## v3.55.1
* Supported column name prefix `__discard_column_` for discard columns in result sets
* Made `StatusIds_SESSION_EXPIRED` retriable for idempotent operations

## v3.55.0
* Refactored `internal/value/intervalValue.Yql()`
* The minimum version of Go in `ydb-go-sdk` has been raised to `go1.20`

## v3.54.3
* Added per message metadata support for topic api
* Context for call options now have same lifetime as driver (previous - same lifetime as context for call Open function).
* Extended metrics (fill database.sql callbacks, recognize TLI error)
* Refactored config prefix in metrics
* Removed excess status labels from metrics
* Implement `fmt.Stringer` interface for `Driver` struct

## v3.54.2
* Added context to some internal methods for better tracing
* Added `trace.FunctionID` helper and `FunctionID` field to trace start info's
* Replaced lazy initialization of ydb clients (table, topic, etc.) to explicit initialization on `ydb.Open` step

## v3.54.1
* Fixed inconsistent labels in `metrics`

## v3.54.0
* Allowed `sql.LevelSerializable` isolation level in read-write mode in `database/sql` transactions
* Refactored traces and metrics
* Added `{retry,table}.WithLabel` options for mark retriers calls
* Added `ydb.WithTraceRetry` option
* Moved `internal/allocator.Buffers` to package `internal/xstring`
* Bumped `golang.org/x/sync` to `v0.3.0`
* Bumped `google.golang.org/protobuf` to `v1.31.0`
* Bumped `google.golang.org/grpc` to `v1.57.1`
* Allowed grpc status error as arg in `internal/xerrors.TransportError(err)`
* Added `interanl/xtest.CurrentFileLine()` helper for table tests
* Added `internal/credentials.IsAccessError(err)` helper for check access errors
* Changed period for re-fresh static credentials token from `1/2` to `1/10` to expiration time
* Added `table.SnapshotReadOnlyTxControl()` helper for get transaction control with snapshot read-only

## v3.53.4
* Downgrade `golang.org/x/net` from `0.17.0` to `0.15.0`
* Downgrade `golang.org/x/sys` from `v0.13.0` to `v0.12.0`
* Downgrade `golang.org/x/crypto` from `v0.14.0` to `v0.13.0`

## v3.53.3
* Refactored credentials options (from funcs to interfaces and types)
* Fixed stringification of credentials object

## v3.53.2
* Fixed panic when try to unwrap values with more than 127 columns with custom ydb unmarshaler

## v3.53.1
* Bumps `github.com/ydb-platform/ydb-go-genproto` for support `query` service
* Bumps `golang.org/x/net` from `0.7.0` to `0.17.0`
* Bumps `golang.org/x/sys` from `v0.5.0` to `v0.13.0`
* Bumps `golang.org/x/text` from `v0.7.0` to `v0.13.0`

## v3.53.0
* Removed `internal/backoff.Backoff.Wait` interface method for exclude resource leak with bug-provoked usage of `time.After` method
* Marked as deprecated `retry.WithDoRetryOptions` and `retry.WithDoTxRetryOptions`
* Added receiving first result set on construct `internal/table/scanner.NewStream()`
* Added experimental package `metrics` with SDK metrics
* Fixed redundant trace call for finished `database/sql` transactions
* Added repeater event type to wake-up func context
* Refactored default logger format
* Refactored `internal/conn.coonError` format
* Fixed data race on `internal/conn.conn.cc` access

## v3.52.3
* Removed almost all experimental marks from topic api.
* Rename some topic APIs (old names was deprecated and will be removed in one of next versions).
* Deprecated topic options (the option will be removed): min size of read messages batch
* Deprecated WithOnWriterFirstConnected callback, use Writer.WaitInitInfo instead.
* Changed topic Codec base type from int to int32 (was experimental code)
* Added `WaitInit` and `WaitInitInfo` method to the topic reader and writer
* Remove extra allocations in `types.TupleValue`, `types.ListValue` and `types.SetValue`

## v3.52.2
* Removed support of placeholder "_" for ignoring columns in `database/sql` result sets

## v3.52.1
* Merged `internal/xsql/conn.{GetTables,GetAllTables}` methods for `DRY`
* Replaced `internal/xsql.Connector.PathNormalizer` default from `nopPathNormalizer` to `bind.TablePathPrefix` with database name as path prefix
* Supported placeholder "_" for ignored column names in `database/sql` result sets

## v3.52.0
* Added `table.Session.CopyTables` method
* Added `x-ydb-trace-id` header into grpc calls
* Improved topic reader logs
* Fixed `internal/xstring` package with deprecated warning in `go1.21` about `reflect.{String,Slice}Header`

## v3.51.3
* Added `internal/xstring.{FromBytes([]byte),ToBytes(string)` for increase performance on `string` from/to `[]byte` conversion

## v3.51.2
* Added `table/options.ReadFromSnapshot(bool)` option for `session.StreamReadTable()`

## v3.51.1
* Added checking condition for `tx.Rollback()` in `retry.DoTx`

## v3.51.0
* Added node info to grpc errors

## v3.50.0
* Added methods `TotalCPUTime()` and `TotalDuration()` to `table/stats/QueryStats` interface
* Added check if commit order is bad in sync mode

## v3.49.1
* Added `table.options.WithIgnoreTruncated` option for `session.Execute` method
* Added `table.result.ErrTruncated` error for check it with `errors.Is()` outside of `ydb-go-sdk`

## v3.49.0
* Added `table.Session.ReadRows` method for getting rows by keys
* Added `table/options.ChangefeedFormatDynamoDBStreamsJSON` format of `DynamoDB` change feeds

## v3.48.8
* Fixed `sugar.RemoveRecursive()` for column table type

## v3.48.7
* Added `sugar.StackRecord()` helper for stringification of current file path and line
* Updated `google.golang.org/grpc` from `v1.49.0` to `v1.53.0` due to vulnerability
* Updated `google.golang.org/protobuf` from `v1.28.0` to `v1.28.1` due to vulnerability
* Implemented implicit standard interface `driver.RowsColumnTypeNullable` in `internal/xsql.rows`
* Upgraded errors description from `retry.Retry` with attempts info

## v3.48.6
* Added builder for topic reader message (usable for tests)

## v3.48.5
* Removed `log.Secret` helper as unnessesarry in public API after refactoring logging subsystem
* Enriched the error with important details from initial discovery
* Added `internal.{secret,stack}` packages
* Implemented `fmt.Stringer` interface in credential types

## v3.48.4
* Added `ydb.IsOperationErrorTransactionLocksInvalidated(err)` helper for checks `TLI` flag in err

## v3.48.3
* Added `table/types.IsOptional()` helper

## v3.48.2
* Refactored tests

## v3.48.1
* Added `sugar.Is{Entry,ColumnTable}Exists` helper

## v3.48.0
* Fixed stopping topic reader by grpc stream shutdown
* Fixed `database/sql` driver for get and parse container ydb types
* Changed `table/scanner.scanner.Any()` behaviour: for non-primitive types returns raw `table/types.Value` instead nil from previous behaviour
* Added `table/types.{ListItems,VariantValue,DictValues}` helpers for get internal content of abstract `table/types.Value`
* Marked as deprecated `table/types.DictFields` (use `table/types.DictValues` instead)

## v3.47.5
* Added `scheme.Entry.IsColumnTable()` helper

## v3.47.4
* Disabled check of node exists with `balancers.SingleConn`
* Improved code with `go-critic` linter
* Added session info into `database/sql` event `connected`

## v3.47.3
* Added `table/options.Description.Tiering` field

## v3.47.2
* Refactored `internal/cmd/gtrace` tool (prefer pointers instead trace struct copies) for bust performance
* Fixed usage of generated traces in code

## v3.47.1
* Removed test artifacts from repository

## v3.47.0
* Added `table/types.ToDecimal()` converter from `table/types.Value` to `table/types.Decimal`

## v3.46.1
* Implemented `internal/xcontext.With{Cancel,Timeout}` with stack record and switched all usages from standard `context.With{Cancel,Timeout}`

## v3.46.0
* Refactored package `log` for support typed fields in log messages

## v3.45.0
* Added `table/options.WithPartitions` for configure partitioning policy
* Marked as deprecated `table/options.WithPartitioningPolicy{UniformPartitions,ExplicitPartitions}` (use `table/options.With{UniformPartitions,ExplicitPartitions}` instead)

## v3.44.3
* Fixed bug of processing endpoint with `node_id=0`
* Refactored of checking node ID in cluster discovery before `Get` and during in `Put` of session into session pool

## v3.44.2
* Removed debug print

## v3.44.1
* Fixed bug with returning session into pool before second discovery

## v3.44.0
* Added `table/options.WithCallOptions` options for append custom grpc call options into `session.{BulkUpsert,Execute,StreamExecuteScanQuery}`
* Supported fake transactions in `database/sql` driver over connector option `ydb.WithFakeTx(queryMode)` and connection string param `go_fake_tx`
* Removed `testutil/timeutil` package (all usages replaced with `clockwork` package)
* Changed behaviour of retryer on transport errors `cancelled` and `deadline exceeded` - will retry idempotent operation if context is not done
* Added address of node to operation error description as optional
* Fixed bug with put session from unknown node
* Fixed bug with parsing of `TzTimestamp` without microseconds
* Fixed code -1 of retryable error if wrapped error with code
* Added `ydb.MustOpen` and `ydb.MustConnector` helpers
* Fixed `internal/xerrors.Transport` error wrapping for case when given error is not transport error
* Added grpc and operation codes to errors string description
* Extend `scheme.Client` interface with method `Database`
* Removed `driver.ResultNoRows` in `internal/xsql`
* Added `ydb.{WithTablePathPrefix,WithAutoDeclare,WithPositionalArgs,WithNumericalArgs}` query modifiers options
* Supported binding parameters for `database/sql` driver over connector option `ydb.WithAutoBind()` and connection string params `go_auto_bind={table_path_prefix(path),declare,numeric,positional}`
* Added `testutil.QueryBind` test helper
* Fixed topic retry policy callback call: not call it with nil error
* Fixed bug with no checking operation error on `discovery.Client` calls
* Allowed zero create session timeout in `ydb.WithSessionPoolCreateSessionTimeout(timeout)` (less than or equal to zero - no used timeout on create session request)
* Added examples with own `go.mod`
* Marked as deprecated `ydb.WithErrWriter(w)` and `ydb.WithOutWriter(w)` logger options
* Added `ydb.WithWriter(w)` logger option

## v3.43.0
**Small broken changes**

Most users can skip there notes and upgrade as usual because build break rare used methods (expiremental API and api for special cases, not need for common use YDB) and this version has no any behavior changes.

Changes for experimental topic API:
* Moved `producer_id` from required positional argument to option `WithProducerID` (and it is optional now)
* Removed `WithMessageGroupID` option (because not supported now)

Changes in ydb connection:
* Publish internal private struct `ydb.connection` as `ydb.Driver` (it is implement `ydb.Connection`)
* `ydb.Connection` marked as deprecated
* Changed return type of `ydb.Open(...)` from `ydb.Connection` to `*ydb.Driver`
* Changed return type of `ydb.New(...)` from `ydb.Connection` to `*ydb.Driver`
* Changed argument type for `ydb.GRPCConn` from `ydb.Connection` to `*ydb.Driver`
* Removed method `With` from `ydb.Connection` (use `*Driver.With` instead).

Changes in package `sugar`:
* Changed a type of database arg in `sugar.{MakeRecursive,RemoveRecursive}` from `ydb.Connection` to minimal required local interface

Dependencies:
* Up minimal supported version of `go` to `1.17` for update dependencies (new `golang.org/x` doesn't compiled for `go1.16`)
* Upgrade `golang.org/x/...`  for prevent issues: `CVE-2021-33194`, `CVE-2022-27664`, `CVE-2021-31525`, `CVE-2022-41723`

## v3.42.15
* Fixed checking `nil` error with `internal/xerrors.Is`

## v3.42.14
* Supported `scheme.EntryTopic` path child entry in `sugar.RemoveRecursive`

## v3.42.13
* Fixed default state of `internal/xerrors.retryableError`: it inherit properties from parent error as possible
* Marked event `grpc/stats.End` as ignored at observing status of grpc connection

## v3.42.12
* Replaced the balancer connection to discovery service from short-lived grpc connection to `internal/conn` lazy connection (revert related changes from `v3.42.6`)
* Marked as deprecated `trace.Driver.OnBalancerDialEntrypoint` event callback
* Deprecated `trace.Driver.OnConnTake` event callback
* Added `trace.Driver.OnConnDial` event callback

## v3.42.11
* Fixed validation error for `topicoptions.WithPartitionID` option of start topic writer.

## v3.42.10
* Added exit from retryer if got grpc-error `Unauthenticated` on `discovery/ListEndpoints` call

## v3.42.9
* Added `internal/xerrors.Errorf` error for wrap multiple errors and check them with `errors.Is` of `errors.As`
* Fixed corner cases of `internal/wait.Wait`
* Added check of port in connection string and error throw
* Fixed bug with initialization of connection pool before apply static credentials
* Refactored of applying grpc dial options with defaults
* Added `trace.Driver.{OnBalancerDialEntrypoint,OnBalancerClusterDiscoveryAttempt}` trace events
* Fixed compilation of package `internal/xresolver` with `google.golang.org/grpc@v1.53`
* Fixed returning `io.EOF` on `rows.Next` and `rows.NextResultSet`
* Added wrapping of errors from unary and stream results
* Added error throw on `database/sql.Conn.BeginTx()`, `*sql.Tx.ExecContext` and `*sql.Tx.QueryContext` if query mode is not `ydb.DataQueryMode`
* Added test for `database/sql` scan-query

## v3.42.8
* Fixed `internal/scheme/helpers/IsDirectoryExists(..)` recursive bug

## v3.42.7
* Fixed `sugar.IsTableExists` with recursive check directory exists
* Added `sugar.IsDirectoryExists`
* Changed type of `table/options.IndexType` for type checks
* Added constants `table/options.IndexTypeGlobal` and `table/options.IndexTypeGlobalAsync`
* Added `table/options.IndexDescription.Type` field with `table/options.IndexType` type

## v3.42.6
* Implemented `driver.RowsColumnTypeDatabaseTypeName` interface in `internal/xsql.rows` struct
* Extended `internal/xsql.conn` struct with methods for getting `YDB` metadata
* Added `scheme.Client` to `internal/xsql.connection` interface
* Added `helpers` package with method for checking existence of table, refactored `sugar.IsTableExists()`
* Added checks for nil option to all opts range loops
* Moved content of package `internal/ctxlabels` into `internal/xcontext`
* Implemented `GRPCStatus` method in `internal/xerrors/transportError`
* Added different implementations of stacktrace error for grpc errors and other
* Dropped `internal/xnet` package as useless
* Fixed default grpc dial options
* Replaced single connection for discovery repeater into connection which creates each time for discovery request
* Fixed retry of cluster discovery on initialization
* Fixed dial timeout processing

## v3.42.5
* Fixed closing of `database/sql` connection (aka `YDB` session)
* Made `session.Close()` as `nop` for idled session
* Implemented goroutine for closing idle connection in `database/sql` driver
* Separated errors of commit from other reader and to expired session
* Fixed wrapping error in `internal/balancer/Balancer.wrapCall()`

## v3.42.4
* Added `ydb.WithDisableServerBalancer()` database/sql connector option

## v3.42.3
* Added `credentials.NewStaticCredentials()` static credentials constructor
* Changed `internal/credentials.NewStaticCredentials()` signature and behaviour for create grpc connection on each call to auth service
* Downgrade `google.golang.org/grpc` to `v1.49.0`

## v3.42.2
* Added `trace.Details.Details()` method for use external detailer

## v3.42.1
* Fixed lazy transaction example for `godoc`

## v3.42.0
* Added retry policy options for topics: `topic/topicoptions.WithReaderCheckRetryErrorFunction`, `topic/topicoptions.WithReaderStartTimeout`, `topic/topicoptions.WithWriterCheckRetryErrorFunction`, `topic/topicoptions.WithWriterStartTimeout`
* Refactored `internal/conn` middlewares
* Added `trace.tableSessionInfo.LastUsage()` method for get last usage timestamp
* Reverted `tx.WithCommit()` changes for fix unstable behaviour of lazy transactions
* Added `options.WithCommit()` option for execute query with auto-commit flag
* Removed `trace.TableTransactionExecuteStartInfo.KeepInCache` field as redundant

## v3.41.0
* Added option for set interval of auth token update in topic streams
* Supported internal allocator in `{session,statement}.Execute` for decrease memory usage
* Fixed typo in `topic/README.md`
* Upgraded `ydb-go-genproto` dependency
* Fixed duplicating of traces in `table.Client.Do()` call
* Supported `table.Transaction.WithCommit()` method for execute query and auto-commit after
* Added `DataColumns` to `table.options.IndexDescription`
* Added `scheme.EntryColumnStore` and `scheme.EntryColumnColumn` entry types
* Added `table.options.WithPartitioningBy(columns)` option

## v3.40.1
* Added constructor of `options.TimeToLiveSettings` and fluent modifiers

## v3.40.0
* Added `options.WithAddAttribute` and `options.WithDropAttribute` options for `session.AlterTable` request
* Added `options.WithAddIndex` and `options.WithDropIndex` options for `session.AlterTable` request
* Added return error while create topic writer with not equal producer id and message group id.
* Added package `meta` with methods about `YDB` metadata
* Added `meta.WithTrailerCallback(ctx, callback)` context modifier for attaching callback function which will be called on incoming metadata
* Added `meta.ConsumedUnits(metadata.MD)` method for getting consumed units from metadata
* Added `NestedCall` field to retry trace start infos for alarm on nested calls
* Added `topicoptions.WithWriterTrace` option for attach tracer into separated writer
* Added `sugar.IsTableExists()` helper for check existence of table

## v3.39.0
* Removed message level partitioning from experimental topic API. It is unavailable on server side yet.
* Supported `NullValue` type as received type from `YDB`
* Supported `types.SetValue` type
* Added `types.CastTo(types.Value, destination)` public method for cast `types.Value` to golang native type value destination
* Added `types.TupleItem(types.Value)`, `types.StructFields(types.Value)` and `types.DictValues(types.Value)` funcs (extractors of internal fields of tuple, struct and dict values)
* Added `types.Value.Yql()` func for getting values string representation as `YQL` literal
* Added `types.Type.Yql()` func for getting `YQL` representation of type
* Marked `table/types.WriteTypeStringTo` as deprecated
* Added `table/options.WithDataColumns` for supporting covering indexes
* Supported `balancer` query string parameter in `DSN`
* Fixed bug with scanning `YSON` value from result set
* Added certificate caching in `WithCertificatesFromFile` and `WithCertificatesFromPem`

## v3.38.5
* Fixed bug from scan unexpected column name

## v3.38.4
* Changed type of `table/options.{Create,Alter,Drop}TableOption` from func to interface
* Added implementations of `table/options.{Create,Alter,Drop}Option`
* Changed type of `topic/topicoptions.{Create,Alter,Drop}Option` from func to interface
* Added implementations of `topic/topicoptions.{Create,Alter}Option`
* Fix internal race-condition bugs in internal background worker

## v3.38.3
* Added retries to initial discovering

## v3.38.2
* Added missing `RetentionPeriod` parameter for topic description
* Fixed reconnect problem for topic client
* Added queue limit for sent messages and split large grpc messages while send to topic service
* Improved control plane for topic services: allow list topic in schema, read cdc feeds in table, retry on contol plane operations in topic client, full info in topic describe result
* Allowed writing zero messages to topic writer

## v3.38.1
* Fixed deadlock with implicit usage of `internal.table.Client.internalPoolAsyncCloseSession`

## v3.38.0
* Fixed commit errors for experimental topic reader
* Updated `ydb-go-genproto` dependency
* Added `table.WithSnapshotReadOnly()` `TxOption` for supporting `SnapshotReadOnly` transaction control
* Fixed bug in `db.Scripting()` queries (not checked operation results)
* Added `sugar.ToYdbParam(sql.NamedArg)` helper for converting `sql.NamedArg` to `table.ParameterOption`
* Changed type `table.ParameterOption` for getting name and value from `table.ParameterOption` instance
* Added topic writer experimental api with internal logger

## v3.37.8
* Refactored the internal closing behaviour of table client
* Implemented the `sql.driver.Validator` interface
* Fixed update token for topic reader
* Marked sessions which creates from `database/sql` driver as supported server-side session balancing

## v3.37.7
* Changed type of truncated result error from `StreamExecuteScanQuery` to retryable error
* Added closing sessions if node removed from discovery results
* Moved session status type from `table/options` package to `table`
* Changed session status source type from `uint32` to `string` alias

## v3.37.6
* Added to balancer notifying mechanism for listening in table client event about removing some nodes and closing sessions on them
* Removed from public client interfaces `closer.Closer` (for exclude undefined behaviour on client-side)

## v3.37.5
* Refactoring of `xsql` errors checking

## v3.37.4
* Revert the marking of context errors as required to delete session

## v3.37.3
* Fixed alter topic request - stop send empty setSupportedCodecs if customer not set them
* Marked the context errors as required to delete session
* Added log topic api reader for internal logger

## v3.37.2
* Fixed nil pointer exception in topic reader if reconnect failed

## v3.37.1
* Refactored the `xsql.badconn.Error`

## v3.37.0
* Supported read-only `sql.LevelSnapshot` isolation with fake transaction and `OnlineReadOnly` transaction control (transient, while YDB clusters are not updated with true snapshot isolation mode)
* Supported the `*sql.Conn` as input type `ydb.Unwrap` helper for go's 1.18

## v3.36.2
* Changed output of `sugar.GenerateDeclareSection` (added error as second result)
* Specified `sugar.GenerateDeclareSection` for `go1.18` (supports input types `*table.QueryParameters` `[]table.ParameterOption` or `[]sql.NamedArg`)
* Supports different go's primitive value types as arg of `sql.Named("name", value)`
* Added `database/sql` example and docs

## v3.36.1
* Fixed `xsql.Rows` error checking

## v3.36.0
* Changed behavior on `result.Err()` on truncated result (returns non-retryable error now, exclude `StreamExecuteScanQuery`)
* Added `ydb.WithIgnoreTruncated` option for disabling errors on truncated flag
* Added simple transaction control constructors `table.OnlineReadOnlyTxControl()` and `table.StaleReadOnlyTxControl()`
* Added transaction control specifier with context `ydb.WithTxControl`
* Added value constructors `types.BytesValue`, `types.BytesValueFromString`, `types.TextValue`
* Removed auto-prepending declare section on `xsql` queries
* Supports `time.Time` as type destination in `xsql` queries
* Defined default dial timeout (5 seconds)

## v3.35.1
* Removed the deprecation warning for `ydb.WithSessionPoolIdleThreshold` option

## v3.35.0
* Replaced internal table client background worker to plain wait group for control spawned goroutines
* Replaced internal table client background session keeper to internal background session garbage collector for idle sessions
* Extended the `DescribeTopicResult` struct

## v3.34.2
* Added some description to error message from table pool get
* Moved implementation `sugar.GenerateDeclareSection` to `internal/table`
* Added transaction trace callbacks and internal logging with them
* Stored context from `BeginTx` to `internal/xsql` transaction
* Added automatically generated declare section to query text in `database/sql` usage
* Removed supports `sql.LevelSerializable`
* Added `retry.Do` helper for retry custom lambda with `database/sql` without transactions
* Removed `retry.WithTxOptions` option (only default isolation supports)

## v3.34.1
* Changed `database/sql` driver `prepare` behaviour to `nop` with proxing call to conn exec/query with keep-in-cache flag
* Added metadata to `trace.Driver.OnInvoke` and `trace.Driver.OnNewStream` done events

## v3.34.0
* Improved the `xsql` errors mapping to `driver.ErrBadConn`
* Extended `retry.DoTx` test for to achieve equivalence with `retry.Retry` behaviour
* Added `database/sql` events for tracing `database/sql` driver events
* Added internal logging for `database/sql` events
* Supports `YDB_LOG_DETAILS` environment variable for specify scope of log messages
* Removed support of `YDB_LOG_NO_COLOR` environment variable
* Changed default behaviour of internal logger to without coloring
* Fixed coloring (to true) with environment variable `YDB_LOG_SEVERITY_LEVEL`
* Added `ydb.WithStaticCredentials(user, password)` option for make static credentials
* Supports static credentials as part of connection string (dsn - data source name)
* Changed minimal supported version of go from 1.14 to 1.16 (required for jwt library)


## v3.33.0
* Added `retry.DoTx` helper for retrying `database/sql` transactions
* Implemented `database/sql` driver over `ydb-go-sdk`
* Marked as deprecated `trace.Table.OnPoolSessionNew` and `trace.Table.OnPoolSessionClose` events
* Added `trace.Table.OnPoolSessionAdd` and `trace.Table.OnPoolSessionRemove` events
* Refactored session lifecycle in session pool for fix flaked `TestTable`
* Fixed deadlock in topicreader batcher, while add and read raw server messages
* Fixed bug in `db.Topic()` with send response to stop partition message

## v3.32.1
* Fixed flaky TestTable
* Renamed topic events in `trace.Details` enum

## v3.32.0
* Refactored `trace.Topic` (experimental) handlers
* Fixed signature and names of helpers in `topic/topicsugar` package
* Allowed parallel reading and committing topic messages

## v3.31.0
* Extended the `ydb.Connection` interface with experimental `db.Topic()` client (control plane and reader API)
* Removed `ydb.RegisterParser()` function (was needed for `database/sql` driver outside `ydb-go-sdk` repository, necessity of `ydb.RegisterParser()` disappeared with implementation `database/sql` driver in same repository)
* Refactored `db.Table().CreateSession(ctx)` (maked retryable with internal create session timeout)
* Refactored `internal/table/client.createSession(ctx)` (got rid of unnecessary goroutine)
* Supported many user-agent records

## v3.30.0
* Added `ydb.RegisterParser(name string, parser func(value string) []ydb.Option)` function for register parser of specified param name (supporting additional params in connection string)
* Fixed writing `KeepInCacheFlag` in table traces

## v3.29.5
* Fixed regression of `table/types.WriteTypeStringTo`

## v3.29.4
* Added touching of last updated timestamp in existing conns on stage of applying new endpoint list

## v3.29.3
* Reverted `xerrors.IsTransportError(err)` behaviour for raw grpc errors to false

## v3.29.2
* Enabled server-side session balancing for sessions created from internal session pool
* Removed unused public `meta.Meta` methods
* Renamed `meta.Meta.Meta(ctx)` public method to `meta.Meta.Context(ctx)`
* Reverted default balancer to `balancers.RandomChoice()`

## v3.29.1
* Changed default balancer to `balancers.PreferLocalDC(balancers.RandomChoice())`

## v3.29.0
* Refactored `internal/value` package for decrease CPU and memory workload with GC
* Added `table/types.Equal(lhs, rhs)` helper for check equal for two types

## v3.28.3
* Fixed false-positive node pessimization on receiving from stream io.EOF

## v3.28.2
* Upgraded dependencies (grpc, protobuf, testify)

## v3.28.1
* Marked dial errors as retryable
* Supported node pessimization on dialing errors
* Marked error from `Invoke` and `NewStream` as retryable if request not sended to server

## v3.28.0
* Added `sugar.GenerateDeclareSection()` helper for make declare section in `YQL`
* Added check when parameter name not started from `$` and automatically prepends it to name
* Refactored connection closing

## v3.27.0
* Added internal experimental packages `internal/value/exp` and `internal/value/exp/allocator` with alternative value implementations with zero-allocation model
* Supported parsing of database name from connection string URI path
* Added `options.WithExecuteScanQueryStats` option
* Added to query stats plan and AST
* Changed behaviour of `result.Stats()` (if query result have no stats - returns `nil`)
* Added context cancel with specific error
* Added mutex wrapper for mutex, rwmutex for guarantee unlock and better show critical section

## v3.26.10
* Fixed syntax mistake in `trace.TablePooStateChangeInfo` to `trace.TablePoolStateChangeInfo`

## v3.26.9
* Fixed bug with convert ydb value to `time.Duration` in `result.Scan[WithDefaults,Named]()`
* Fixed bug with make ydb value from `time.Duration` in `types.IntervalValueFromDuration(d)`
* Marked `table/types.{IntervalValue,NullableIntervalValue}` as deprecated

## v3.26.8
* Removed the processing of trailer metadata on stream calls

## v3.26.7
* Updated the `ydb-go-genproto` dependency

## v3.26.6
* Defined the `SerializableReadWrite` isolation level by default in `db.Table.DoTx(ctx, func(ctx, tx))`
* Updated the `ydb-go-genproto` dependency

## v3.26.5
* Disabled the `KeepInCache` policy for queries without params

## v3.26.4
* Updated the indirect dependency to `gopkg.in/yaml.v3`

## v3.26.3
* Removed `Deprecated` mark from `table/session.Prepare` method
* Added comments for `table/session.Execute` method

## v3.26.2
* Refactored of making permissions from scheme entry

## v3.26.1
* Removed deprecated traces

## v3.26.0
* Fixed data race on session stream queries
* Renamed `internal/router` package to `internal/balancer` for unambiguous understanding of package mission
* Implemented detection of local data-center with measuring tcp dial RTT
* Added `trace.Driver.OnBalancer{Init,Close,ChooseEndpoint,Update}` events
* Marked the driver cluster events as deprecated
* Simplified the balancing logic

## v3.25.3
* Changed primary license to `Apache2.0` for auto-detect license
* Refactored `types.Struct` value creation

## v3.25.2
* Fixed repeater initial force timeout from 500 to 0.5 second

## v3.25.1
* Fixed bug with unexpected failing of call `Invoke` and `NewStream` on closed cluster
* Fixed bug with releasing `internal/conn/conn.Pool` in cluster
* Replaced interface `internal/conn/conn.Pool` to struct `internal/conn/conn.Pool`

## v3.25.0
* Added `ydb.GRPCConn(ydb.Connection)` helper for connect to driver-unsupported YDB services
* Marked as deprecated `session.Prepare` callback
* Marked as deprecated `options.WithQueryCachePolicyKeepInCache` and `options.WithQueryCachePolicy` options
* Added `options.WithKeepInCache` option
* Enabled by default keep-in-cache policy for data queries
* Removed from `ydb.Connection` embedding of `grpc.ClientConnInterface`
* Fixed stopping of repeater
* Added log backoff between force repeater wake up's (from 500ms to 32s)
* Renamed `trace.DriverRepeaterTick{Start,Done}Info` to `trace.DriverRepeaterWakeUp{Start,Done}Info`
* Fixed unexpected `NullFlag` while parse nil `JSONDocument` value
* Removed `internal/conn/conn.streamUsages` and `internal/conn/conn.usages` (`internal/conn.conn` always touching last usage timestamp on API calls)
* Removed auto-reconnecting for broken conns
* Renamed `internal/database` package to `internal/router` for unambiguous understanding of package mission
* Refactored applying actual endpoints list after re-discovery (replaced diff-merge logic to swap cluster struct, cluster and balancers are immutable now)
* Added `trace.Driver.OnUnpessimizeNode` trace event

## v3.24.2
* Changed default balancer to `RandomChoice()` because `PreferLocalDC()` balancer works incorrectly with DNS-balanced call `Discovery/ListEndpoints`

## v3.24.1
* Refactored initialization of coordination, ratelimiter, scheme, scripting and table clients from `internal/lazy` package to each client initialization with `sync.Once`
* Removed `internal/lazy` package
* Added retry option `retry.WithStackTrace` for wrapping errors with stacktrace

## v3.24.0
* Fixed re-opening case after close lazy-initialized clients
* Removed dependency of call context for initializing lazy table client
* Added `config.AutoRetry()` flag with `true` value by default. `config.AutoRetry()` affects how to errors handle in sub-clients calls.
* Added `config.WithNoAutoRetry` for disabling auto-retry on errors in sub-clients calls
* Refactored `internal/lazy` package (supported check `config.AutoRetry()`, removed all error wrappings with stacktrace)

## v3.23.0
* Added `WithTLSConfig` option for redefine TLS config
* Added `sugar.LoadCertificatesFromFile` and `sugar.LoadCertificatesFromPem` helpers

## v3.22.0
* Supported `json.Unmarshaler` type for scanning row to values
* Reimplemented `sugar.DSN` with `net/url`

## v3.21.0
* Fixed gtrace tool generation code style bug with leading spaces
* Removed accounting load factor (unused field) in balancers
* Enabled by default anonymous credentials
* Enabled by default internal dns resolver
* Removed from defaults `grpc.WithBlock()` option
* Added `ydb.Open` method with required param connection string
* Marked `ydb.New` method as deprecated
* Removed package `dsn`
* Added `sugar.DSN` helper for make dsn (connection string)
* Refactored package `retry` (moved `retryBackoff` and `retryMode` implementations to `internal`)
* Refactored `config.Config` (remove interface `Config`, renamed private struct `config` to `Config`)
* Moved `discovery/config` to `internal/discovery/config`
* Moved `coordination/config` to `internal/coordination/config`
* Moved `scheme/config` to `internal/scheme/config`
* Moved `scripting/config` to `internal/scripting/config`
* Moved `table/config` to `internal/table/config`
* Moved `ratelimiter/config` to `internal/ratelimiter/config`

## v3.20.2
* Fixed race condition on lazy clients first call

## v3.20.1
* Fixed gofumpt linter issue on `credentials/credentials.go`

## v3.20.0
* Added `table.DefaultTxControl()` transaction control creator with serializable read-write isolation mode and auto-commit
* Fixed passing nil query parameters
* Fixed locking of cluster during call `cluster.Get`

## v3.19.1
* Simplified README.md for godoc documentation in pkg.go.dev

## v3.19.0
* Added public package `dsn` for making piped data source name (connection string)
* Marked `ydb.WithEndpoint`, `ydb.WithDatabase`, `ydb.WithSecure`, `ydb.WithInsecure` options as deprecated
* Moved `ydb.RegisterParser` to package `dsn`
* Added version into all error and warn log messages

## v3.18.5
* Fixed duplicating `WithPanicCallback` proxying to table config options
* Fixed comments for `xerrros.Is` and `xerrros.As`

## v3.18.4
* Renamed internal packages `errors`, `net` and `resolver` to `xerrors`, `xnet` and `xresolver` for excluding ambiguous interpretation
* Renamed internal error wrapper `xerrors.New` to `xerrors.Wrap`

## v3.18.3
* Added `WithPanicCallback` option to all service configs (discovery, coordination, ratelimiter, scheme, scripting, table) and auto-applying from `ydb.WithPanicCallback`
* Added panic recovering (if defined `ydb.WithPanicCallback` option) which thrown from retry operation

## v3.18.2
* Refactored balancers (makes concurrent-safe)
* Excluded separate balancers lock from cluster
* Refactored `cluster.Cluster` interface (`Insert` and `Remove` returning nothing now)
* Replaced unsafe `cluster.close` boolean flag to `cluster.done` chan for listening close event
* Added internal checker `cluster.isClosed()` for check cluster state
* Extracted getting available conn from balancer to internal helper `cluster.get` (called inside `cluster.Get` as last effort)
* Added checking `conn.Conn` availability with `conn.Ping()` in prefer nodeID case

## v3.18.1
* Added `conn.Ping(ctx)` method for check availability of `conn.Conn`
* Refactored `cluster.Cluster.Get(ctx)` to return only available connection (instead of returning any connection from balancer)
* Added address to error description thrown from `conn.take()`
* Renamed package `internal/db` to `internal/database` to exclude collisions with variable name `db`

## v3.18.0
* Added `go1.18` to test matrix
* Added `ydb.WithOperationTimeout` and `ydb.WithOperationCancelAfter` context modifiers

## v3.17.0
* Removed redundant `trace.With{Table,Driver,Retry}` and `trace.Context{Table,Driver,Retry}` funcs
* Moved `gtrace` tool from `./cmd/gtrace` to `./internal/cmd/gtrace`
* Refactored `gtrace` tool for generate `Compose` options
* Added panic recover on trace calls in `Compose` call step
* Added `trace.With{Discovery,Driver,Coordination,Ratelimiter,Table,Scheme,Scripting}PanicCallback` options
* Added `ydb.WithPanicCallback` option

## v3.16.12
* Fixed bug with check acquire error over `ydb.IsRatelimiterAcquireError`
* Added full changelog link to github release description

## v3.16.11
* Added stacktrace to errors with issues

## v3.16.10
* Refactored `cluster.Cluster` and `balancer.Balancer` interfaces (removed `Update` method)
* Replaced `cluster.Update` with `cluster.Remove` and `cluster.Insert` calls
* Removed `trace.Driver.OnClusterUpdate` event
* Fixed bug with unexpected changing of local datacenter flag in endpoint
* Refactored errors wrapping (stackedError are not ydb error now, checking `errors.IsYdb(err)` with `errors.As` now)
* Wrapped retry operation errors with `errors.WithStackTrace(err)`
* Changed `trace.RetryLoopStartInfo.Context` type from `context.Context` to `*context.Context`

## v3.16.9
* Refactored internal operation and transport errors

## v3.16.8
* Added `config.ExcludeGRPCCodesForPessimization()` opttion for exclude some grpc codes from pessimization rules
* Refactored pessimization node conditions
* Added closing of ticker in `conn.Conn.connParker`
* Removed `config.WithSharedPool` and usages it
* Removed `conn.Creator` interface and usage it
* Removed unnecessary options append in `ydb.With`

## v3.16.7
* Added closing `conn.Conn` if discovery client build failure
* Added wrapping errors with stacktrace
* Added discharging banned state of `conn.Conn` on `cluster.Update` step

## v3.16.6
* Rollback moving `meta.Meta` call to conn exclusively from `internal/db` and `internal/discovery`
* Added `WithMeta()` discovery config option

## v3.16.5
* Added `config.SharedPool()` setting and `config.WithSharedPool()` option
* Added management of shared pool flag on change dial timeout and credentials
* Removed explicit checks of conditions for use (or not) shared pool in `ydb.With()`
* Renamed `internal/db` interfaces
* Changed signature of `conn.Conn.Release` (added error as result)

## v3.16.4
* Removed `WithMeta()` discovery config option
* Moved `meta.Meta` call to conn exclusively

## v3.16.3
* Replaced panic on cluster close to error issues

## v3.16.2
* Fixed bug in `types.Nullable()`
* Refactored package `meta`
* Removed explicit call meta in `db.New()`

## v3.16.1
* Added `WithMeta()` discovery config option
* Fixed bug with credentials on discovery

## v3.16.0
* Refactored internal dns-resolver
* Added option `config.WithInternalDNSResolver` for use internal dns-resolver and use resolved IP-address for dialing instead FQDN-address

## v3.15.1
* Removed all conditions for trace retry errors
* Fixed background color of warn messages
* Added to log messages additional information about error, such as retryable (or not), delete session (or not), etc.

## v3.15.0
* Added github action for publish release tags
* Refactored version constant (split to major, minor and patch constants)
* Added `table.types.Nullable{*}Value` helpers and `table.types.Nullable()` common helper
* Fixed race on check trailer on closing table grpc-stream
* Refactored traces (start and done struct names have prefix about trace)
* Replaced `errors.Error`, `errors.Errorf` and `errors.ErrorfSkip` to single `errors.WithStackTrace`
* Refactored table client options
* Declared and implemented interface `errors.isYdbError` for checking ybd/non-ydb errors
* Fixed double tracing table do events
* Added `retry.WithFastBackoff` and `retry.WithFastBackoff` options
* Refactored `table.CreateSession` as retry operation with options
* Moved log level from root of repository to package `log`
* Added details and address to transport error
* Fixed `recursive` param in `ratelimiter.ListResource`
* Added counting stream usages for exclude park connection if it in use
* Added `trace.Driver` events about change stream usage and `conn.Release()` call

## 3.14.4
* Implemented auto-removing `conn.Conn` from `conn.Pool` with counting usages of `conn.Conn`
* Refactored naming of source files which declares service client interfaces

## 3.14.3
* Fixed bug with update balancer element with nil handle

## 3.14.2
* Refactored internal error wrapping (with file and line identification) - replaced `fmt.Printf("%w", err)` error wrapping to internal `stackError`

## 3.14.1
* Added `balacers.CreateFromConfig` balancer creator
* Added `Create` method to interface `balancer.Balancer`

## 3.14.0
* Added `balacers.FromConfig` balancer creator

## 3.13.3
* Fixed linter issues

## 3.13.2
* Fixed race with read/write pool conns on closing conn

## 3.13.1
* Improved error messages
* Defended `cluster.balancer` with `sync.RWMutex` on `cluster.Insert`, `cluster.Update`, `cluster.Remove` and `cluster.Get`
* Excluded `Close` and `Park` methods from `conn.Conn` interface
* Fixed bug with `Multi` balancer `Create()`
* Improved `errors.IsTransportError` (check a few transport error codes instead check single transport error code)
* Improved `errors.Is` (check a few errors instead check single error)
* Refactored YDB errors checking API on client-side
* Implemented of scripting traces

## 3.13.0
* Refactored `Connection` interface
* Removed `CustomOption` and taking client with custom options
* Removed `proxy` package
* Improved `db.With()` helper for child connections creation
* Set shared `conn.Pool` for all children `ydb.Connection`
* Fixed bug with `RoundRobin` and `RandomChoice` balancers `Create()`

## 3.12.1
* Added `trace.Driver.OnConnPark` event
* Added `trace.Driver.OnConnClose` event
* Fixed bug with closing nil session in table retryer
* Restored repeater `Force` call on pessimize event
* Changed mutex type in `conn.Conn` from `sync.Mutex` to `sync.RWMutex` for exclude deadlocks
* Reverted applying empty `discovery` results to `cluster`

## 3.12.0
* Added `balancers.Prefer` and `balancers.PreferWithFallback` constructors

## 3.11.13
* Added `trace.Driver.OnRepeaterWakeUp` event
* Refactored package `repeater`

## 3.11.12
* Added `trace.ClusterInsertDoneInfo.Inserted` boolean flag for notify about success of insert endpoint into balancer
* Added `trace.ClusterRemoveDoneInfo.Removed` boolean flag for notify about success of remove endpoint from balancer

## 3.11.11
* Reverted usage of `math/rand` (instead `crypto/rand`)

## 3.11.10
* Imported tool gtrace to `./cmd/gtrace`
* Changed minimal version of go from 1.13 to 1.14

## 3.11.9
* Fixed composing of service traces
* Fixed end-call of `trace.Driver.OnConnStateChange`

## 3.11.8
* Added `trace.EndpointInfo.LastUpdated()` timestamp
* Refactored `endpoint.Endpoint` (split to struct `endopint` and interface `Endpoint`)
* Returned safe-thread copy of `endpoint.Endpoint` to trace callbacks
* Added `endpoint.Endpoint.Touch()` func for refresh endpoint info
* Added `conn.conn.onClose` slice for call optional funcs on close step
* Added removing `conn.Conn` from `conn.Pool` on `conn.Conn.Close()` call
* Checked cluster close/empty on keeper goroutine
* Fixed `internal.errors.New` wrapping depth
* Added context flag for no wrapping operation results as error
* Refactored `trace.Driver` conn events

## 3.11.7
* Removed internal alias-type `errors.IssuesIterator`

## 3.11.6
* Changed `trace.GetCredentialsDoneInfo` token representation from bool to string
* Added `log.Secret` helper for mask token

## 3.11.5
* Replaced meta in `proxyConnection.Invoke` and `proxyConnection.NewStream`

## 3.11.4
* Refactored `internal/cluster.Cluster` (add option for notify about external lock, lock cluster for update cluster endpoints)
* Reverted `grpc.ClientConnInterface` API to `ydb.Connection`

## 3.11.3
* Replaced in `table/types/compare_test.go` checking error by error message to checking with `errors.Is()`

## 3.11.2
* Wrapped internal errors in retry operations

## 3.11.1
* Excluded error wrapping from retry operations

## 3.11.0
* Added `ydb.WithTLSSInsecureSkipVerify()` option
* Added `trace.Table.OnPoolStateChange` event
* Wrapped internal errors with print <func, file, line>
* Removed `trace.Table.OnPoolTake` event (unused)
* Refactored `trace.Details` matching by string pattern
* Added resolver trace callback
* Refactored initialization step of grpc dial options
* Added internal package `net` with `net.Conn` proxy object
* Fixed closing proxy clients
* Added `ydb.Connection.With(opts ...ydb.CustomOption)` for taking proxy `ydb.Connection` with some redefined options
* Added `ydb.MetaRequestType` and `ydb.MetaTraceID` aliases to internal `meta` package constants
* Added `ydb.WithCustomCredentials()` option
* Refactored `ydb.Ratelimiter().AcquireResource()` method (added options for defining type of acquire request)
* Removed single point to define operation mode params (each grpc-call with `OperationParams` must explicit define `OperationParams`)
* Removed defining operation params over context
* Removed `config.RequestTimeout` and `config.StreamTimeout` (each grpc-call must manage context instead define `config.RequestTimeout` or `config.StreamTimeout`)
* Added internal `OperationTimeout` and `OperationCancelAfter` to each client (ratelimiter, coordination, table, scheme, scripting, discovery) config. `OperationTimeout` and `OperationCancelAfter` config params defined from root config

## 3.10.0
* Extended `trace.Details` constants for support per-service events
* Added `trace.Discovery` struct for traces discovery events
* Added `trace.Ratelimiter`, `trace.Coordination`, `trace.Scripting`, `trace.Scheme` stubs (will be implements in the future)
* Added `ratelimiter/config`, `coordination/config`, `scripting/config`, `scheme/config`, `discovery/config` packages for specify per-service configs
* Removed `trace.Driver.OnDiscovery` callback (moved to `trace.Discovery`)
* Refactored initialization step (firstly makes discovery client)
* Removed `internal/lazy.Discovery` (discovery client always initialized)
* Fixed `trace.Table` event structs
* Refactored grpc options for define dns-balancing configuration
* Refactored `retry.Retry` signature (added `retry.WithID`, `retry.WithTrace` and `retry.WithIdempotent` opt-in args, required param `isIdempotentOperation` removed)
* Refactored package `internal/repeater`

## 3.9.4
* Fixed data race on closing session pool

## 3.9.3
* Fixed busy loop on call internal logger with external logger implementation of `log.Logger`

## 3.9.2
* Fixed `WithDiscoveryInterval()` option with negative argument (must use `SingleConn` balancer)

## 3.9.1
* Added `WithMinTLSVersion` option

## 3.9.0
* Removed `ydb.EndpointDatabase`, `ydb.ConnectionString` and `ydb.MustConnectionString` helpers
* Removed `ydb.ConnectParams` struct and `ydb.WithConnectParams` option creator
* Added internal package `dsn` for register external parsers and parse connection string
* Added `ydb.RegisterParser` method for registering external parser of connection string

## 3.8.12
* Unwrap sub-tests called as `t.Run(...)` in integration tests
* Updated `grpc` dependency (from `v1.38.0` to `v1.43.0`)
* Updated `protobuf` dependency (from `v1.26.0` to `v1.27.1`)
* Added internal retryers into `lazy.Ratelimiter`
* Added internal retryers into `lazy.Coordination`
* Added internal retryers into `lazy.Discovery`
* Added internal retryers into `lazy.Scheme`
* Added internal retryers into `lazy.Scripting`
* Added internal retryer into `lazy.Table.CreateSession`

## 3.8.11
* Fixed version

## 3.8.10
* Fixed misspell linter issue

## 3.8.9
* Removed debug print to log

## 3.8.8
* Refactored session shutdown test

## 3.8.7
* Ignored session shutdown test if no defined `YDB_SHUTDOWN_URLS` environment variable

## 3.8.6
* Added `ydb.WithInsecure()` option

## 3.8.5
* Fixed version

## 3.8.4
* Fixed syntax error in `CHANGELOG.md`

## 3.8.3
* Fixed `CHANGELOG.md`

## 3.8.2
* Updated `github.com/ydb-platform/ydb-go-genproto`

## 3.8.1
* Fixed `trace.Table.OnPoolDoTx` - added `Idempotent` flag to `trace.PoolDoTxStartInfo`

## 3.8.0
* Added `table.result.Result.ScanNamed()` scan function
* Changed connection secure to `true` by default
* Renamed public package `balancer` to `balancers` (this package contains only constructors of balancers)
* Moved interfaces from package `internal/balancer/ibalancer` to `internal/balancer`
* Added `NextResultSetErr()` func for select next result set and return error
* Added package `table/result/indexed` with interfaces `indexed.Required`, `indexed.Optional`, `indexed.RequiredOrOptional`
* Replaced abstract `interface{}` in `Scan` to `indexed.RequiredOrOptional`
* Replaced abstract `interface{}` in `ScanWithDefaults` to `indexed.Required`
* Replaced `trace.Table.OnPoolRetry` callback to `trace.Table.OnPoolDo` and `trace.Table.OnPoolDoTx` callbacks
* Supports server hint `session-close` for gracefully shutdown session

## 3.7.2
* Retry remove directory in `sugar.RemoveRecursive()` for retryable error

## 3.7.1
* Fixed panic on `result.Reset(nil)`

## 3.7.0
* Replaced `Option` to `CustomOption` on `Connection` interface methods
* Implements `WithCustom[Token,Database]` options for redefine database and token
* Removed experimental `balancer.PreferEndpoints[WithFallback][RegEx]` balancers
* Supported connections `TTL` with `Option` `WithConnectionTTL`
* Remove unnecessary `WithFastDial` option (lazy connections are always fast inserts into cluster)
* Added `Scripting` service client with API methods `Execute()`, `StreamExecute()` and `Explain()`
* Added `String()` method to `table.types.Type` interface
* Added `With[Custom]UserAgent()` `Option` and `CustomOption` constructors
* Refactored `log.Logger` interface and internal implementation
* Added `retry.RetryableError()` for returns user-defined error which must be retryed
* Renamed internal type `internal.errors.OperationCompleted` to `internal.errors.OperationStatus`
* Added `String()` method to `table.KeyRange` and `table.Value` types
* Replaced creation of goroutine on each stream call to explicit call stream.Recv() on NextResultSet()

## 3.6.2
* Refactored table retry helpers
* Added new `PreferLocations[WithFallback][RegEx]` balancers
* Added `trace.Details.String()` and `trace.Details.Strings()` helpers
* Added `trace.DetailsFromString(s)` and `trace.DetailsFromStrings(s)` helper

## 3.6.1
* Switched closing cluster after closing all sub-services
* Added windows and macOS runtimes to unit and integration tests

## 3.6.0
* Added `config/balancer` package with popular balancers
* Added new `PreferEndpoints[WithFallback][RegEx]` balancers
* Removed `config.BalancerConfig` struct
* Refactored internal packages (tree to flat, split balancers to different packages)
* Moved a taking conn to start of `conn.Invoke` /` conn.NewStream` for applying timeouts to alive conn instead lazy conn (previous logic applied timeouts to all request including dialing on lazy conn)

## 3.5.4
* Added auto-close stream result on end of stream

## 3.5.3
* Changed `Logger` interface for support custom loggers
* Added public type `LoggerOption` for proxies to internal `logger.Option`
* Fixed deadlock on table stream requests

## 3.5.2
* Fixed data race on closing table result
* Added custom dns-resolver to grpc options for use dns-balancing with round_robin balancing policy
* Wrapped with `recover()` system panic on getting system certificates pool
* Added linters and fixed issues from them
* Changed API of `sugar` package

## 3.5.1
* Added system certificates for `darwin` system
* Fixed `table.StreamResult` finishing
* Fixes `sugar.MakePath()`
* Added helper `ydb.MergeOptions()` for merge several `ydb.Option` to single `ydb.Option`

## 3.5.0
* Added `ClosabelSession` interface which extends `Session` interface and provide `Close` method
* Added `CreateSession` method into `table.Client` interface
* Added `Context` field into `trace.Driver.Net{Dial,Read,Write,Close}StartInfo` structs
* Added `Address` field into `trace.Driver.DiscoveryStartInfo` struct
* Improved logger options (provide err and out writers, provide external logger)
* Renamed package `table.resultset` to `table.result`
* Added `trace.Driver.{OnInit,OnClose}` events
* Changed unit/integration tests running
* Fixed/added YDB error checkers
* Dropped `ydb.WithDriverConfigOptions` (duplicate of `ydb.With`)
* Fixed freeze on closing driver
* Fixed `CGO` race on `Darwin` system when driver tried to expand tilde on certificates path
* Removed `EnsurePathExists` and `CleanupDatabase` from API of `scheme.Client`
* Added helpers `MakePath` and `CleanPath` to root of package `ydb-go-sdk`
* Removed call `types.Scanner.UnmarshalYDB()` inside `scanner.setDefaults()`
* Added `DoTx()` API method into `table.Client`
* Added `String()` method into `ConnectParams` for serialize params to connection string
* Added early exit from Rollback for committed transaction
* Moved `HasNextResultSet()` method from `Result` interface to common `result` interface. It provides access to `HasNextResultSet()` on both result interfaces (unary and stream results)
* Added public credentials constructors `credentials.NewAnonymousCredentials()` and `credentials.NewAccessTokenCredentials(token)`

## 3.4.4
* Prefer `ydb.table.types.Scanner` scanner implementation over `sql.Scanner`, when both available.

## 3.4.3
* Forced `round_robin` grpc load balancing instead default `pick_first`
* Added checker `IsTransportErrorCancelled`

## 3.4.2
* Simplified `Is{Transport,Operation}Error`
* Added `IsYdbError` helper

## 3.4.1
* Fixed retry reaction on operation error NotFound (non-retryable now)

## 3.4.0
* Fixed logic bug in `trace.Table.ExecuteDataQuery{Start,Done}Info`

## 3.3.3
* Cleared repeater context for discovery goroutine
* Fixed type of `trace.Details`

## 3.3.2
* Added `table.options.WithPartitioningSettings`

## 3.3.1
* Added `trace.DriverConnEvents` constant

## 3.3.0
* Stored node ID into `endpoint.Endpoint` struct
* Simplified <Host,Port> in `endpoint.Endpoint` to single fqdn Address
* On table session requests now preferred the endpoint by `ID` extracted from session `ID`. If
  endpoint by `ID` not found - using the endpoint from balancer
* Upgraded internal logger for print colored messages

## 3.2.7
* Fixed compare endpoints func

## 3.2.6
* Reverted `NodeID` as key for link between session and endpoint because yandex-cloud YDB
  installation not supported `Endpoint.ID` entity

## 3.2.5
* Dropped endpoint.Addr entity as unused. After change link type between session and endpoint
  to NodeID endpoint.Addr became unnecessary for internal logic of driver
* Enabled integration test table pool health
* Fixed race on session stream requests

## 3.2.4
* Returned context error when context is done on `session.StreamExecuteScanQuery`
  and `session.StreamReadTable`

## 3.2.3
* Fixed bug of interpret tilda in path of certificates file
* Added chapter to `README.md` about ecosystem of debug tools over `ydb-go-sdk`

## 3.2.2
* Fixed result type of `RawValue.String` (ydb string compatible)
* Fixed scans ydb types into string and slice byte receivers

## 3.2.1
* Upgraded dependencies
* Added `WithEndpoint` and `WithDatabase` Option constructors

## 3.2.0
* added package `log` with interface `log.Logger`
* implements `trace.Driver` and `trace.Table` with `log.Logger`
* added internal leveled logger which implement interface `log.Logger`
* supported environment variable `YDB_LOG_SEVERITY_LEVEL`
* changed name of the field `RetryAttempts` to` Attempts` in the structure `trace.PoolGetDoneInfo`.
  This change reduces back compatibility, but there are no external uses of v3 sdk, so this change is
  fine. We are sorry if this change broke your code

## 3.1.0
* published scheme Client interface

## 3.0.1
* refactored integration tests
* fixed table retry trace calls

## 3.0.0
* Refactored sources for splitting public interfaces and internal
  implementation for core changes in the future without change major version
* Refactored of transport level of driver - now we use grpc code generation by stock `protoc-gen-go` instead internal protoc codegen. New API provide operate from codegen grpc-clients with driver as a single grpc client connection. But driver hide inside self a pool of grpc connections to different cluster endpoints YDB. All communications with YDB (base services includes to driver: table, discovery, coordiantion and ratelimiter) provides stock codegen grpc-clients now.
* Much changed API of driver for easy usage.
* Dropped package `ydbsql` (moved to external project)
* Extracted yandex-cloud authentication to external project
* Extracted examples to external project
* Changed of traces API for next usage in jaeger и prometheus
* Dropped old APIs marked as `deprecated`
* Added integration tests with docker ydb container
* Changed table session and endpoint link type from string address to integer NodeID

## 2.11.0
* Added possibility to override `x-ydb-database` metadata value

## 2.10.9
* Fixed context cancellation inside repeater loop

## 2.10.8
* Fixed data race on cluster get/pessimize

## 2.10.7
* Dropped internal cluster connections tracker
* Switched initial connect to all endpoints after discovery to lazy connect
* Added reconnect for broken conns

## 2.10.6
* Thrown context without deadline into discovery goroutine
* Added `Address` param to `DiscoveryStartInfo` struct
* Forced `round_bobin` grpc load balancing config instead default `pick_first`
* Fixed applying driver trace from context in `connect.New`
* Excluded using session pool usage for create/take sessions in `database/sql`
  driver implementation. Package `ydbsql` with `database/sql` driver implementation
  used direct `CreateSession` table client call in the best effort loop

## 2.10.5
* Fixed panic when ready conns is zero

## 2.10.4
* Initialized repeater permanently regardless of the value `DriverConfig.DiscoveryInterval`
  This change allow forcing re-discovery depends on cluster state

## 2.10.3
* Returned context error when context is done on `StreamExecuteScanQuery`

## 2.10.2
* Fixed `mapBadSessionError()` in `ydbsql` package

## 2.10.1
* Fixed race on `ydbsql` concurrent connect. This hotfix only for v2 version

## 2.10.0
* Added `GlobalAsyncIndex` implementation of index interface

## 2.9.6
* Replaced `<session, endpoint>` link type from raw conn to plain endpoint address
* Moved checking linked endpoint from `driver.{Call,StreamRead}` to `cluster.Get`
* Added pessimization endpoint code for `driver.StreamRead` if transport error received
* Setted transport error `Cancelled` as needs to remove session from pool
* Deprecated connection use policy (used auto policy)
* Fixed goroutines leak on StreamRead call
* Fixed force re-discover on receive error after 1 second
* Added timeout to context in `cluster.Get` if context deadline not defined

## 2.9.5
* Renamed context idempotent operation flag

## 2.9.4
* Forced cancelled transport error as retriable (only idempotent operations)
* Renamed some internal retry mode types

## 2.9.3
* Forced grpc keep-alive PermitWithoutStream parameter to true

## 2.9.2
* Added errors without panic

## 2.9.1
* Added check nil grpc.ClientConn connection
* Processed nil connection error in keeper loop

## 2.9.0
* Added RawValue and supported ydb.Scanner in Scan

## 2.8.0
* Added NextResultSet for both streaming and non-streaming operations

## 2.7.0
* Dropped busy checker logic
* Refactoring of `RetryMode`, `RetryChecker` and `Retryer`
* Added fast/slow retry logic
* Supported context param for retry operation with no idempotent errors
* Added secondary indexes info to table describing method

## 2.6.1
* fix panic on lazy put to full pool

## 2.6.0
* Exported `SessionProvider.CloseSession` func
* Implements by default async closing session and putting busy
  session into pool
* Added some session pool trace funcs for execution control of
  goroutines in tests
* Switched internal session pool boolean field closed from atomic
  usage to mutex-locked usage

## 2.5.7
* Added panic on double scan per row

## 2.5.6
* Supported nil and time conventions for scanner

## 2.5.5
* Reverted adds async sessionGet and opDo into `table.Retry`.
* Added `sessionClose()` func into `SessionProvider` interface.

## 2.5.4
* Remove ready queue from session pool

## 2.5.3
* Fix put session into pool

## 2.5.2
* Fix panic on operate with result scanner

## 2.5.1
* Fix lock on write to chan in case when context is done

## 2.5.0
* Added `ScanRaw` for scan results as struct, list, tuple, map
* Created `RawScanner` interface in order to generate method With

## 2.4.1
* Fixed deadlock in the session pool

## 2.4.0
* Added new scanner API.
* Fixed dualism of interpret data (default values were deprecated for optional values)

## 2.3.3
* Fixed `internal/stats/series.go` (index out of range)
* Optimized rotate buckets in the `Series`

## 2.3.2
* Moved `api/wrap.go` to root for next replacement api package to external genproto

## 2.3.1
* Correct session pool tests
* Fixed conditions with KeepAliveMinSize and `IdleKeepAliveThreshold`

## 2.3.0
* Added credentials connect options:
  - `connect.WithAccessTokenCredentials(accessToken)`
  - `connect.WithAnonymousCredentials()`
  - `connect.WithMetadataCredentials(ctx)`
  - `connect.WithServiceAccountKeyFileCredentiials(serviceAccountKeyFile)`
* Added auth examples:
  - `example/auth/environ`
  - `example/auth/access_token_credentials`
  - `example/auth/anonymous_credentials`
  - `example/auth/metadata_credentials`
  - `example/auth/service_account_credentials`

## 2.2.1
* Fixed returning error from `table.StreamExecuteScanQuery`

## 2.2.0
* Supported loading certs from file using `YDB_SSL_ROOT_CERTIFICATES_FILE` environment variable

## 2.1.0
* Fixed erasing session from pool if session keep-alive count great then `IdleKeepAliveThreshold`
* Add major session pool config params as `connect.WithSessionPool*()` options

## 2.0.3
* Added panic for wrong `NextSet`/`NextStreamSet` call

## 2.0.2
* Fixed infinite keep alive session on transport errors `Cancelled` and `DeadlineExceeded`

## 2.0.1
* Fixed parser of connection string
* Fixed `EnsurePathExists` and `CleanupDatabase` methods
* Fixed `basic_example_v1`
* Renamed example cli flag `-link=connectionString` to `-ydb=connectionString` for connection string to YDB
* Added `-connect-timeout` flag to example cli
* Fixed some linter issues

## 2.0.0
* Renamed package ydbx to connect. New usage semantic: `connect.New()` instead `ydbx.Connect()`
* Added `healthcheck` example
* Fixed all examples with usage connect package
* Dropped `example/internal/ydbutil` package
* Simplified API of Traces - replace all pairs start/done to single handler with closure.

## 1.5.2
* Fixed `WithYdbCA` at nil certPool case

## 1.5.1
* Fixed package name of `ydbx`

## 1.5.0
* Added `ydbx` package

## 1.4.1
* Fixed `fmt.Errorf` error wrapping and some linter issues

## 1.4.0
* Added helper for create credentials from environ
* Added anonymous credentials
* Move YDB Certificate Authority from auth/iam package to root  package. YDB CA need to dial with
  dedicated YDB and not need to dial with IAM. YDB CA automatically added to all grpc calling

## 1.3.0
* Added `Compose` method to traces

## 1.2.0
* Load YDB certificates by default with TLS connection

## 1.1.0
* Support scan-query method in `ydbsql` (database/sql API)

## 1.0.7
* Use `github.com/golang-jwt/jwt` instead of `github.com/dgrijalva/jwt-go`

## 1.0.6
* Append (if not exits) SYNC Operation mode on table calls: *Session, *DataQuery, *Transaction, KeepAlive

## 1.0.5
* Remove unused ContextDeadlineMapping driver config (always used default value)
* Simplify operation params logic
* Append (if not exits) SYNC Operation mode on ExecuteDataQuery call

## 1.0.4
* Fixed timeout and cancellation setting for YDB operations
* Introduced possibility to use `ContextDeadlineNoMapping` once again

## 1.0.3
* Negative `table.Client.MaxQueryCacheSize` will disable a client query cache now
* Refactoring of `meta.go` for simple adding in the future new headers to requests
* Added support `x-ydb-trace-id` as standard SDK header

## 1.0.2
* Implements smart lazy createSession for best control of create/delete session balance. This feature fix leakage of forgotten sessions on server-side
* Some imporvements of session pool stats

## 1.0.1
* Fix closing sessions on PutBusy()
* Force setting operation timeout from client context timeout (if this timeout less then default operation timeout)
* Added helper `ydb.ContextWithoutDeadline` for clearing existing context from any deadlines

## 1.0.0
* SDK versioning switched to `Semantic Versioning 2.0.0`

## 2021.04.1
* Added `table.TimeToLiveSettings` struct and corresponding
  `table.WithTimeToLiveSettings`, `table.WithSetTimeToLive`
  and `table.WithDropTimeToLive` options.
* Deprecated `table.TTLSettings` struct alongside with
  `table.WithTTL`, `table.WithSetTTL` and `table.WithDropTTL` functions.

## 2021.03.2
* Add Truncated flag support.

## 2021.03.1
* Fixed a race between `SessionPool.Put` and `SessionPool.Get`, where the latter
  would end up waiting forever for a session that is already in the pool.

## 2021.02.1
* Changed semantics of `table.Result.O...` methods (e.g., `OUTF8`):
  it will not fail if current item is non-optional primitive.

## 2020.12.1
* added CommitTx method, which returns QueryStats

## 2020.11.4
* re-implementation of ydb.Value comparison
* fix basic examples

## 2020.11.3
* increase default and minimum `Dialer.KeepAlive` setting

## 2020.11.2
* added `ydbsql/connector` options to configure default list of `ExecDataQueryOption`

## 2020.11.1
* tune `grpc.Conn` behaviour

## 2020.10.4
* function to compare two ydb.Value

## 2020.10.3
* support scan query execution

## 2020.10.2
* add table Ttl options

## 2020.10.1
* added `KeyBloomFilter` support for `CreateTable`, `AlterTable` and `DescribeTalbe`
* added `PartitioningSettings` support for `CreateTable`, `AlterTable` and `DescribeTalbe`. Move to `PartitioningSettings` object

## 2020.09.3
* add `FastDial` option to `DriverConfig`.
  This will allow `Dialer` to return `Driver` as soon as the 1st connection is ready.

## 2020.09.2
* parallelize endpoint operations

## 2020.09.1
* added `ProcessCPUTime` method to `QueryStats`
* added `ReadReplicasSettings` support for `CreateTable`, `AlterTable` and `DescribeTalbe`
* added `StorageSettings` support for `CreateTable`, `AlterTable` and `DescribeTalbe`

## 2020.08.2
* added `PartitioningSettings` support for `CreateTable` and `AlterTable`

## 2020.08.1
* added `CPUTime` and `AffectedShards` fields to `QueryPhase` struct
* added `CompilationStats` statistics

## 2020.07.7
* support manage table attributes

## 2020.07.6
* support Column Families

## 2020.07.5
* support new types: DyNumber, JsonDocument

## 2020.07.4
* added coordination service
* added rate_limiter service

## 2020.07.3
* made `api` wrapper for `internal` api subset

## 2020.07.2
* return TableStats and PartitionStats on DescribeTable request with options
* added `ydbsql/connector` option to configure `DefaultTxControl`

## 2020.07.1
* support go modules tooling for ydbgen

## 2020.06.2
* refactored `InstanceServiceAccount`: refresh token in background.
  Also, will never produce error on creation
* added getting `ydb.Credentials` examples

## 2020.06.1

* exported internal `api.Wrap`/`api.Unwrap` methods and linked structures

## 2020.04.5

* return on discovery only endpoints that match SSL status of driver

## 2020.04.4

* added GCP metadata auth style with `InstanceServiceAccount` in `auth.iam`

## 2020.04.3

* fix race in `auth.metadata`
* fix races in test hooks

## 2020.04.2

* set limits to grpc `MaxCallRecvMsgSize` and `MaxCallSendMsgSize` to 64MB
* remove deprecated IAM (jwt) `Client` structure
* fix panic on nil dereference while accessing optional fields of `IssueMessage` message

## 2020.04.1

* added options to `DescribeTable` request
* added `ydbsql/connector` options to configure `pool`s  `KeepAliveBatchSize`, `KeepAliveTimeout`, `CreateSessionTimeout`, `DeleteTimeout`

## 2020.03.2

* set session keepAlive period to 5 min - same as in other SDKs
* fix panic on access to index after pool close

## 2020.03.1

* added session pre-creation limit check in pool
* added discovery trigger on more then half unhealthy transport connects
* await transport connect only if no healthy connections left

## 2020.02

* support cloud IAM (jwt) authorization from service account file
* minimum version of Go become 1.13. Started support of new `errors` features<|MERGE_RESOLUTION|>--- conflicted
+++ resolved
@@ -1,18 +1,13 @@
-<<<<<<< HEAD
 * Refactored internal packages by `ifshort` linter issues
-  
-* ## v3.66.3
-=======
 * Added type assertion checks to enhance type safety and prevent unexpected panics in critical sections of the codebase
 
 ## v3.66.3
->>>>>>> 9d49511d
 * Fixed the OAuth2 test
 
 ## v3.66.2
 * Added `trace.DriverConnStreamEvents` details bit
 * Added `trace.Driver.OnConnStreamFinish` event
-  
+
 ## v3.66.1
 * Added flush messages from buffer before close topic writer
 * Added Flush method for topic writer

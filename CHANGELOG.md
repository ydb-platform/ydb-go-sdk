<<<<<<< HEAD
* Made error "Request exceeded a limit on the number of schema operations, try again later" retryable
=======
* Fixed deadlock in `Endpoint.String()` method
* Added the `AvailabilityPeriod` to the Consumer type in topics
>>>>>>> 995c4d20

## v3.118.3
* Fixed `context` checking in `ydb.Open`

## v3.118.2
* Fixed checking GRPC transport error in `discovery`

## v3.118.1
* Fixed connection timeout issue in topics writer
* Supported `sql.Null*` from `database/sql` as query params in `toValue` func

## v3.118.0
* Added support for nullable `Date32`, `Datetime64`, `Timestamp64`, and `Interval64` types in the `optional` parameter builder
* Added method `query.WithIssuesHandler` to get query issues

## v3.117.2
* Added support for `Result.RowsAffected()` for YDB `database/sql` driver
* Upgraded minimal version of Go to 1.23.9
* Fixed race in `readerReconnector`

## v3.117.1
* Fixed scan a column of type `Decimal(precision,scale)` into a struct field of type `types.Decimal{}` using `ScanStruct()`
* Fixed race in integration test `TestTopicWriterLogMessagesWithoutData`
* Fixed traces handling in `topic.Reader`

## v3.117.0
* Fixed `conn/pool.Get()` behaviour for YDB databases with public IPs. Bug was introduced in v3.116.2
* Added helper methods `log.WithFields` and `log.FieldsFromContext` for working with structured logging fields via context.
  These methods allow adding custom fields to the context, which are later extracted by the logger.

## v3.116.4
* Fixed error handling in `internaltopicreader.addOnTransactionCompletedHandler`

## v3.116.3
* Default grpc message size adjusted to the server's defaults

## v3.116.2
* Fixed grpc connections leak on reused node IP

## v3.116.1
* Fixed an issue where `topic.UpdateOffsetsInTransaction` was executed on a node different from the one where the transaction was running, which could lead to the error "Database coordinators are unavailable"

## v3.116.0
* Added experimental support for query results in `Apache Arrow`
* Fix flaky unit test TestUnboundedChanContextTimeout

## v3.115.7
* Added support for `PartitionBy` in `DescribeTable` results

## v3.115.6
* Fixed context cancellation issues in the `QueryService` stream results

## v3.115.5
* Fixed error logging in `topic.UpdateOffsetsInTransaction`

## v3.115.4
*  Supported reusing one IP address and host name after nodes restart

## v3.115.3
* Fixed error catching in `retry.DoTxWithResult`

## v3.115.2
* Fixed bug with wrong literal YQL representation for signed integer YDB types

## v3.115.1
* Added `ydb.Param.Range()` range iterator

## v3.115.0
* Added public package `pkg/xtest` with test helpers

## v3.114.1
* Fixed depth for `pkg/xerrors.WithStackTrace()` error

## v3.114.0
* Added public packages:
  - `pkg/xerrors` - helpers for wrap errors with stacktrace and join errors
  - `pkg/xslices` - helpers for work with slices
  - `pkg/xstring` - helpers for work with strings
* Added `table.Client.DescribeTable()` helper method
* Added `table/types/IsNull()` and `table/types/Unwrap()` methods for work with optional values

## v3.113.6
* Removed experimental label from `retry.DoWithResult` and `retry.DoTxWithResult`

## v3.113.5
* Fixed incorrect string conversion of `Uint64Value` values greater than `int64` max value

## v3.113.4
* Added original error to `listValue` and `setValue` cast error

## v3.113.3
* Marked as non-retryable operation error `ABORTED` with internal issue `200509` ("Datashard program size limit exceeded")

## v3.113.2
* Fixed panic in `database/sql` traces

## v3.113.1
* Fixed several issues in `database/sql` error handling
* Improved context management for query result streams.

## v3.113.0
* Added experimental `config.WithDisableOptimisticUnban` option to disable fast node unban after pessimization
* Fixed respect start offset from `topicoptions.WithReaderGetPartitionStartOffset` for commit messages
* Added `query.AllowImplicitSessions()` option for execute queries through `query.Client.{Exec,Query,QueryResultSet,QueryRow}` without explicit sessions

## v3.112.0
* Added support for the `json.Unmarshaler` interface in the `CastTo` function for use in scanners, such as the `ScanStruct` method
* Fixed the support of server-side session balancing in `database/sql` driver
* Added `ydb.WithDisableSessionBalancer()` driver option for disable server-side session balancing on table and query clients

## v3.111.3
* Fixed session closing in `ydb.WithExecuteDataQueryOverQueryClient(true)` scenario

## v3.111.2
* Changed discovery and dns resolving log level to DEBUG

## v3.111.1
* Replaced minimal requirements of `go` from `1.23` to `1.22`
* Migrated `golangci-lint` to version `v2.1.6`

## v3.111.0
* Added `sugar.PrintErrorWithoutStack` helper for remove stack records from error string
* Added `sugar.UnwrapError` helper for unwrap source error to root errors

## v3.110.1
* Added the ability to send BulkRequest exceeding the GrpcMaxMessageSize

## v3.110.0
* Added read partitions in parallel for topic listener.

## v3.109.0
* Added control plane fields for split-merge topics (Create,Alter,Describe)

## v3.108.5
* Fixed stop topic reader after TLI in transaction

## v3.108.4
* Removed `experimental` from coordination API
* Added `WithReaderLogContext`, `WithWriterLogContext` options to topic reader/writer to supply log entries with user context fields

## v3.108.3
* Fixed handling of zero values for DyNumber
* Fixed the decimal yql slice bounds out of range

## v3.108.2
* Bumped dependencies:
  - `github.com/jonboulle/clockwork` from v0.3.0 to v0.5.0
  - `google.golang.org/grpc` from v1.62.1 to v1.69.4
  - `google.golang.org/protobuf` from v1.33.0 to v1.35.1
  - `github.com/golang-jwt/jwt/v4` from v4.5.0 to v4.5.2 (see security alerts https://github.com/golang-jwt/jwt/security/advisories/GHSA-mh63-6h87-95cp and https://github.com/ydb-platform/ydb-go-sdk/security/dependabot/45)
  - `golang.org/x/net` from v0.33.0 to v0.38.0 (see security alert https://github.com/ydb-platform/ydb-go-sdk/security/dependabot/59)
  - `golang.org/x/crypto` from 0.31.0 to 0.36.0 (see security alerts https://github.com/ydb-platform/ydb-go-sdk/security/dependabot/56 and https://github.com/ydb-platform/ydb-go-sdk/security/dependabot/52)
  - `golang.org/x/sync` from v0.10.0 to v0.12.0
  - `golang.org/x/sys` from v0.28.0 to v0.31.0
  - `golang.org/x/text` from v0.21.0 to v0.23.0

## v3.108.1
* Supported `json.Marshaller` query parameter in `database/sql` driver

## v3.108.0
* Added `query.EmptyTxControl()` for empty transaction control (server-side defines transaction control by internal logic)
* Marked as deprecated `query.NoTx()` because this is wrong name for server-side transaction control inference

## v3.107.0
* Refactored internal client balancer: added singleton for getting gRPC-connection (auto dial and auto reconnect on non-ready state) for use in discovery attempts
* Added `topicoptions.IncludePartitionStats()` for `Topic().Describe()` in order to get partition stats from server

## v3.106.1
* Dropped `internal/allocator` package and all usages of it for further switch (test) protobuf opaque API

## v3.106.0
* Added option WithReaderSupportSplitMergePartitions for topic manage support of split-merge partitions on client side (enabled by default).
* Allowed overflow queue limit for one goroutine at time for topic writer
* Removed delay before send commit in sync mode of a topic reader

## v3.105.2
* Improved the `ydb.WithSessionPoolSessionUsageLimit` option for allow `time.Duration` as argument type for limit max session time to live since create time

## v3.105.1
* Changed the gRPC DNS balancer policy to `round_robin` for internal `discovery/ListEndpoints` call (reverted v3.90.2 changes)

## v3.105.0
* Supported topic split merge server feature for topic reader (no api changed)

## v3.104.7
* Added public type alias `ydb.Params` to `internal/params.Parameters` for external usage

## v3.104.6
* Refactored `table.TransactionControl` and `query.TransactionControl` for use single implementation in `internal/tx`
* Changed `ydb.WithTxControl` context modifier for allow both `table.TransactionControl` and `query.TransactionControl`

## v3.104.5
* Added query client session pool metrics: create_in_progress, in_use, waiters_queue
* Added pool item closing for not-alived item

## v3.104.4
* Fixed bug with session query latency metric collector

## v3.104.3
* Changed argument types in `table.Client.ReadRows` to public types for compatibility with mock-generation

## v3.104.2
* Added bindings options into `ydb.ParamsFromMap` for bind wide time types
* Changed `ydb.WithWideTimeTypes(bool)` for allow boolean argument

## v3.104.1
* Added export of advanced metric information for QueryService calls

## v3.104.0
* Added binding `ydb.WithWideTimeTypes()` which interprets `time.Time` and `time.Duration` as `Timestamp64` and `Interval64` YDB types

## v3.103.0
* Supported wide `Interval64` type

## v3.102.0
* Supported wide `Date32`, `Datetime64` and `Timestamp64` types

## v3.101.4
* Switched internal type of result `ydb.Driver.Query()` from `*internal/query.Client` to `query.Client` interface

## v3.101.3
* Added `query.TransactionActor` type alias to `query.TxActor` for compatibility with `table.Client` API's
* Removed comment `experimental` from `ydb.ParamsBuilder` and `ydb.ParamsFromMap`
* Fixed panic on closing `internal/query/sessionCore.done` channel twice
* Fixed hangup when try to send batch of messages with size more, then grpc limits from topic writer internals

## v3.101.2
* Added a new metric `ydb_go_sdk_ydb_info` with the current version of the SDK

## v3.101.1
* Changed allowBanned=false for preferred node connections

## v3.101.0
* Added `table.Client.ReadRows` method with internal retries

## v3.100.3
* Fixed bug with concurrent rewrites source slice of `grpc.DialOption` on dial step

## v3.100.2
* Fixed bug in `internal/xcontext.WithDone` (not listening chan done)

## v3.100.1
* Refactored behaviour on `retry.Retryable` error for retry object (such as session, connection or transaction)

## v3.100.0
* Added `table.DescribeTable.StoreType` to table description result from `table.Session.DescribeTable` request

## v3.99.13
* Added checking errors for conditionally delete item from pool

## v3.99.12
* Internal debug improved

## v3.99.11
* Added stacktrace record to row scan errors for detect broken client code
* Fixed DescribeConsumer ignoring PartitionConsumerStats
* Added virtualtimestamps field to cdc description

## v3.99.10
* Returned legacy behaviour for interpret as `time.Time` YDB types `Date`, `Datetime` and `Timestamp`

## v3.99.9
* Fixed broken compatibility `database/sql` driver which worked on query engine (usnig `ydb.WithQueryService(true)` connector option):
  - fixed list of valid data types for `database/sql.Row.Scan()`
  - allowed legacy option `ydb.WithTxControl(ctx, txControl)` for query engine

## v3.99.8
* Added details to all log messages
* Fixed sometime panic on stats receive in query service

## v3.99.7
* Fixed not passing request context to topic event logs
* Fixed deadlock on closing table session with internal query session core

## v3.99.6
* Added log grpc messages metadata on trace log level for topic writer

## v3.99.5
* Fixed error `Empty query text` using prepared statements and `ydb.WithExecuteDataQueryOverQueryClient(true)` option
* Prepared statements always send query text on Execute call from now (previous behaviour - send query ID)
* Prevented create decoder instance until start read a message from topics

## v3.99.4
* Fixed bug with wrong context on session closing
* Fixed goroutine leak on closing `database/sql` driver
* "No endpoints" is retriable error now

## v3.99.3
* Fixed potential infinity loop for local dc detection (CWE-835)
* Fixed nil pointer dereferenced in a topic listener (CWE-476)

## v3.99.2
* Fixed panic when error returned from parsing sql params
* Fixed explicit null dereferenced issue in internal/credentials/static.go (CWE-476)

## v3.99.1
* Bumped dependencies:
  - `golang.org/x/net` from v0.23.0 to v0.33.0
  - `golang.org/x/sync` from v0.6.0 to v0.10.0
  - `golang.org/x/sys` from v0.18.0 to v0.28.0
  - `golang.org/x/text` from v0.14.0 to v0.21.0
  - `github.com/golang-jwt/jwt/v4` from v4.4.1 to v4.5.0

## v3.99.0
* Added `ydb.WithExecuteDataQueryOverQueryClient(bool)` option to execute data queries from table service
  client using query client API. Using this option you can execute queries from legacy table service client
  through `table.Session.Execute` using internal query client API without limitation of 1000 rows in response.
  Be careful: an OOM problem may happen because bigger result requires more memory

## v3.98.0
* Supported pool of encoders, which implement ResetableWriter interface

## v3.97.0
* Added immutable range iterators from go1.23 into query stats to iterate over query phases and accessed tables without query stats object mutation

## v3.96.2
* Fixed broken metric `ydb_go_sdk_ydb_database_sql_conns`

## v3.96.1
* Fixed drop session from pool unnecessary in query service

## v3.96.0
* Supported of list, set and struct for unmarshall using `sugar.Unmarshall...`

## v3.95.6
* Fixed panic on span reporting in `xsql/Tx`

## v3.95.5
* Fixed goroutine leak on failed execute call in query client

## v3.95.4
* Fixed connections pool leak on closing sessions
* Fixed an error in logging session deletion events

## v3.95.3
* Supported of `database/sql/driver.Valuer` interfaces for params which passed to query using sql driver
* Exposed `credentials/credentials.OAuth2Config` OAuth2 config

## v3.95.2
* Fixed panic on multiple closing driver

## v3.95.1
* Added alias from `ydb.WithFakeTx(ydb.ScriptingQueryMode)` to `ydb.WithFakeTx(ydb.QueryExecuteQueryMode)` for compatibility with legacy code

## v3.95.0
* Added implementation of `database/sql` driver over query service client
* Added `ydb.WithQueryService(bool)` option to explicitly enable `database/sql` driver over query service client
* Added environment parameter `YDB_DATABASE_SQL_OVER_QUERY_SERVICE` to enable `database/sql` driver over query service client without code rewriting

## v3.94.0
* Refactored golang types mapping into ydb types using `ydb.ParamsFromMap` and `database/sql` query arguments
* Small breaking change: type mapping for `ydb.ParamsFromMap` and `database/sql` type `uuid.UUID` changed from ydb type `Text` to ydb type `UUID`

## v3.93.3
* Supported raw protobuf `*Ydb.TypedValue` using `ydb.ParamsBuilder()`

## v3.93.2
* Removed experimental helper `ydb.MustParamsFromMap`
* Changed result of experimental helper `ydb.ParamsFromMap` from tuple <`params.Parameters`, `error`> to `params.Parameters` only

## v3.93.1
* Published `query.ExecuteOption` as alias to `internal/query/options.Execute`

## v3.93.0
* Added `ydb.WithStaticCredentialsLogin` and `ydb.WithStaticCredentialsPassword` options

## v3.92.6
* Fixed string representation of `TzTimestamp`, `TzDatetime` and `TzDate` type values
* Added `database/sql/driver.Value` as type destination for almost ydb values

## v3.92.5
* Avoid retrying requests finished with `UNAUTHORIZED` errors

## v3.92.4
* Fixed connections pool leak on closing

## v3.92.3
* Fixed error with incompleted data return from transaction.ReadQueryResult method
* Added option `query/WithResponsePartLimitSizeBytes(...)` for queries with query service

## v3.92.2
* Added `table/options.WithShardNodesInfo()` experimental option to get shard nodeId for describe table call

## v3.92.1
* Added `sugar.WithUserPassword(user,password)` option for `sugar.DSN()` helper
* Added `sugar.WithSecure(bool)` option for `sugar.DSN()` helper
* Small breaking change: `sugar.DSN` have only two required parameters (endpoint and database) from now on.
  Third parameter `secure` must be passed as option `sugar.WithSecure(bool)`

## v3.92.0
* Added experimental ydb.ParamsFromMap and ydb.MustParamsFromMap for build query parameters
* Refactored coordination traces
* gRPC connection will be forcefully closed on DNS resolver errors from now on

## v3.91.0
* Added `ydb.WithPreferredNodeID(ctx, nodeID)` context modifier for trying to execute queries on given nodeID

## v3.90.2
* Set the `pick_first` balancer for short-lived grpc connection inside ydb cluster discovery attempt

## v3.90.1
* Small broken change: added method `ID()` into `spans.Span` interface (need to implement in adapter)
* Fixed traceparent header for tracing grpc requests

## v3.90.0
* Fixed closing of child driver with shared balancer

## v3.89.6
* Refactored `database/sql` driver internals for query-service client support in the future

## v3.89.5
* Fixed nil pointer dereference in metabalancer initialization

## v3.89.4
* Changed behaviour on re-discovery: always open new grpc connection for discovery request

## v3.89.3
* Wrapped internal balancer with metadata middleware

## v3.89.2
* Returned log.XXX methods for create fields, removed from public at v3.85.0

## v3.89.1
* Added option `ydb.WithSharedBalancer(*Driver)` for child drivers

## v3.89.0
* Fixed send optional arguments to the server with `ydb.ParamsBuilder`

## v3.88.0
* Removed UUID methods from ydb.ParamsBuilder()

## v3.87.0
* BREAK OLD STYLE WORK WITH UUID. See https://github.com/ydb-platform/ydb-go-sdk/issues/1501 for details.
  At the version you must explicit choose way for work with uuid: old with bug or new (fixed).

## v3.86.1
* Fixed scan to optional uuid

## v3.86.0
* Add workaround for bug in uuid send/receive from server. It is migration version. All native code and most database sql code worked with uuid continue to work.
Dedicated version for migrate code for workaround/fix uuid bug. See https://github.com/ydb-platform/ydb-go-sdk/issues/1501 for details.

## v3.85.3
* Renamed `query.WithPoolID()` into `query.WithResourcePool()`

## v3.85.2
* Added experimental `query.WithPoolID()` execute option for define resource pool for execute query

## v3.85.1
* Added `spans.Retry` constructor of `trace.Retry`

## v3.85.0
* Added experimental package `spans` with tracing adapter interfaces for OpenTelemetry, OpenTracing, etc.
* Added `db.Topic().DescribeTopicConsumer()` method for displaying consumer information
* Marked as deprecated options `ydb.WithDatabase(database)` and `ydb.WithEndpoint(endpoint)`

## v3.84.1
* Added session info into `trace.TableSessionBulkUpsertStartInfo`

## v3.84.0
* Added `meta.WithTraceParent` context modifier for explicit putting traceparent header into grpc calls

## v3.83.0
* Supported `db.Table().BulkUpsert()` from scv, arrow and ydb rows formats

## v3.82.0
* Fixed error on experimental `TopicListener.Close`
* Disabled reporting of `ydb_go_sdk_query_session_count` when metrics are disabled
* Disabled reporting of `ydb_go_sdk_ydb_query_session_create_latency` histogram metrics when metrics are disabled
* Allowed skip column for `ScanStruct` by tag `-`

## v3.81.4
* Returned `topicwriter.ErrQueueLimitExceed`, accidental removed at `v3.81.0`

## v3.81.3
* Fixed tracing details check for some metrics

## v3.81.2
* Removed `experimantal` comment for query service client

## v3.81.1
* Fixed nil pointer dereference panic on failed `ydb.Open`
* Added ip discovery. Server can show own ip address and target hostname in the ListEndpoint message. These fields are used to bypass DNS resolving.

## v3.81.0
* Added error ErrMessagesPutToInternalQueueBeforeError to topic writer
* Added write to topics within transactions

## v3.80.10
* Added `ydb.WithSessionPoolSessionUsageLimit()` option for limitation max count of session usage
* Refactored experimental topic iterators in `topicsugar` package

## v3.80.9
* Fixed bug in experimental api: `ydb.ParamsBuilder().Param().Optional()` receive pointer and really produce optional value.

## v3.80.8
* Added `ydb.WithLazyTx(bool)` option for create lazy transactions on `query.Session.Begin` call
* Added initial experimental topic and cdc-helpers, see examples in [tests/integration/topic_helpers_test.go](https://github.com/ydb-platform/ydb-go-sdk/blob/master/tests/integration/topic_helpers_test.go)
* Added experimental `sugar.UnmarshalRows` for user unmarshaller structs in own code in go 1.23, change example for use the iterator.
* Added `ydb_go_sdk_ydb_query_pool_size_index` metrics

## v3.80.7
* Fixed bug with doesn't rollback the transaction on the operation error in table service

## v3.80.6
* Fixed concurrent map writes in metrics
* Renamed method at experimental API `reader.PopBatchTx` to `reader.PopMessagesBatchTx`

## v3.80.5
* Fixed connections pool leak on failed `ydb.Open` call

## v3.80.4
* Fixed panic on usage metrics package from prometheus adapter on `trace.Driver.OnNewStream` callback

## v3.80.3
* Added option `ydb.WithSessionPoolSessionIdleTimeToLive` for restrict idle time of query sessions
* Fixed bug with leak of query transactions
* Changed `ydb_go_sdk_ydb_driver_conn_requests` metrics splitted to `ydb_go_sdk_ydb_driver_conn_request_statuses` and `ydb_go_sdk_ydb_driver_conn_request_methods`
* Fixed metadata for operation service connection
* Fixed composing query traces in call `db.Query.Do[Tx]` using option `query.WithTrace`

## v3.80.2
* Added `balancers.PreferNearestDC[WithFallback]` balancers
* Marked as deprecated `balancers.PreferLocalDC[WithFallback]` balancers because `local` word is ambiguous for balancer idea

## v3.80.1
* Added `lastErr` from previous attempt in `retry.RetryWithResult`

## v3.80.0
* Replaced internal table client pool entities to `internal/pool`

## v3.79.2
* Enabled by default usage of `internal/pool` in `internal/query.Client`

## v3.79.1
* Changed `trace.Table` and `trace.Query` traces
* Implemented `internal/pool` the same as table client pool from `internal/table.Client`

## v3.79.0
* Added commit messages for topic listener
* EOF error in RecvMsg is no longer logged

## v3.78.0
* Changed result type of method `query.Executor.QueryResultSet` from `query.ResultSet` to `query.ClosableResultSet`
* Added `table/types.DecimalValueFromString` decimal type constructor

## v3.77.1
* Added log topic writer ack
* Replaced `operation.Client.List` to five methods for listing operations `operation.List{BuildIndex,ImportFromS3,ExportToS3,ExportToYT,ExecuteQuery}`

## v3.77.0
* Changed log message about send topic message
* Added experimental support for executing scripts over query service client (`query.Client.ExecuteScript` and `query.CLient.FetchScriptResults`)
* Removed tx result from `query.Session.Execute` (tx can be obtained from `query.Session.Begin`)
* Changed behaviour of `query.Session.Begin` to `noop` for lazy initialization with first call `query.TxActor.Execute`
* Splitted experimental method `query.Client.Execute` to methods `query.Client.Exec` without result and `query.Client.Query` with result
* Splitted experimental method `query.TxActor.Execute` to methods `query.TxActor.Exec` without result and `query.TxActor.Query` with result
* Renamed experimental method `query.Client.ReadResultSet` to `query.Client.QueryResultSet`
* Renamed experimental method `query.Client.ReadRow` to `query.Client.QueryRow`
* Removed experimental methods `query.Session.ReadResultSet` and  `query.Session.ReadRows`
* Removed experimental methods `query.TxActor.ReadResultSet` and  `query.TxActor.ReadRows`
* Removed experimental method `query.Client.Stats`
* Option `query.WithIdempotent()` allowed for `query.Client.{Exec,Query,QueryResultSet,QueryRow}` methods now
* Added experimental support for operation service client through `db.Operation()` method (supports methods `Get`, `List`, `Cancel` and `Forget`)

## v3.76.6
* Replaced requirements from go1.22 + experimantal flag to go1.23 for experimental range-over interface

## v3.76.5
* Fixed out of index item creation in `internal/pool.Pool`
* Fixed tracing of `(*grpcClientStream).finish` event

## v3.76.4
* Added traces and logs for read messages from topic within transaction
* Changed result type of `query.Session.NodeID()` from `int64` to `uint32` for compatibility with table session and discovery
* Removed experimental method `query.Result.Err()`
* Added the finishing reading the grpc stream on `query.Result.Close()` call
* Renamed experimental method `query.Result.Range()` to `query.Result.ResultSets()`
* Renamed experimental method `query.ResultSet.Range()` to `query.ResultSet.Rows()`
* Removed support of `go1.20`
* Added PopMessages from topic within transaction

## v3.76.3
* Changed interface `table.TransactionIdentifier` (added private method) for prohibition of any implementations outside ydb-go-sdk

## v3.76.2
* Fixed bug with nil pointer dereference on trace callback from `query.createSession`
* Fixed test message builder, now all method return itself pointer
* Fixed handle reconnection timeout error
* Fixed experimental topic listener handle stop partition event

## v3.76.1
* Fixed `query.WithCommit()` flag behaviour for `tx.Execute` in query service
* OAuth 2.0 token exchange: allowed multiple resource parameters in according to https://www.rfc-editor.org/rfc/rfc8693

## v3.76.0
* Added experimental topic listener implementation
* Fixed `internal/xstrings.Buffer()` leak without call `buffer.Free()`
* Removed double quotas from goroutine labels background workers for prevent problem with pprof

## v3.75.2
* Fixed build for go1.20

## v3.75.1
* Fixed return more than one row error if real error raised on try read next row
* Fixed checking errors for session must be deleted
* Changed signature of filter func in balancers (replaced argument from `conn.Conn` type to `endpoint.Info`)

## v3.75.0
* Improve config validation before start topic reader
* Added metrics over `db.Table().Do()` and `db.Table().DoTx()`
* Added method `ydb.ParamsBuilder().Param(name).Any(value)` to add custom `types.Value`
* Upgraded dependencies:
  * `google.golang.org/grpc` - from `v1.57.1` to `v1.62.1`
  * `github.com/google/uuid` - from `v1.3.0` to `v1.6.0`
  * `golang.org/x/sync` - from `v0.3.0` to `v0.6.0`
* Fixed goroutine leak on close reader
* Fixed topic reader and writer WaitInit hunging on unretriable connection error
* Added `query.Client.Stats()` method
* Added `query.Result.Stats()` method
* Added `query.ResultSet.Index()` method
* Support loading OAuth 2.0 token exchange credentials provider from config file
* Added options for JWT tokens for loading EC private keys and HMAC secrets
* Add retries to OAuth 2.0 token exchange credentials

## v3.74.5
* Fixed bug with reading empty result set parts.
* Fixed nil pointer dereference when closing result set

## v3.74.4
* Fixed bug with fail cast of grpc response to `operation.{Response,Status}`

## v3.74.3
* Removed check the node is available for query and table service sessions
* Refactored the `balancers.PreferLocations()` function - it is a clean/pure function
* Added experimental `balancers.WithNodeID()` context modifier for define per request the YDB endpoint by NodeID
* Reverted the allowing the casts from signed YDB types to unsigned destination types if source value is not negative
* Replaced internal query session pool by default to stub for exclude impact from internal/pool

## v3.74.2
* Added description to scan errors with use query service client scanner

## v3.74.1
* Allowed the use of DSN without specifying the protocol/scheme
* Allowed casts from signed YDB types to unsigned destination types if source value is not negative
* Removed public `query.TxIdentifier` interface for exclude any external implementations for use with YDB

## v3.74.0
* Added experimental range functions to the `query.Result` and `query.ResultSet` types, available as for-range loops starting with Go version 1.22. These features can be enabled by setting the environment variable `GOEXPERIMENT=rangefunc`.
* Added public types for `tx.Option`, `options.DoOption` and `options.DoTxOption`

## v3.73.1
* Changed `query.DefaultTxControl()` from `query.SerializableReadWrite()` with commit to `query.NoTx()`

## v3.73.0
* Added experimental `retry.DoWithResult` and `retry.DoTxWithResult` helpers for retry lambda and return value from lambda

## v3.72.0
* Excluded `Query()` method from interface `ydb.Connection`. Method `Query()` remains accessible from `ydb.Driver`

## v3.71.0
* Added `query/ResultSet.{Columns,ColumnTypes}` methods for get column names and types from query result set
* Added experimental `retry.RetryWithResult` helper for retry lambda and return value from lambda

## v3.70.0
* Fixed `config.WithDatabase` behaviour with empty database in DSN string
* Added experimental method `query/Client.Execute` for execute query and read materialized result

## v3.69.0
* Added experimental method for execute query and read only one row from result:
  * `query/Client.ReadRow`
  * `query/Session.ReadRow`
  * `query/Transaction.ReadRow`
* Added experimental method for execute query and read only one result set from result:
  * `query/Client.ReadResultSet`
  * `query/Session.ReadResultSet`
  * `query/Transaction.ReadResultSet`
* Added experimental `sugar.UnmarshallRow[T]` and `sugar.UnmarshallResultSet[T]` helpers for converts YDB rows to typed objects

## v3.68.1
* Downgraded minimal version of Go to 1.20
* Refactored internal packages by `ifshort` linter issues

## v3.68.0
* Added experimental `ydb.{Register,Unregister}DsnParser` global funcs for register/unregister external custom DSN parser for `ydb.Open` and `sql.Open` driver constructor
* Simple implement option WithReaderWithoutConsumer
* Fixed bug: topic didn't send specified partition number to a server

## v3.67.2
* Fixed incorrect formatting of decimal. Implementation of decimal has been reverted to latest working version

## v3.67.1 (retracted)
* Fixed race of stop internal processes on close topic writer
* Fixed goroutines leak within topic reader on network problems

## v3.67.0
* Added `ydb.WithNodeAddressMutator` experimental option for mutate node addresses from `discovery.ListEndpoints` response
* Added type assertion checks to enhance type safety and prevent unexpected panics in critical sections of the codebase

## v3.66.3
* Fixed the OAuth2 test

## v3.66.2
* Added `trace.DriverConnStreamEvents` details bit
* Added `trace.Driver.OnConnStreamFinish` event

## v3.66.1
* Added flush messages from buffer before close topic writer
* Added Flush method for topic writer

## v3.66.0
* Added experimental package `retry/budget` for limit second and subsequent retry attempts
* Refactored internals for enabling `containedctx` linter
* Fixed the hanging semaphore issue on coordination session reconnect

## v3.65.3
* Fixed data race in `internal/conn.grpcClientStream`

## v3.65.2
* Fixed data race using `log.WithNames`

## v3.65.1
* Updated dependency `ydb-go-genproto`
* Added processing of `Ydb.StatusIds_EXTERNAL_ERROR` in `retry.Retry`

## v3.65.0
* Supported OAuth 2.0 Token Exchange credentials provider

## v3.64.0
* Supported `table.Session.RenameTables` method
* Fixed out of range panic if next query result set part is empty
* Updated the indirect dependencies `golang.org/x/net` to `v0.17.0` and `golang.org/x/sys` to `v0.13.0` due to vulnerability issue

## v3.63.0
* Added versioning policy

## v3.62.0
* Restored `WithSessionPoolKeepAliveMinSize` and `WithSessionPoolKeepAliveTimeout` for backward compatibility.
* Fixed leak timers
* Changed default StartTime (time of retries for connect to server) for topic writer from 1 minute to infinite (can be overrided by WithWriterStartTimeout topic option)
* Added `Struct` support for `Variant` in `ydb.ParamsBuilder()`
* Added `go` with anonymous function case in `gstack`

## v3.61.2
* Changed default transaction control to `NoTx` for execute query through query service client

## v3.61.1
* Renamed `db.Coordination().CreateSession()` to `db.Coordination().Session()` for compatibility with protos

## v3.61.0
* Added `Tuple` support for `Variant` in `ydb.ParamsBuilder()`

## v3.60.1
* Added additional traces for coordination service client internals

## v3.60.0
* Added experimental support of semaphores over coordination service client

## v3.59.3
* Fixed `gstack` logic for parsing `ast.BlockStmt`

## v3.59.2
* Added internal `gstack` codegen tool for filling `stack.FunctionID` with value from call stack

## v3.59.1
* Fixed updating last usage timestamp for smart parking of the conns

## v3.59.0
* Added `Struct` support for `ydb.ParamsBuilder()`
* Added support of `TzDate`,`TzDateTime`,`TzTimestamp` types in `ydb.ParamsBuilder()`
* Added `trace.Query.OnTransactionExecute` event
* Added query pool metrics
* Fixed logic of query session pool
* Changed initialization of internal driver clients to lazy
* Removed `ydb.WithSessionPoolSizeLimit()` option
* Added async put session into pool if external context is done
* Dropped intermediate callbacks from `trace.{Table,Retry,Query}` events
* Wrapped errors from `internal/pool.Pool.getItem` as retryable
* Disabled the logic of background grpc-connection parking
* Improved stringification for postgres types

## v3.58.2
* Added `trace.Query.OnSessionBegin` event
* Added `trace.Query.OnResult{New,NextPart,NextResultSet,Close}` events
* Added `trace.Query.OnRow{Scan,ScanNamed,ScanStruct}` events

## v3.58.1
* Dropped all deprecated callbacks and events from traces
* Added `trace.Driver.OnConnStream{SendMsg,RecvMsg,CloseSend}` events
* Added `trace.Query.OnSessionExecute` event

## v3.58.0
* Changed `List` constructor from `ydb.ParamsBuilder().List().Build().Build()` to `ydb.ParamsBuilder().BeginList().EndList().Build()`
* Changed `Set` constructor from `ydb.ParamsBuilder().Set().Build().Build()` to `ydb.ParamsBuilder().BeginSet().EndSet().Build()`
* Changed `Dict` constructor from `ydb.ParamsBuilder().Dict().Build().Build()` to `ydb.ParamsBuilder().BeginDict().EndDict().Build()`
* Changed `Optional` constructor from `ydb.ParamsBuilder().Set().Build().Build()` to `ydb.ParamsBuilder().BeginOptional().EndOptional().Build()`
* Added events into `trace.Query` trace
* Rewrote `internal/pool` to buffered channel
* Added `internal/xcontext.WithDone()`
* Added `internal/xsync.{OnceFunc,OnceValue}`
* Updated `google.golang.org/protobuf` from `v1.31.0` to `v.33.0`
* Added `ydb.ParamsBuilder().Pg().{Value,Int4,Int8,Unknown}` for postgres arguments
* Added `Tuple` support for `ydb.ParamsBuilder()`

## v3.57.4
* Added client pid to each gRPC requests to YDB over header `x-ydb-client-pid`
* Added `ydb.WithApplicationName` option
* Added `Dict` support for `ydb.ParamsBuilder()`

## v3.57.3
* Added metrics over query service internals
* Added session create and delete events into `trace.Query`
* Moved public type `query.SessionStatus` into `internal/query` package

## v3.57.2
* Fixed cases when some option is nil

## v3.57.1
* Added logs over query service internals
* Changed `trace.Query` events
* Changed visibility of `query.{Do,DoTx}Options` from public to private

## v3.57.0
* Added experimental implementation of query service client
* Fixed sometime panic on topic writer closing
* Added experimental query parameters builder `ydb.ParamsBuilder()`
* Changed types of `table/table.{QueryParameters,ParameterOption}` to aliases on `internal/params.{Parameters,NamedValue}`
* Fixed bug with optional decimal serialization

## v3.56.2
* Fixed return private error for commit to stopped partition in topic reader.
* Stopped wrapping err error as transport error at topic streams (internals)

## v3.56.1
* Fixed fixenv usage (related to tests only)

## v3.56.0
* Fixed handle of operational errors in topic streams
* The minimum version of Go in `ydb-go-sdk` has been raised to `go1.21`
* Fixed topic writer infinite reconnections in some cases
* Refactored nil on err `internal/grpcwrapper/rawydb/issues.go`, when golangci-lint nilerr enabled
* Refactored nil on err `internal/grpcwrapper/rawtopic/describe_topic.go`, when golangci-lint nilerr enabled

## v3.55.3
* Fixed handle of operational errors in topic streams (backported fix only)

## v3.55.2
* Fixed init info in topic writer, when autoseq num turned off.

## v3.55.1
* Supported column name prefix `__discard_column_` for discard columns in result sets
* Made `StatusIds_SESSION_EXPIRED` retriable for idempotent operations

## v3.55.0
* Refactored `internal/value/intervalValue.Yql()`
* The minimum version of Go in `ydb-go-sdk` has been raised to `go1.20`

## v3.54.3
* Added per message metadata support for topic api
* Context for call options now have same lifetime as driver (previous - same lifetime as context for call Open function).
* Extended metrics (fill database.sql callbacks, recognize TLI error)
* Refactored config prefix in metrics
* Removed excess status labels from metrics
* Implement `fmt.Stringer` interface for `Driver` struct

## v3.54.2
* Added context to some internal methods for better tracing
* Added `trace.FunctionID` helper and `FunctionID` field to trace start info's
* Replaced lazy initialization of ydb clients (table, topic, etc.) to explicit initialization on `ydb.Open` step

## v3.54.1
* Fixed inconsistent labels in `metrics`

## v3.54.0
* Allowed `sql.LevelSerializable` isolation level in read-write mode in `database/sql` transactions
* Refactored traces and metrics
* Added `{retry,table}.WithLabel` options for mark retriers calls
* Added `ydb.WithTraceRetry` option
* Moved `internal/allocator.Buffers` to package `internal/xstring`
* Bumped `golang.org/x/sync` to `v0.3.0`
* Bumped `google.golang.org/protobuf` to `v1.31.0`
* Bumped `google.golang.org/grpc` to `v1.57.1`
* Allowed grpc status error as arg in `internal/xerrors.TransportError(err)`
* Added `interanl/xtest.CurrentFileLine()` helper for table tests
* Added `internal/credentials.IsAccessError(err)` helper for check access errors
* Changed period for re-fresh static credentials token from `1/2` to `1/10` to expiration time
* Added `table.SnapshotReadOnlyTxControl()` helper for get transaction control with snapshot read-only

## v3.53.4
* Downgrade `golang.org/x/net` from `0.17.0` to `0.15.0`
* Downgrade `golang.org/x/sys` from `v0.13.0` to `v0.12.0`
* Downgrade `golang.org/x/crypto` from `v0.14.0` to `v0.13.0`

## v3.53.3
* Refactored credentials options (from funcs to interfaces and types)
* Fixed stringification of credentials object

## v3.53.2
* Fixed panic when try to unwrap values with more than 127 columns with custom ydb unmarshaler

## v3.53.1
* Bumps `github.com/ydb-platform/ydb-go-genproto` for support `query` service
* Bumps `golang.org/x/net` from `0.7.0` to `0.17.0`
* Bumps `golang.org/x/sys` from `v0.5.0` to `v0.13.0`
* Bumps `golang.org/x/text` from `v0.7.0` to `v0.13.0`

## v3.53.0
* Removed `internal/backoff.Backoff.Wait` interface method for exclude resource leak with bug-provoked usage of `time.After` method
* Marked as deprecated `retry.WithDoRetryOptions` and `retry.WithDoTxRetryOptions`
* Added receiving first result set on construct `internal/table/scanner.NewStream()`
* Added experimental package `metrics` with SDK metrics
* Fixed redundant trace call for finished `database/sql` transactions
* Added repeater event type to wake-up func context
* Refactored default logger format
* Refactored `internal/conn.coonError` format
* Fixed data race on `internal/conn.conn.cc` access

## v3.52.3
* Removed almost all experimental marks from topic api.
* Rename some topic APIs (old names was deprecated and will be removed in one of next versions).
* Deprecated topic options (the option will be removed): min size of read messages batch
* Deprecated WithOnWriterFirstConnected callback, use Writer.WaitInitInfo instead.
* Changed topic Codec base type from int to int32 (was experimental code)
* Added `WaitInit` and `WaitInitInfo` method to the topic reader and writer
* Remove extra allocations in `types.TupleValue`, `types.ListValue` and `types.SetValue`

## v3.52.2
* Removed support of placeholder "_" for ignoring columns in `database/sql` result sets

## v3.52.1
* Merged `internal/xsql/conn.{GetTables,GetAllTables}` methods for `DRY`
* Replaced `internal/xsql.Connector.PathNormalizer` default from `nopPathNormalizer` to `bind.TablePathPrefix` with database name as path prefix
* Supported placeholder "_" for ignored column names in `database/sql` result sets

## v3.52.0
* Added `table.Session.CopyTables` method
* Added `x-ydb-trace-id` header into grpc calls
* Improved topic reader logs
* Fixed `internal/xstring` package with deprecated warning in `go1.21` about `reflect.{String,Slice}Header`

## v3.51.3
* Added `internal/xstring.{FromBytes([]byte),ToBytes(string)` for increase performance on `string` from/to `[]byte` conversion

## v3.51.2
* Added `table/options.ReadFromSnapshot(bool)` option for `session.StreamReadTable()`

## v3.51.1
* Added checking condition for `tx.Rollback()` in `retry.DoTx`

## v3.51.0
* Added node info to grpc errors

## v3.50.0
* Added methods `TotalCPUTime()` and `TotalDuration()` to `table/stats/QueryStats` interface
* Added check if commit order is bad in sync mode

## v3.49.1
* Added `table.options.WithIgnoreTruncated` option for `session.Execute` method
* Added `table.result.ErrTruncated` error for check it with `errors.Is()` outside of `ydb-go-sdk`

## v3.49.0
* Added `table.Session.ReadRows` method for getting rows by keys
* Added `table/options.ChangefeedFormatDynamoDBStreamsJSON` format of `DynamoDB` change feeds

## v3.48.8
* Fixed `sugar.RemoveRecursive()` for column table type

## v3.48.7
* Added `sugar.StackRecord()` helper for stringification of current file path and line
* Updated `google.golang.org/grpc` from `v1.49.0` to `v1.53.0` due to vulnerability
* Updated `google.golang.org/protobuf` from `v1.28.0` to `v1.28.1` due to vulnerability
* Implemented implicit standard interface `driver.RowsColumnTypeNullable` in `internal/xsql.rows`
* Upgraded errors description from `retry.Retry` with attempts info

## v3.48.6
* Added builder for topic reader message (usable for tests)

## v3.48.5
* Removed `log.Secret` helper as unnessesarry in public API after refactoring logging subsystem
* Enriched the error with important details from initial discovery
* Added `internal.{secret,stack}` packages
* Implemented `fmt.Stringer` interface in credential types

## v3.48.4
* Added `ydb.IsOperationErrorTransactionLocksInvalidated(err)` helper for checks `TLI` flag in err

## v3.48.3
* Added `table/types.IsOptional()` helper

## v3.48.2
* Refactored tests

## v3.48.1
* Added `sugar.Is{Entry,ColumnTable}Exists` helper

## v3.48.0
* Fixed stopping topic reader by grpc stream shutdown
* Fixed `database/sql` driver for get and parse container ydb types
* Changed `table/scanner.scanner.Any()` behaviour: for non-primitive types returns raw `table/types.Value` instead nil from previous behaviour
* Added `table/types.{ListItems,VariantValue,DictValues}` helpers for get internal content of abstract `table/types.Value`
* Marked as deprecated `table/types.DictFields` (use `table/types.DictValues` instead)

## v3.47.5
* Added `scheme.Entry.IsColumnTable()` helper

## v3.47.4
* Disabled check of node exists with `balancers.SingleConn`
* Improved code with `go-critic` linter
* Added session info into `database/sql` event `connected`

## v3.47.3
* Added `table/options.Description.Tiering` field

## v3.47.2
* Refactored `internal/cmd/gtrace` tool (prefer pointers instead trace struct copies) for bust performance
* Fixed usage of generated traces in code

## v3.47.1
* Removed test artifacts from repository

## v3.47.0
* Added `table/types.ToDecimal()` converter from `table/types.Value` to `table/types.Decimal`

## v3.46.1
* Implemented `internal/xcontext.With{Cancel,Timeout}` with stack record and switched all usages from standard `context.With{Cancel,Timeout}`

## v3.46.0
* Refactored package `log` for support typed fields in log messages

## v3.45.0
* Added `table/options.WithPartitions` for configure partitioning policy
* Marked as deprecated `table/options.WithPartitioningPolicy{UniformPartitions,ExplicitPartitions}` (use `table/options.With{UniformPartitions,ExplicitPartitions}` instead)

## v3.44.3
* Fixed bug of processing endpoint with `node_id=0`
* Refactored of checking node ID in cluster discovery before `Get` and during in `Put` of session into session pool

## v3.44.2
* Removed debug print

## v3.44.1
* Fixed bug with returning session into pool before second discovery

## v3.44.0
* Added `table/options.WithCallOptions` options for append custom grpc call options into `session.{BulkUpsert,Execute,StreamExecuteScanQuery}`
* Supported fake transactions in `database/sql` driver over connector option `ydb.WithFakeTx(queryMode)` and connection string param `go_fake_tx`
* Removed `testutil/timeutil` package (all usages replaced with `clockwork` package)
* Changed behaviour of retryer on transport errors `cancelled` and `deadline exceeded` - will retry idempotent operation if context is not done
* Added address of node to operation error description as optional
* Fixed bug with put session from unknown node
* Fixed bug with parsing of `TzTimestamp` without microseconds
* Fixed code -1 of retryable error if wrapped error with code
* Added `ydb.MustOpen` and `ydb.MustConnector` helpers
* Fixed `internal/xerrors.Transport` error wrapping for case when given error is not transport error
* Added grpc and operation codes to errors string description
* Extend `scheme.Client` interface with method `Database`
* Removed `driver.ResultNoRows` in `internal/xsql`
* Added `ydb.{WithTablePathPrefix,WithAutoDeclare,WithPositionalArgs,WithNumericalArgs}` query modifiers options
* Supported binding parameters for `database/sql` driver over connector option `ydb.WithAutoBind()` and connection string params `go_auto_bind={table_path_prefix(path),declare,numeric,positional}`
* Added `testutil.QueryBind` test helper
* Fixed topic retry policy callback call: not call it with nil error
* Fixed bug with no checking operation error on `discovery.Client` calls
* Allowed zero create session timeout in `ydb.WithSessionPoolCreateSessionTimeout(timeout)` (less than or equal to zero - no used timeout on create session request)
* Added examples with own `go.mod`
* Marked as deprecated `ydb.WithErrWriter(w)` and `ydb.WithOutWriter(w)` logger options
* Added `ydb.WithWriter(w)` logger option

## v3.43.0
**Small broken changes**

Most users can skip there notes and upgrade as usual because build break rare used methods (expiremental API and api for special cases, not need for common use YDB) and this version has no any behavior changes.

Changes for experimental topic API:
* Moved `producer_id` from required positional argument to option `WithProducerID` (and it is optional now)
* Removed `WithMessageGroupID` option (because not supported now)

Changes in ydb connection:
* Publish internal private struct `ydb.connection` as `ydb.Driver` (it is implement `ydb.Connection`)
* `ydb.Connection` marked as deprecated
* Changed return type of `ydb.Open(...)` from `ydb.Connection` to `*ydb.Driver`
* Changed return type of `ydb.New(...)` from `ydb.Connection` to `*ydb.Driver`
* Changed argument type for `ydb.GRPCConn` from `ydb.Connection` to `*ydb.Driver`
* Removed method `With` from `ydb.Connection` (use `*Driver.With` instead).

Changes in package `sugar`:
* Changed a type of database arg in `sugar.{MakeRecursive,RemoveRecursive}` from `ydb.Connection` to minimal required local interface

Dependencies:
* Up minimal supported version of `go` to `1.17` for update dependencies (new `golang.org/x` doesn't compiled for `go1.16`)
* Upgrade `golang.org/x/...`  for prevent issues: `CVE-2021-33194`, `CVE-2022-27664`, `CVE-2021-31525`, `CVE-2022-41723`

## v3.42.15
* Fixed checking `nil` error with `internal/xerrors.Is`

## v3.42.14
* Supported `scheme.EntryTopic` path child entry in `sugar.RemoveRecursive`

## v3.42.13
* Fixed default state of `internal/xerrors.retryableError`: it inherit properties from parent error as possible
* Marked event `grpc/stats.End` as ignored at observing status of grpc connection

## v3.42.12
* Replaced the balancer connection to discovery service from short-lived grpc connection to `internal/conn` lazy connection (revert related changes from `v3.42.6`)
* Marked as deprecated `trace.Driver.OnBalancerDialEntrypoint` event callback
* Deprecated `trace.Driver.OnConnTake` event callback
* Added `trace.Driver.OnConnDial` event callback

## v3.42.11
* Fixed validation error for `topicoptions.WithPartitionID` option of start topic writer.

## v3.42.10
* Added exit from retryer if got grpc-error `Unauthenticated` on `discovery/ListEndpoints` call

## v3.42.9
* Added `internal/xerrors.Errorf` error for wrap multiple errors and check them with `errors.Is` of `errors.As`
* Fixed corner cases of `internal/wait.Wait`
* Added check of port in connection string and error throw
* Fixed bug with initialization of connection pool before apply static credentials
* Refactored of applying grpc dial options with defaults
* Added `trace.Driver.{OnBalancerDialEntrypoint,OnBalancerClusterDiscoveryAttempt}` trace events
* Fixed compilation of package `internal/xresolver` with `google.golang.org/grpc@v1.53`
* Fixed returning `io.EOF` on `rows.Next` and `rows.NextResultSet`
* Added wrapping of errors from unary and stream results
* Added error throw on `database/sql.Conn.BeginTx()`, `*sql.Tx.ExecContext` and `*sql.Tx.QueryContext` if query mode is not `ydb.DataQueryMode`
* Added test for `database/sql` scan-query

## v3.42.8
* Fixed `internal/scheme/helpers/IsDirectoryExists(..)` recursive bug

## v3.42.7
* Fixed `sugar.IsTableExists` with recursive check directory exists
* Added `sugar.IsDirectoryExists`
* Changed type of `table/options.IndexType` for type checks
* Added constants `table/options.IndexTypeGlobal` and `table/options.IndexTypeGlobalAsync`
* Added `table/options.IndexDescription.Type` field with `table/options.IndexType` type

## v3.42.6
* Implemented `driver.RowsColumnTypeDatabaseTypeName` interface in `internal/xsql.rows` struct
* Extended `internal/xsql.conn` struct with methods for getting `YDB` metadata
* Added `scheme.Client` to `internal/xsql.connection` interface
* Added `helpers` package with method for checking existence of table, refactored `sugar.IsTableExists()`
* Added checks for nil option to all opts range loops
* Moved content of package `internal/ctxlabels` into `internal/xcontext`
* Implemented `GRPCStatus` method in `internal/xerrors/transportError`
* Added different implementations of stacktrace error for grpc errors and other
* Dropped `internal/xnet` package as useless
* Fixed default grpc dial options
* Replaced single connection for discovery repeater into connection which creates each time for discovery request
* Fixed retry of cluster discovery on initialization
* Fixed dial timeout processing

## v3.42.5
* Fixed closing of `database/sql` connection (aka `YDB` session)
* Made `session.Close()` as `nop` for idled session
* Implemented goroutine for closing idle connection in `database/sql` driver
* Separated errors of commit from other reader and to expired session
* Fixed wrapping error in `internal/balancer/Balancer.wrapCall()`

## v3.42.4
* Added `ydb.WithDisableServerBalancer()` database/sql connector option

## v3.42.3
* Added `credentials.NewStaticCredentials()` static credentials constructor
* Changed `internal/credentials.NewStaticCredentials()` signature and behaviour for create grpc connection on each call to auth service
* Downgrade `google.golang.org/grpc` to `v1.49.0`

## v3.42.2
* Added `trace.Details.Details()` method for use external detailer

## v3.42.1
* Fixed lazy transaction example for `godoc`

## v3.42.0
* Added retry policy options for topics: `topic/topicoptions.WithReaderCheckRetryErrorFunction`, `topic/topicoptions.WithReaderStartTimeout`, `topic/topicoptions.WithWriterCheckRetryErrorFunction`, `topic/topicoptions.WithWriterStartTimeout`
* Refactored `internal/conn` middlewares
* Added `trace.tableSessionInfo.LastUsage()` method for get last usage timestamp
* Reverted `tx.WithCommit()` changes for fix unstable behaviour of lazy transactions
* Added `options.WithCommit()` option for execute query with auto-commit flag
* Removed `trace.TableTransactionExecuteStartInfo.KeepInCache` field as redundant

## v3.41.0
* Added option for set interval of auth token update in topic streams
* Supported internal allocator in `{session,statement}.Execute` for decrease memory usage
* Fixed typo in `topic/README.md`
* Upgraded `ydb-go-genproto` dependency
* Fixed duplicating of traces in `table.Client.Do()` call
* Supported `table.Transaction.WithCommit()` method for execute query and auto-commit after
* Added `DataColumns` to `table.options.IndexDescription`
* Added `scheme.EntryColumnStore` and `scheme.EntryColumnColumn` entry types
* Added `table.options.WithPartitioningBy(columns)` option

## v3.40.1
* Added constructor of `options.TimeToLiveSettings` and fluent modifiers

## v3.40.0
* Added `options.WithAddAttribute` and `options.WithDropAttribute` options for `session.AlterTable` request
* Added `options.WithAddIndex` and `options.WithDropIndex` options for `session.AlterTable` request
* Added return error while create topic writer with not equal producer id and message group id.
* Added package `meta` with methods about `YDB` metadata
* Added `meta.WithTrailerCallback(ctx, callback)` context modifier for attaching callback function which will be called on incoming metadata
* Added `meta.ConsumedUnits(metadata.MD)` method for getting consumed units from metadata
* Added `NestedCall` field to retry trace start infos for alarm on nested calls
* Added `topicoptions.WithWriterTrace` option for attach tracer into separated writer
* Added `sugar.IsTableExists()` helper for check existence of table

## v3.39.0
* Removed message level partitioning from experimental topic API. It is unavailable on server side yet.
* Supported `NullValue` type as received type from `YDB`
* Supported `types.SetValue` type
* Added `types.CastTo(types.Value, destination)` public method for cast `types.Value` to golang native type value destination
* Added `types.TupleItem(types.Value)`, `types.StructFields(types.Value)` and `types.DictValues(types.Value)` funcs (extractors of internal fields of tuple, struct and dict values)
* Added `types.Value.Yql()` func for getting values string representation as `YQL` literal
* Added `types.Type.Yql()` func for getting `YQL` representation of type
* Marked `table/types.WriteTypeStringTo` as deprecated
* Added `table/options.WithDataColumns` for supporting covering indexes
* Supported `balancer` query string parameter in `DSN`
* Fixed bug with scanning `YSON` value from result set
* Added certificate caching in `WithCertificatesFromFile` and `WithCertificatesFromPem`

## v3.38.5
* Fixed bug from scan unexpected column name

## v3.38.4
* Changed type of `table/options.{Create,Alter,Drop}TableOption` from func to interface
* Added implementations of `table/options.{Create,Alter,Drop}Option`
* Changed type of `topic/topicoptions.{Create,Alter,Drop}Option` from func to interface
* Added implementations of `topic/topicoptions.{Create,Alter}Option`
* Fix internal race-condition bugs in internal background worker

## v3.38.3
* Added retries to initial discovering

## v3.38.2
* Added missing `RetentionPeriod` parameter for topic description
* Fixed reconnect problem for topic client
* Added queue limit for sent messages and split large grpc messages while send to topic service
* Improved control plane for topic services: allow list topic in schema, read cdc feeds in table, retry on contol plane operations in topic client, full info in topic describe result
* Allowed writing zero messages to topic writer

## v3.38.1
* Fixed deadlock with implicit usage of `internal.table.Client.internalPoolAsyncCloseSession`

## v3.38.0
* Fixed commit errors for experimental topic reader
* Updated `ydb-go-genproto` dependency
* Added `table.WithSnapshotReadOnly()` `TxOption` for supporting `SnapshotReadOnly` transaction control
* Fixed bug in `db.Scripting()` queries (not checked operation results)
* Added `sugar.ToYdbParam(sql.NamedArg)` helper for converting `sql.NamedArg` to `table.ParameterOption`
* Changed type `table.ParameterOption` for getting name and value from `table.ParameterOption` instance
* Added topic writer experimental api with internal logger

## v3.37.8
* Refactored the internal closing behaviour of table client
* Implemented the `sql.driver.Validator` interface
* Fixed update token for topic reader
* Marked sessions which creates from `database/sql` driver as supported server-side session balancing

## v3.37.7
* Changed type of truncated result error from `StreamExecuteScanQuery` to retryable error
* Added closing sessions if node removed from discovery results
* Moved session status type from `table/options` package to `table`
* Changed session status source type from `uint32` to `string` alias

## v3.37.6
* Added to balancer notifying mechanism for listening in table client event about removing some nodes and closing sessions on them
* Removed from public client interfaces `closer.Closer` (for exclude undefined behaviour on client-side)

## v3.37.5
* Refactoring of `xsql` errors checking

## v3.37.4
* Revert the marking of context errors as required to delete session

## v3.37.3
* Fixed alter topic request - stop send empty setSupportedCodecs if customer not set them
* Marked the context errors as required to delete session
* Added log topic api reader for internal logger

## v3.37.2
* Fixed nil pointer exception in topic reader if reconnect failed

## v3.37.1
* Refactored the `xsql.badconn.Error`

## v3.37.0
* Supported read-only `sql.LevelSnapshot` isolation with fake transaction and `OnlineReadOnly` transaction control (transient, while YDB clusters are not updated with true snapshot isolation mode)
* Supported the `*sql.Conn` as input type `ydb.Unwrap` helper for go's 1.18

## v3.36.2
* Changed output of `sugar.GenerateDeclareSection` (added error as second result)
* Specified `sugar.GenerateDeclareSection` for `go1.18` (supports input types `*table.QueryParameters` `[]table.ParameterOption` or `[]sql.NamedArg`)
* Supports different go's primitive value types as arg of `sql.Named("name", value)`
* Added `database/sql` example and docs

## v3.36.1
* Fixed `xsql.Rows` error checking

## v3.36.0
* Changed behavior on `result.Err()` on truncated result (returns non-retryable error now, exclude `StreamExecuteScanQuery`)
* Added `ydb.WithIgnoreTruncated` option for disabling errors on truncated flag
* Added simple transaction control constructors `table.OnlineReadOnlyTxControl()` and `table.StaleReadOnlyTxControl()`
* Added transaction control specifier with context `ydb.WithTxControl`
* Added value constructors `types.BytesValue`, `types.BytesValueFromString`, `types.TextValue`
* Removed auto-prepending declare section on `xsql` queries
* Supports `time.Time` as type destination in `xsql` queries
* Defined default dial timeout (5 seconds)

## v3.35.1
* Removed the deprecation warning for `ydb.WithSessionPoolIdleThreshold` option

## v3.35.0
* Replaced internal table client background worker to plain wait group for control spawned goroutines
* Replaced internal table client background session keeper to internal background session garbage collector for idle sessions
* Extended the `DescribeTopicResult` struct

## v3.34.2
* Added some description to error message from table pool get
* Moved implementation `sugar.GenerateDeclareSection` to `internal/table`
* Added transaction trace callbacks and internal logging with them
* Stored context from `BeginTx` to `internal/xsql` transaction
* Added automatically generated declare section to query text in `database/sql` usage
* Removed supports `sql.LevelSerializable`
* Added `retry.Do` helper for retry custom lambda with `database/sql` without transactions
* Removed `retry.WithTxOptions` option (only default isolation supports)

## v3.34.1
* Changed `database/sql` driver `prepare` behaviour to `nop` with proxing call to conn exec/query with keep-in-cache flag
* Added metadata to `trace.Driver.OnInvoke` and `trace.Driver.OnNewStream` done events

## v3.34.0
* Improved the `xsql` errors mapping to `driver.ErrBadConn`
* Extended `retry.DoTx` test for to achieve equivalence with `retry.Retry` behaviour
* Added `database/sql` events for tracing `database/sql` driver events
* Added internal logging for `database/sql` events
* Supports `YDB_LOG_DETAILS` environment variable for specify scope of log messages
* Removed support of `YDB_LOG_NO_COLOR` environment variable
* Changed default behaviour of internal logger to without coloring
* Fixed coloring (to true) with environment variable `YDB_LOG_SEVERITY_LEVEL`
* Added `ydb.WithStaticCredentials(user, password)` option for make static credentials
* Supports static credentials as part of connection string (dsn - data source name)
* Changed minimal supported version of go from 1.14 to 1.16 (required for jwt library)


## v3.33.0
* Added `retry.DoTx` helper for retrying `database/sql` transactions
* Implemented `database/sql` driver over `ydb-go-sdk`
* Marked as deprecated `trace.Table.OnPoolSessionNew` and `trace.Table.OnPoolSessionClose` events
* Added `trace.Table.OnPoolSessionAdd` and `trace.Table.OnPoolSessionRemove` events
* Refactored session lifecycle in session pool for fix flaked `TestTable`
* Fixed deadlock in topicreader batcher, while add and read raw server messages
* Fixed bug in `db.Topic()` with send response to stop partition message

## v3.32.1
* Fixed flaky TestTable
* Renamed topic events in `trace.Details` enum

## v3.32.0
* Refactored `trace.Topic` (experimental) handlers
* Fixed signature and names of helpers in `topic/topicsugar` package
* Allowed parallel reading and committing topic messages

## v3.31.0
* Extended the `ydb.Connection` interface with experimental `db.Topic()` client (control plane and reader API)
* Removed `ydb.RegisterParser()` function (was needed for `database/sql` driver outside `ydb-go-sdk` repository, necessity of `ydb.RegisterParser()` disappeared with implementation `database/sql` driver in same repository)
* Refactored `db.Table().CreateSession(ctx)` (maked retryable with internal create session timeout)
* Refactored `internal/table/client.createSession(ctx)` (got rid of unnecessary goroutine)
* Supported many user-agent records

## v3.30.0
* Added `ydb.RegisterParser(name string, parser func(value string) []ydb.Option)` function for register parser of specified param name (supporting additional params in connection string)
* Fixed writing `KeepInCacheFlag` in table traces

## v3.29.5
* Fixed regression of `table/types.WriteTypeStringTo`

## v3.29.4
* Added touching of last updated timestamp in existing conns on stage of applying new endpoint list

## v3.29.3
* Reverted `xerrors.IsTransportError(err)` behaviour for raw grpc errors to false

## v3.29.2
* Enabled server-side session balancing for sessions created from internal session pool
* Removed unused public `meta.Meta` methods
* Renamed `meta.Meta.Meta(ctx)` public method to `meta.Meta.Context(ctx)`
* Reverted default balancer to `balancers.RandomChoice()`

## v3.29.1
* Changed default balancer to `balancers.PreferLocalDC(balancers.RandomChoice())`

## v3.29.0
* Refactored `internal/value` package for decrease CPU and memory workload with GC
* Added `table/types.Equal(lhs, rhs)` helper for check equal for two types

## v3.28.3
* Fixed false-positive node pessimization on receiving from stream io.EOF

## v3.28.2
* Upgraded dependencies (grpc, protobuf, testify)

## v3.28.1
* Marked dial errors as retryable
* Supported node pessimization on dialing errors
* Marked error from `Invoke` and `NewStream` as retryable if request not sended to server

## v3.28.0
* Added `sugar.GenerateDeclareSection()` helper for make declare section in `YQL`
* Added check when parameter name not started from `$` and automatically prepends it to name
* Refactored connection closing

## v3.27.0
* Added internal experimental packages `internal/value/exp` and `internal/value/exp/allocator` with alternative value implementations with zero-allocation model
* Supported parsing of database name from connection string URI path
* Added `options.WithExecuteScanQueryStats` option
* Added to query stats plan and AST
* Changed behaviour of `result.Stats()` (if query result have no stats - returns `nil`)
* Added context cancel with specific error
* Added mutex wrapper for mutex, rwmutex for guarantee unlock and better show critical section

## v3.26.10
* Fixed syntax mistake in `trace.TablePooStateChangeInfo` to `trace.TablePoolStateChangeInfo`

## v3.26.9
* Fixed bug with convert ydb value to `time.Duration` in `result.Scan[WithDefaults,Named]()`
* Fixed bug with make ydb value from `time.Duration` in `types.IntervalValueFromDuration(d)`
* Marked `table/types.{IntervalValue,NullableIntervalValue}` as deprecated

## v3.26.8
* Removed the processing of trailer metadata on stream calls

## v3.26.7
* Updated the `ydb-go-genproto` dependency

## v3.26.6
* Defined the `SerializableReadWrite` isolation level by default in `db.Table.DoTx(ctx, func(ctx, tx))`
* Updated the `ydb-go-genproto` dependency

## v3.26.5
* Disabled the `KeepInCache` policy for queries without params

## v3.26.4
* Updated the indirect dependency to `gopkg.in/yaml.v3`

## v3.26.3
* Removed `Deprecated` mark from `table/session.Prepare` method
* Added comments for `table/session.Execute` method

## v3.26.2
* Refactored of making permissions from scheme entry

## v3.26.1
* Removed deprecated traces

## v3.26.0
* Fixed data race on session stream queries
* Renamed `internal/router` package to `internal/balancer` for unambiguous understanding of package mission
* Implemented detection of local data-center with measuring tcp dial RTT
* Added `trace.Driver.OnBalancer{Init,Close,ChooseEndpoint,Update}` events
* Marked the driver cluster events as deprecated
* Simplified the balancing logic

## v3.25.3
* Changed primary license to `Apache2.0` for auto-detect license
* Refactored `types.Struct` value creation

## v3.25.2
* Fixed repeater initial force timeout from 500 to 0.5 second

## v3.25.1
* Fixed bug with unexpected failing of call `Invoke` and `NewStream` on closed cluster
* Fixed bug with releasing `internal/conn/conn.Pool` in cluster
* Replaced interface `internal/conn/conn.Pool` to struct `internal/conn/conn.Pool`

## v3.25.0
* Added `ydb.GRPCConn(ydb.Connection)` helper for connect to driver-unsupported YDB services
* Marked as deprecated `session.Prepare` callback
* Marked as deprecated `options.WithQueryCachePolicyKeepInCache` and `options.WithQueryCachePolicy` options
* Added `options.WithKeepInCache` option
* Enabled by default keep-in-cache policy for data queries
* Removed from `ydb.Connection` embedding of `grpc.ClientConnInterface`
* Fixed stopping of repeater
* Added log backoff between force repeater wake up's (from 500ms to 32s)
* Renamed `trace.DriverRepeaterTick{Start,Done}Info` to `trace.DriverRepeaterWakeUp{Start,Done}Info`
* Fixed unexpected `NullFlag` while parse nil `JSONDocument` value
* Removed `internal/conn/conn.streamUsages` and `internal/conn/conn.usages` (`internal/conn.conn` always touching last usage timestamp on API calls)
* Removed auto-reconnecting for broken conns
* Renamed `internal/database` package to `internal/router` for unambiguous understanding of package mission
* Refactored applying actual endpoints list after re-discovery (replaced diff-merge logic to swap cluster struct, cluster and balancers are immutable now)
* Added `trace.Driver.OnUnpessimizeNode` trace event

## v3.24.2
* Changed default balancer to `RandomChoice()` because `PreferLocalDC()` balancer works incorrectly with DNS-balanced call `Discovery/ListEndpoints`

## v3.24.1
* Refactored initialization of coordination, ratelimiter, scheme, scripting and table clients from `internal/lazy` package to each client initialization with `sync.Once`
* Removed `internal/lazy` package
* Added retry option `retry.WithStackTrace` for wrapping errors with stacktrace

## v3.24.0
* Fixed re-opening case after close lazy-initialized clients
* Removed dependency of call context for initializing lazy table client
* Added `config.AutoRetry()` flag with `true` value by default. `config.AutoRetry()` affects how to errors handle in sub-clients calls.
* Added `config.WithNoAutoRetry` for disabling auto-retry on errors in sub-clients calls
* Refactored `internal/lazy` package (supported check `config.AutoRetry()`, removed all error wrappings with stacktrace)

## v3.23.0
* Added `WithTLSConfig` option for redefine TLS config
* Added `sugar.LoadCertificatesFromFile` and `sugar.LoadCertificatesFromPem` helpers

## v3.22.0
* Supported `json.Unmarshaler` type for scanning row to values
* Reimplemented `sugar.DSN` with `net/url`

## v3.21.0
* Fixed gtrace tool generation code style bug with leading spaces
* Removed accounting load factor (unused field) in balancers
* Enabled by default anonymous credentials
* Enabled by default internal dns resolver
* Removed from defaults `grpc.WithBlock()` option
* Added `ydb.Open` method with required param connection string
* Marked `ydb.New` method as deprecated
* Removed package `dsn`
* Added `sugar.DSN` helper for make dsn (connection string)
* Refactored package `retry` (moved `retryBackoff` and `retryMode` implementations to `internal`)
* Refactored `config.Config` (remove interface `Config`, renamed private struct `config` to `Config`)
* Moved `discovery/config` to `internal/discovery/config`
* Moved `coordination/config` to `internal/coordination/config`
* Moved `scheme/config` to `internal/scheme/config`
* Moved `scripting/config` to `internal/scripting/config`
* Moved `table/config` to `internal/table/config`
* Moved `ratelimiter/config` to `internal/ratelimiter/config`

## v3.20.2
* Fixed race condition on lazy clients first call

## v3.20.1
* Fixed gofumpt linter issue on `credentials/credentials.go`

## v3.20.0
* Added `table.DefaultTxControl()` transaction control creator with serializable read-write isolation mode and auto-commit
* Fixed passing nil query parameters
* Fixed locking of cluster during call `cluster.Get`

## v3.19.1
* Simplified README.md for godoc documentation in pkg.go.dev

## v3.19.0
* Added public package `dsn` for making piped data source name (connection string)
* Marked `ydb.WithEndpoint`, `ydb.WithDatabase`, `ydb.WithSecure`, `ydb.WithInsecure` options as deprecated
* Moved `ydb.RegisterParser` to package `dsn`
* Added version into all error and warn log messages

## v3.18.5
* Fixed duplicating `WithPanicCallback` proxying to table config options
* Fixed comments for `xerrros.Is` and `xerrros.As`

## v3.18.4
* Renamed internal packages `errors`, `net` and `resolver` to `xerrors`, `xnet` and `xresolver` for excluding ambiguous interpretation
* Renamed internal error wrapper `xerrors.New` to `xerrors.Wrap`

## v3.18.3
* Added `WithPanicCallback` option to all service configs (discovery, coordination, ratelimiter, scheme, scripting, table) and auto-applying from `ydb.WithPanicCallback`
* Added panic recovering (if defined `ydb.WithPanicCallback` option) which thrown from retry operation

## v3.18.2
* Refactored balancers (makes concurrent-safe)
* Excluded separate balancers lock from cluster
* Refactored `cluster.Cluster` interface (`Insert` and `Remove` returning nothing now)
* Replaced unsafe `cluster.close` boolean flag to `cluster.done` chan for listening close event
* Added internal checker `cluster.isClosed()` for check cluster state
* Extracted getting available conn from balancer to internal helper `cluster.get` (called inside `cluster.Get` as last effort)
* Added checking `conn.Conn` availability with `conn.Ping()` in prefer nodeID case

## v3.18.1
* Added `conn.Ping(ctx)` method for check availability of `conn.Conn`
* Refactored `cluster.Cluster.Get(ctx)` to return only available connection (instead of returning any connection from balancer)
* Added address to error description thrown from `conn.take()`
* Renamed package `internal/db` to `internal/database` to exclude collisions with variable name `db`

## v3.18.0
* Added `go1.18` to test matrix
* Added `ydb.WithOperationTimeout` and `ydb.WithOperationCancelAfter` context modifiers

## v3.17.0
* Removed redundant `trace.With{Table,Driver,Retry}` and `trace.Context{Table,Driver,Retry}` funcs
* Moved `gtrace` tool from `./cmd/gtrace` to `./internal/cmd/gtrace`
* Refactored `gtrace` tool for generate `Compose` options
* Added panic recover on trace calls in `Compose` call step
* Added `trace.With{Discovery,Driver,Coordination,Ratelimiter,Table,Scheme,Scripting}PanicCallback` options
* Added `ydb.WithPanicCallback` option

## v3.16.12
* Fixed bug with check acquire error over `ydb.IsRatelimiterAcquireError`
* Added full changelog link to github release description

## v3.16.11
* Added stacktrace to errors with issues

## v3.16.10
* Refactored `cluster.Cluster` and `balancer.Balancer` interfaces (removed `Update` method)
* Replaced `cluster.Update` with `cluster.Remove` and `cluster.Insert` calls
* Removed `trace.Driver.OnClusterUpdate` event
* Fixed bug with unexpected changing of local datacenter flag in endpoint
* Refactored errors wrapping (stackedError are not ydb error now, checking `errors.IsYdb(err)` with `errors.As` now)
* Wrapped retry operation errors with `errors.WithStackTrace(err)`
* Changed `trace.RetryLoopStartInfo.Context` type from `context.Context` to `*context.Context`

## v3.16.9
* Refactored internal operation and transport errors

## v3.16.8
* Added `config.ExcludeGRPCCodesForPessimization()` opttion for exclude some grpc codes from pessimization rules
* Refactored pessimization node conditions
* Added closing of ticker in `conn.Conn.connParker`
* Removed `config.WithSharedPool` and usages it
* Removed `conn.Creator` interface and usage it
* Removed unnecessary options append in `ydb.With`

## v3.16.7
* Added closing `conn.Conn` if discovery client build failure
* Added wrapping errors with stacktrace
* Added discharging banned state of `conn.Conn` on `cluster.Update` step

## v3.16.6
* Rollback moving `meta.Meta` call to conn exclusively from `internal/db` and `internal/discovery`
* Added `WithMeta()` discovery config option

## v3.16.5
* Added `config.SharedPool()` setting and `config.WithSharedPool()` option
* Added management of shared pool flag on change dial timeout and credentials
* Removed explicit checks of conditions for use (or not) shared pool in `ydb.With()`
* Renamed `internal/db` interfaces
* Changed signature of `conn.Conn.Release` (added error as result)

## v3.16.4
* Removed `WithMeta()` discovery config option
* Moved `meta.Meta` call to conn exclusively

## v3.16.3
* Replaced panic on cluster close to error issues

## v3.16.2
* Fixed bug in `types.Nullable()`
* Refactored package `meta`
* Removed explicit call meta in `db.New()`

## v3.16.1
* Added `WithMeta()` discovery config option
* Fixed bug with credentials on discovery

## v3.16.0
* Refactored internal dns-resolver
* Added option `config.WithInternalDNSResolver` for use internal dns-resolver and use resolved IP-address for dialing instead FQDN-address

## v3.15.1
* Removed all conditions for trace retry errors
* Fixed background color of warn messages
* Added to log messages additional information about error, such as retryable (or not), delete session (or not), etc.

## v3.15.0
* Added github action for publish release tags
* Refactored version constant (split to major, minor and patch constants)
* Added `table.types.Nullable{*}Value` helpers and `table.types.Nullable()` common helper
* Fixed race on check trailer on closing table grpc-stream
* Refactored traces (start and done struct names have prefix about trace)
* Replaced `errors.Error`, `errors.Errorf` and `errors.ErrorfSkip` to single `errors.WithStackTrace`
* Refactored table client options
* Declared and implemented interface `errors.isYdbError` for checking ybd/non-ydb errors
* Fixed double tracing table do events
* Added `retry.WithFastBackoff` and `retry.WithFastBackoff` options
* Refactored `table.CreateSession` as retry operation with options
* Moved log level from root of repository to package `log`
* Added details and address to transport error
* Fixed `recursive` param in `ratelimiter.ListResource`
* Added counting stream usages for exclude park connection if it in use
* Added `trace.Driver` events about change stream usage and `conn.Release()` call

## 3.14.4
* Implemented auto-removing `conn.Conn` from `conn.Pool` with counting usages of `conn.Conn`
* Refactored naming of source files which declares service client interfaces

## 3.14.3
* Fixed bug with update balancer element with nil handle

## 3.14.2
* Refactored internal error wrapping (with file and line identification) - replaced `fmt.Printf("%w", err)` error wrapping to internal `stackError`

## 3.14.1
* Added `balacers.CreateFromConfig` balancer creator
* Added `Create` method to interface `balancer.Balancer`

## 3.14.0
* Added `balacers.FromConfig` balancer creator

## 3.13.3
* Fixed linter issues

## 3.13.2
* Fixed race with read/write pool conns on closing conn

## 3.13.1
* Improved error messages
* Defended `cluster.balancer` with `sync.RWMutex` on `cluster.Insert`, `cluster.Update`, `cluster.Remove` and `cluster.Get`
* Excluded `Close` and `Park` methods from `conn.Conn` interface
* Fixed bug with `Multi` balancer `Create()`
* Improved `errors.IsTransportError` (check a few transport error codes instead check single transport error code)
* Improved `errors.Is` (check a few errors instead check single error)
* Refactored YDB errors checking API on client-side
* Implemented of scripting traces

## 3.13.0
* Refactored `Connection` interface
* Removed `CustomOption` and taking client with custom options
* Removed `proxy` package
* Improved `db.With()` helper for child connections creation
* Set shared `conn.Pool` for all children `ydb.Connection`
* Fixed bug with `RoundRobin` and `RandomChoice` balancers `Create()`

## 3.12.1
* Added `trace.Driver.OnConnPark` event
* Added `trace.Driver.OnConnClose` event
* Fixed bug with closing nil session in table retryer
* Restored repeater `Force` call on pessimize event
* Changed mutex type in `conn.Conn` from `sync.Mutex` to `sync.RWMutex` for exclude deadlocks
* Reverted applying empty `discovery` results to `cluster`

## 3.12.0
* Added `balancers.Prefer` and `balancers.PreferWithFallback` constructors

## 3.11.13
* Added `trace.Driver.OnRepeaterWakeUp` event
* Refactored package `repeater`

## 3.11.12
* Added `trace.ClusterInsertDoneInfo.Inserted` boolean flag for notify about success of insert endpoint into balancer
* Added `trace.ClusterRemoveDoneInfo.Removed` boolean flag for notify about success of remove endpoint from balancer

## 3.11.11
* Reverted usage of `math/rand` (instead `crypto/rand`)

## 3.11.10
* Imported tool gtrace to `./cmd/gtrace`
* Changed minimal version of go from 1.13 to 1.14

## 3.11.9
* Fixed composing of service traces
* Fixed end-call of `trace.Driver.OnConnStateChange`

## 3.11.8
* Added `trace.EndpointInfo.LastUpdated()` timestamp
* Refactored `endpoint.Endpoint` (split to struct `endopint` and interface `Endpoint`)
* Returned safe-thread copy of `endpoint.Endpoint` to trace callbacks
* Added `endpoint.Endpoint.Touch()` func for refresh endpoint info
* Added `conn.conn.onClose` slice for call optional funcs on close step
* Added removing `conn.Conn` from `conn.Pool` on `conn.Conn.Close()` call
* Checked cluster close/empty on keeper goroutine
* Fixed `internal.errors.New` wrapping depth
* Added context flag for no wrapping operation results as error
* Refactored `trace.Driver` conn events

## 3.11.7
* Removed internal alias-type `errors.IssuesIterator`

## 3.11.6
* Changed `trace.GetCredentialsDoneInfo` token representation from bool to string
* Added `log.Secret` helper for mask token

## 3.11.5
* Replaced meta in `proxyConnection.Invoke` and `proxyConnection.NewStream`

## 3.11.4
* Refactored `internal/cluster.Cluster` (add option for notify about external lock, lock cluster for update cluster endpoints)
* Reverted `grpc.ClientConnInterface` API to `ydb.Connection`

## 3.11.3
* Replaced in `table/types/compare_test.go` checking error by error message to checking with `errors.Is()`

## 3.11.2
* Wrapped internal errors in retry operations

## 3.11.1
* Excluded error wrapping from retry operations

## 3.11.0
* Added `ydb.WithTLSSInsecureSkipVerify()` option
* Added `trace.Table.OnPoolStateChange` event
* Wrapped internal errors with print <func, file, line>
* Removed `trace.Table.OnPoolTake` event (unused)
* Refactored `trace.Details` matching by string pattern
* Added resolver trace callback
* Refactored initialization step of grpc dial options
* Added internal package `net` with `net.Conn` proxy object
* Fixed closing proxy clients
* Added `ydb.Connection.With(opts ...ydb.CustomOption)` for taking proxy `ydb.Connection` with some redefined options
* Added `ydb.MetaRequestType` and `ydb.MetaTraceID` aliases to internal `meta` package constants
* Added `ydb.WithCustomCredentials()` option
* Refactored `ydb.Ratelimiter().AcquireResource()` method (added options for defining type of acquire request)
* Removed single point to define operation mode params (each grpc-call with `OperationParams` must explicit define `OperationParams`)
* Removed defining operation params over context
* Removed `config.RequestTimeout` and `config.StreamTimeout` (each grpc-call must manage context instead define `config.RequestTimeout` or `config.StreamTimeout`)
* Added internal `OperationTimeout` and `OperationCancelAfter` to each client (ratelimiter, coordination, table, scheme, scripting, discovery) config. `OperationTimeout` and `OperationCancelAfter` config params defined from root config

## 3.10.0
* Extended `trace.Details` constants for support per-service events
* Added `trace.Discovery` struct for traces discovery events
* Added `trace.Ratelimiter`, `trace.Coordination`, `trace.Scripting`, `trace.Scheme` stubs (will be implements in the future)
* Added `ratelimiter/config`, `coordination/config`, `scripting/config`, `scheme/config`, `discovery/config` packages for specify per-service configs
* Removed `trace.Driver.OnDiscovery` callback (moved to `trace.Discovery`)
* Refactored initialization step (firstly makes discovery client)
* Removed `internal/lazy.Discovery` (discovery client always initialized)
* Fixed `trace.Table` event structs
* Refactored grpc options for define dns-balancing configuration
* Refactored `retry.Retry` signature (added `retry.WithID`, `retry.WithTrace` and `retry.WithIdempotent` opt-in args, required param `isIdempotentOperation` removed)
* Refactored package `internal/repeater`

## 3.9.4
* Fixed data race on closing session pool

## 3.9.3
* Fixed busy loop on call internal logger with external logger implementation of `log.Logger`

## 3.9.2
* Fixed `WithDiscoveryInterval()` option with negative argument (must use `SingleConn` balancer)

## 3.9.1
* Added `WithMinTLSVersion` option

## 3.9.0
* Removed `ydb.EndpointDatabase`, `ydb.ConnectionString` and `ydb.MustConnectionString` helpers
* Removed `ydb.ConnectParams` struct and `ydb.WithConnectParams` option creator
* Added internal package `dsn` for register external parsers and parse connection string
* Added `ydb.RegisterParser` method for registering external parser of connection string

## 3.8.12
* Unwrap sub-tests called as `t.Run(...)` in integration tests
* Updated `grpc` dependency (from `v1.38.0` to `v1.43.0`)
* Updated `protobuf` dependency (from `v1.26.0` to `v1.27.1`)
* Added internal retryers into `lazy.Ratelimiter`
* Added internal retryers into `lazy.Coordination`
* Added internal retryers into `lazy.Discovery`
* Added internal retryers into `lazy.Scheme`
* Added internal retryers into `lazy.Scripting`
* Added internal retryer into `lazy.Table.CreateSession`

## 3.8.11
* Fixed version

## 3.8.10
* Fixed misspell linter issue

## 3.8.9
* Removed debug print to log

## 3.8.8
* Refactored session shutdown test

## 3.8.7
* Ignored session shutdown test if no defined `YDB_SHUTDOWN_URLS` environment variable

## 3.8.6
* Added `ydb.WithInsecure()` option

## 3.8.5
* Fixed version

## 3.8.4
* Fixed syntax error in `CHANGELOG.md`

## 3.8.3
* Fixed `CHANGELOG.md`

## 3.8.2
* Updated `github.com/ydb-platform/ydb-go-genproto`

## 3.8.1
* Fixed `trace.Table.OnPoolDoTx` - added `Idempotent` flag to `trace.PoolDoTxStartInfo`

## 3.8.0
* Added `table.result.Result.ScanNamed()` scan function
* Changed connection secure to `true` by default
* Renamed public package `balancer` to `balancers` (this package contains only constructors of balancers)
* Moved interfaces from package `internal/balancer/ibalancer` to `internal/balancer`
* Added `NextResultSetErr()` func for select next result set and return error
* Added package `table/result/indexed` with interfaces `indexed.Required`, `indexed.Optional`, `indexed.RequiredOrOptional`
* Replaced abstract `interface{}` in `Scan` to `indexed.RequiredOrOptional`
* Replaced abstract `interface{}` in `ScanWithDefaults` to `indexed.Required`
* Replaced `trace.Table.OnPoolRetry` callback to `trace.Table.OnPoolDo` and `trace.Table.OnPoolDoTx` callbacks
* Supports server hint `session-close` for gracefully shutdown session

## 3.7.2
* Retry remove directory in `sugar.RemoveRecursive()` for retryable error

## 3.7.1
* Fixed panic on `result.Reset(nil)`

## 3.7.0
* Replaced `Option` to `CustomOption` on `Connection` interface methods
* Implements `WithCustom[Token,Database]` options for redefine database and token
* Removed experimental `balancer.PreferEndpoints[WithFallback][RegEx]` balancers
* Supported connections `TTL` with `Option` `WithConnectionTTL`
* Remove unnecessary `WithFastDial` option (lazy connections are always fast inserts into cluster)
* Added `Scripting` service client with API methods `Execute()`, `StreamExecute()` and `Explain()`
* Added `String()` method to `table.types.Type` interface
* Added `With[Custom]UserAgent()` `Option` and `CustomOption` constructors
* Refactored `log.Logger` interface and internal implementation
* Added `retry.RetryableError()` for returns user-defined error which must be retryed
* Renamed internal type `internal.errors.OperationCompleted` to `internal.errors.OperationStatus`
* Added `String()` method to `table.KeyRange` and `table.Value` types
* Replaced creation of goroutine on each stream call to explicit call stream.Recv() on NextResultSet()

## 3.6.2
* Refactored table retry helpers
* Added new `PreferLocations[WithFallback][RegEx]` balancers
* Added `trace.Details.String()` and `trace.Details.Strings()` helpers
* Added `trace.DetailsFromString(s)` and `trace.DetailsFromStrings(s)` helper

## 3.6.1
* Switched closing cluster after closing all sub-services
* Added windows and macOS runtimes to unit and integration tests

## 3.6.0
* Added `config/balancer` package with popular balancers
* Added new `PreferEndpoints[WithFallback][RegEx]` balancers
* Removed `config.BalancerConfig` struct
* Refactored internal packages (tree to flat, split balancers to different packages)
* Moved a taking conn to start of `conn.Invoke` /` conn.NewStream` for applying timeouts to alive conn instead lazy conn (previous logic applied timeouts to all request including dialing on lazy conn)

## 3.5.4
* Added auto-close stream result on end of stream

## 3.5.3
* Changed `Logger` interface for support custom loggers
* Added public type `LoggerOption` for proxies to internal `logger.Option`
* Fixed deadlock on table stream requests

## 3.5.2
* Fixed data race on closing table result
* Added custom dns-resolver to grpc options for use dns-balancing with round_robin balancing policy
* Wrapped with `recover()` system panic on getting system certificates pool
* Added linters and fixed issues from them
* Changed API of `sugar` package

## 3.5.1
* Added system certificates for `darwin` system
* Fixed `table.StreamResult` finishing
* Fixes `sugar.MakePath()`
* Added helper `ydb.MergeOptions()` for merge several `ydb.Option` to single `ydb.Option`

## 3.5.0
* Added `ClosabelSession` interface which extends `Session` interface and provide `Close` method
* Added `CreateSession` method into `table.Client` interface
* Added `Context` field into `trace.Driver.Net{Dial,Read,Write,Close}StartInfo` structs
* Added `Address` field into `trace.Driver.DiscoveryStartInfo` struct
* Improved logger options (provide err and out writers, provide external logger)
* Renamed package `table.resultset` to `table.result`
* Added `trace.Driver.{OnInit,OnClose}` events
* Changed unit/integration tests running
* Fixed/added YDB error checkers
* Dropped `ydb.WithDriverConfigOptions` (duplicate of `ydb.With`)
* Fixed freeze on closing driver
* Fixed `CGO` race on `Darwin` system when driver tried to expand tilde on certificates path
* Removed `EnsurePathExists` and `CleanupDatabase` from API of `scheme.Client`
* Added helpers `MakePath` and `CleanPath` to root of package `ydb-go-sdk`
* Removed call `types.Scanner.UnmarshalYDB()` inside `scanner.setDefaults()`
* Added `DoTx()` API method into `table.Client`
* Added `String()` method into `ConnectParams` for serialize params to connection string
* Added early exit from Rollback for committed transaction
* Moved `HasNextResultSet()` method from `Result` interface to common `result` interface. It provides access to `HasNextResultSet()` on both result interfaces (unary and stream results)
* Added public credentials constructors `credentials.NewAnonymousCredentials()` and `credentials.NewAccessTokenCredentials(token)`

## 3.4.4
* Prefer `ydb.table.types.Scanner` scanner implementation over `sql.Scanner`, when both available.

## 3.4.3
* Forced `round_robin` grpc load balancing instead default `pick_first`
* Added checker `IsTransportErrorCancelled`

## 3.4.2
* Simplified `Is{Transport,Operation}Error`
* Added `IsYdbError` helper

## 3.4.1
* Fixed retry reaction on operation error NotFound (non-retryable now)

## 3.4.0
* Fixed logic bug in `trace.Table.ExecuteDataQuery{Start,Done}Info`

## 3.3.3
* Cleared repeater context for discovery goroutine
* Fixed type of `trace.Details`

## 3.3.2
* Added `table.options.WithPartitioningSettings`

## 3.3.1
* Added `trace.DriverConnEvents` constant

## 3.3.0
* Stored node ID into `endpoint.Endpoint` struct
* Simplified <Host,Port> in `endpoint.Endpoint` to single fqdn Address
* On table session requests now preferred the endpoint by `ID` extracted from session `ID`. If
  endpoint by `ID` not found - using the endpoint from balancer
* Upgraded internal logger for print colored messages

## 3.2.7
* Fixed compare endpoints func

## 3.2.6
* Reverted `NodeID` as key for link between session and endpoint because yandex-cloud YDB
  installation not supported `Endpoint.ID` entity

## 3.2.5
* Dropped endpoint.Addr entity as unused. After change link type between session and endpoint
  to NodeID endpoint.Addr became unnecessary for internal logic of driver
* Enabled integration test table pool health
* Fixed race on session stream requests

## 3.2.4
* Returned context error when context is done on `session.StreamExecuteScanQuery`
  and `session.StreamReadTable`

## 3.2.3
* Fixed bug of interpret tilda in path of certificates file
* Added chapter to `README.md` about ecosystem of debug tools over `ydb-go-sdk`

## 3.2.2
* Fixed result type of `RawValue.String` (ydb string compatible)
* Fixed scans ydb types into string and slice byte receivers

## 3.2.1
* Upgraded dependencies
* Added `WithEndpoint` and `WithDatabase` Option constructors

## 3.2.0
* added package `log` with interface `log.Logger`
* implements `trace.Driver` and `trace.Table` with `log.Logger`
* added internal leveled logger which implement interface `log.Logger`
* supported environment variable `YDB_LOG_SEVERITY_LEVEL`
* changed name of the field `RetryAttempts` to` Attempts` in the structure `trace.PoolGetDoneInfo`.
  This change reduces back compatibility, but there are no external uses of v3 sdk, so this change is
  fine. We are sorry if this change broke your code

## 3.1.0
* published scheme Client interface

## 3.0.1
* refactored integration tests
* fixed table retry trace calls

## 3.0.0
* Refactored sources for splitting public interfaces and internal
  implementation for core changes in the future without change major version
* Refactored of transport level of driver - now we use grpc code generation by stock `protoc-gen-go` instead internal protoc codegen. New API provide operate from codegen grpc-clients with driver as a single grpc client connection. But driver hide inside self a pool of grpc connections to different cluster endpoints YDB. All communications with YDB (base services includes to driver: table, discovery, coordiantion and ratelimiter) provides stock codegen grpc-clients now.
* Much changed API of driver for easy usage.
* Dropped package `ydbsql` (moved to external project)
* Extracted yandex-cloud authentication to external project
* Extracted examples to external project
* Changed of traces API for next usage in jaeger и prometheus
* Dropped old APIs marked as `deprecated`
* Added integration tests with docker ydb container
* Changed table session and endpoint link type from string address to integer NodeID

## 2.11.0
* Added possibility to override `x-ydb-database` metadata value

## 2.10.9
* Fixed context cancellation inside repeater loop

## 2.10.8
* Fixed data race on cluster get/pessimize

## 2.10.7
* Dropped internal cluster connections tracker
* Switched initial connect to all endpoints after discovery to lazy connect
* Added reconnect for broken conns

## 2.10.6
* Thrown context without deadline into discovery goroutine
* Added `Address` param to `DiscoveryStartInfo` struct
* Forced `round_bobin` grpc load balancing config instead default `pick_first`
* Fixed applying driver trace from context in `connect.New`
* Excluded using session pool usage for create/take sessions in `database/sql`
  driver implementation. Package `ydbsql` with `database/sql` driver implementation
  used direct `CreateSession` table client call in the best effort loop

## 2.10.5
* Fixed panic when ready conns is zero

## 2.10.4
* Initialized repeater permanently regardless of the value `DriverConfig.DiscoveryInterval`
  This change allow forcing re-discovery depends on cluster state

## 2.10.3
* Returned context error when context is done on `StreamExecuteScanQuery`

## 2.10.2
* Fixed `mapBadSessionError()` in `ydbsql` package

## 2.10.1
* Fixed race on `ydbsql` concurrent connect. This hotfix only for v2 version

## 2.10.0
* Added `GlobalAsyncIndex` implementation of index interface

## 2.9.6
* Replaced `<session, endpoint>` link type from raw conn to plain endpoint address
* Moved checking linked endpoint from `driver.{Call,StreamRead}` to `cluster.Get`
* Added pessimization endpoint code for `driver.StreamRead` if transport error received
* Setted transport error `Cancelled` as needs to remove session from pool
* Deprecated connection use policy (used auto policy)
* Fixed goroutines leak on StreamRead call
* Fixed force re-discover on receive error after 1 second
* Added timeout to context in `cluster.Get` if context deadline not defined

## 2.9.5
* Renamed context idempotent operation flag

## 2.9.4
* Forced cancelled transport error as retriable (only idempotent operations)
* Renamed some internal retry mode types

## 2.9.3
* Forced grpc keep-alive PermitWithoutStream parameter to true

## 2.9.2
* Added errors without panic

## 2.9.1
* Added check nil grpc.ClientConn connection
* Processed nil connection error in keeper loop

## 2.9.0
* Added RawValue and supported ydb.Scanner in Scan

## 2.8.0
* Added NextResultSet for both streaming and non-streaming operations

## 2.7.0
* Dropped busy checker logic
* Refactoring of `RetryMode`, `RetryChecker` and `Retryer`
* Added fast/slow retry logic
* Supported context param for retry operation with no idempotent errors
* Added secondary indexes info to table describing method

## 2.6.1
* fix panic on lazy put to full pool

## 2.6.0
* Exported `SessionProvider.CloseSession` func
* Implements by default async closing session and putting busy
  session into pool
* Added some session pool trace funcs for execution control of
  goroutines in tests
* Switched internal session pool boolean field closed from atomic
  usage to mutex-locked usage

## 2.5.7
* Added panic on double scan per row

## 2.5.6
* Supported nil and time conventions for scanner

## 2.5.5
* Reverted adds async sessionGet and opDo into `table.Retry`.
* Added `sessionClose()` func into `SessionProvider` interface.

## 2.5.4
* Remove ready queue from session pool

## 2.5.3
* Fix put session into pool

## 2.5.2
* Fix panic on operate with result scanner

## 2.5.1
* Fix lock on write to chan in case when context is done

## 2.5.0
* Added `ScanRaw` for scan results as struct, list, tuple, map
* Created `RawScanner` interface in order to generate method With

## 2.4.1
* Fixed deadlock in the session pool

## 2.4.0
* Added new scanner API.
* Fixed dualism of interpret data (default values were deprecated for optional values)

## 2.3.3
* Fixed `internal/stats/series.go` (index out of range)
* Optimized rotate buckets in the `Series`

## 2.3.2
* Moved `api/wrap.go` to root for next replacement api package to external genproto

## 2.3.1
* Correct session pool tests
* Fixed conditions with KeepAliveMinSize and `IdleKeepAliveThreshold`

## 2.3.0
* Added credentials connect options:
  - `connect.WithAccessTokenCredentials(accessToken)`
  - `connect.WithAnonymousCredentials()`
  - `connect.WithMetadataCredentials(ctx)`
  - `connect.WithServiceAccountKeyFileCredentiials(serviceAccountKeyFile)`
* Added auth examples:
  - `example/auth/environ`
  - `example/auth/access_token_credentials`
  - `example/auth/anonymous_credentials`
  - `example/auth/metadata_credentials`
  - `example/auth/service_account_credentials`

## 2.2.1
* Fixed returning error from `table.StreamExecuteScanQuery`

## 2.2.0
* Supported loading certs from file using `YDB_SSL_ROOT_CERTIFICATES_FILE` environment variable

## 2.1.0
* Fixed erasing session from pool if session keep-alive count great then `IdleKeepAliveThreshold`
* Add major session pool config params as `connect.WithSessionPool*()` options

## 2.0.3
* Added panic for wrong `NextSet`/`NextStreamSet` call

## 2.0.2
* Fixed infinite keep alive session on transport errors `Cancelled` and `DeadlineExceeded`

## 2.0.1
* Fixed parser of connection string
* Fixed `EnsurePathExists` and `CleanupDatabase` methods
* Fixed `basic_example_v1`
* Renamed example cli flag `-link=connectionString` to `-ydb=connectionString` for connection string to YDB
* Added `-connect-timeout` flag to example cli
* Fixed some linter issues

## 2.0.0
* Renamed package ydbx to connect. New usage semantic: `connect.New()` instead `ydbx.Connect()`
* Added `healthcheck` example
* Fixed all examples with usage connect package
* Dropped `example/internal/ydbutil` package
* Simplified API of Traces - replace all pairs start/done to single handler with closure.

## 1.5.2
* Fixed `WithYdbCA` at nil certPool case

## 1.5.1
* Fixed package name of `ydbx`

## 1.5.0
* Added `ydbx` package

## 1.4.1
* Fixed `fmt.Errorf` error wrapping and some linter issues

## 1.4.0
* Added helper for create credentials from environ
* Added anonymous credentials
* Move YDB Certificate Authority from auth/iam package to root  package. YDB CA need to dial with
  dedicated YDB and not need to dial with IAM. YDB CA automatically added to all grpc calling

## 1.3.0
* Added `Compose` method to traces

## 1.2.0
* Load YDB certificates by default with TLS connection

## 1.1.0
* Support scan-query method in `ydbsql` (database/sql API)

## 1.0.7
* Use `github.com/golang-jwt/jwt` instead of `github.com/dgrijalva/jwt-go`

## 1.0.6
* Append (if not exits) SYNC Operation mode on table calls: *Session, *DataQuery, *Transaction, KeepAlive

## 1.0.5
* Remove unused ContextDeadlineMapping driver config (always used default value)
* Simplify operation params logic
* Append (if not exits) SYNC Operation mode on ExecuteDataQuery call

## 1.0.4
* Fixed timeout and cancellation setting for YDB operations
* Introduced possibility to use `ContextDeadlineNoMapping` once again

## 1.0.3
* Negative `table.Client.MaxQueryCacheSize` will disable a client query cache now
* Refactoring of `meta.go` for simple adding in the future new headers to requests
* Added support `x-ydb-trace-id` as standard SDK header

## 1.0.2
* Implements smart lazy createSession for best control of create/delete session balance. This feature fix leakage of forgotten sessions on server-side
* Some imporvements of session pool stats

## 1.0.1
* Fix closing sessions on PutBusy()
* Force setting operation timeout from client context timeout (if this timeout less then default operation timeout)
* Added helper `ydb.ContextWithoutDeadline` for clearing existing context from any deadlines

## 1.0.0
* SDK versioning switched to `Semantic Versioning 2.0.0`

## 2021.04.1
* Added `table.TimeToLiveSettings` struct and corresponding
  `table.WithTimeToLiveSettings`, `table.WithSetTimeToLive`
  and `table.WithDropTimeToLive` options.
* Deprecated `table.TTLSettings` struct alongside with
  `table.WithTTL`, `table.WithSetTTL` and `table.WithDropTTL` functions.

## 2021.03.2
* Add Truncated flag support.

## 2021.03.1
* Fixed a race between `SessionPool.Put` and `SessionPool.Get`, where the latter
  would end up waiting forever for a session that is already in the pool.

## 2021.02.1
* Changed semantics of `table.Result.O...` methods (e.g., `OUTF8`):
  it will not fail if current item is non-optional primitive.

## 2020.12.1
* added CommitTx method, which returns QueryStats

## 2020.11.4
* re-implementation of ydb.Value comparison
* fix basic examples

## 2020.11.3
* increase default and minimum `Dialer.KeepAlive` setting

## 2020.11.2
* added `ydbsql/connector` options to configure default list of `ExecDataQueryOption`

## 2020.11.1
* tune `grpc.Conn` behaviour

## 2020.10.4
* function to compare two ydb.Value

## 2020.10.3
* support scan query execution

## 2020.10.2
* add table Ttl options

## 2020.10.1
* added `KeyBloomFilter` support for `CreateTable`, `AlterTable` and `DescribeTalbe`
* added `PartitioningSettings` support for `CreateTable`, `AlterTable` and `DescribeTalbe`. Move to `PartitioningSettings` object

## 2020.09.3
* add `FastDial` option to `DriverConfig`.
  This will allow `Dialer` to return `Driver` as soon as the 1st connection is ready.

## 2020.09.2
* parallelize endpoint operations

## 2020.09.1
* added `ProcessCPUTime` method to `QueryStats`
* added `ReadReplicasSettings` support for `CreateTable`, `AlterTable` and `DescribeTalbe`
* added `StorageSettings` support for `CreateTable`, `AlterTable` and `DescribeTalbe`

## 2020.08.2
* added `PartitioningSettings` support for `CreateTable` and `AlterTable`

## 2020.08.1
* added `CPUTime` and `AffectedShards` fields to `QueryPhase` struct
* added `CompilationStats` statistics

## 2020.07.7
* support manage table attributes

## 2020.07.6
* support Column Families

## 2020.07.5
* support new types: DyNumber, JsonDocument

## 2020.07.4
* added coordination service
* added rate_limiter service

## 2020.07.3
* made `api` wrapper for `internal` api subset

## 2020.07.2
* return TableStats and PartitionStats on DescribeTable request with options
* added `ydbsql/connector` option to configure `DefaultTxControl`

## 2020.07.1
* support go modules tooling for ydbgen

## 2020.06.2
* refactored `InstanceServiceAccount`: refresh token in background.
  Also, will never produce error on creation
* added getting `ydb.Credentials` examples

## 2020.06.1

* exported internal `api.Wrap`/`api.Unwrap` methods and linked structures

## 2020.04.5

* return on discovery only endpoints that match SSL status of driver

## 2020.04.4

* added GCP metadata auth style with `InstanceServiceAccount` in `auth.iam`

## 2020.04.3

* fix race in `auth.metadata`
* fix races in test hooks

## 2020.04.2

* set limits to grpc `MaxCallRecvMsgSize` and `MaxCallSendMsgSize` to 64MB
* remove deprecated IAM (jwt) `Client` structure
* fix panic on nil dereference while accessing optional fields of `IssueMessage` message

## 2020.04.1

* added options to `DescribeTable` request
* added `ydbsql/connector` options to configure `pool`s  `KeepAliveBatchSize`, `KeepAliveTimeout`, `CreateSessionTimeout`, `DeleteTimeout`

## 2020.03.2

* set session keepAlive period to 5 min - same as in other SDKs
* fix panic on access to index after pool close

## 2020.03.1

* added session pre-creation limit check in pool
* added discovery trigger on more then half unhealthy transport connects
* await transport connect only if no healthy connections left

## 2020.02

* support cloud IAM (jwt) authorization from service account file
* minimum version of Go become 1.13. Started support of new `errors` features<|MERGE_RESOLUTION|>--- conflicted
+++ resolved
@@ -1,9 +1,6 @@
-<<<<<<< HEAD
 * Made error "Request exceeded a limit on the number of schema operations, try again later" retryable
-=======
 * Fixed deadlock in `Endpoint.String()` method
 * Added the `AvailabilityPeriod` to the Consumer type in topics
->>>>>>> 995c4d20
 
 ## v3.118.3
 * Fixed `context` checking in `ydb.Open`

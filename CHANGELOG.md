<<<<<<< HEAD
* Changed type of `topic/topicoptions.AlterOption` from func to interface
* Changed type of `topic/topicoptions.CreateOption` from func to interface
* Changed type of `topic/topicoptions.DescribeOption` from func to interface
* Changed type of `topic/topicoptions.DropOption` from func to interface
* Added implementations of `topic/topicoptions.AlterOption` and `topic/topicoptions.CreateOption`
=======
* Fix internal race-condition bugs in internal background worker
>>>>>>> c63687cf

## v3.38.3
* Added retries to initial discovering

## v3.38.2
* Added missing `RetentionPeriod` parameter for topic description
* Fixed reconnect problem for topic client
* Added queue limit for sent messages and split large grpc messages while send to topic service
* Improved control plane for topic services: allow list topic in schema, read cdc feeds in table, retry on contol plane operations in topic client, full info in topic describe result
* Allowed writing zero messages to topic writer

## v3.38.1
* Fixed deadlock with implicit usage of `internal.table.Client.internalPoolAsyncCloseSession` 

## v3.38.0
* Fixed commit errors for experimental topic reader
* Updated `ydb-go-genproto` dependency
* Added `table.WithSnapshotReadOnly()` `TxOption` for supporting `SnapshotReadOnly` transaction control
* Fixed bug in `db.Scripting()` queries (not checked operation results)
* Added `sugar.ToYdbParam(sql.NamedArg)` helper for converting `sql.NamedArg` to `table.ParameterOption`
* Changed type `table.ParameterOption` for getting name and value from `table.ParameterOption` instance
* Added topic writer experimental api with internal logger

## v3.37.8
* Refactored the internal closing behaviour of table client
* Implemented the `sql.driver.Validator` interface
* Fixed update token for topic reader
* Marked sessions which creates from `database/sql` driver as supported server-side session balancing

## v3.37.7
* Changed type of truncated result error from `StreamExecuteScanQuery` to retryable error
* Added closing sessions if node removed from discovery results
* Moved session status type from `table/options` package to `table`
* Changed session status source type from `uint32` to `string` alias 

## v3.37.6
* Added to balancer notifying mechanism for listening in table client event about removing some nodes and closing sessions on them 
* Removed from public client interfaces `closer.Closer` (for exclude undefined behaviour on client-side)

## v3.37.5
* Refactoring of `xsql` errors checking

## v3.37.4
* Revert the marking of context errors as required to delete session

## v3.37.3
* Fixed alter topic request - stop send empty setSupportedCodecs if customer not set them 
* Marked the context errors as required to delete session
* Added log topic api reader for internal logger

## v3.37.2
* Fixed nil pointer exception in topic reader if reconnect failed

## v3.37.1
* Refactored the `xsql.badconn.Error`

## v3.37.0
* Supported read-only `sql.LevelSnapshot` isolation with fake transaction and `OnlineReadOnly` transaction control (transient, while YDB clusters are not updated with true snapshot isolation mode)
* Supported the `*sql.Conn` as input type `ydb.Unwrap` helper for go's 1.18

## v3.36.2
* Changed output of `sugar.GenerateDeclareSection` (added error as second result)
* Specified `sugar.GenerateDeclareSection` for `go1.18` (supports input types `*table.QueryParameters` `[]table.ParameterOption` or `[]sql.NamedArg`)
* Supports different go's primitive value types as arg of `sql.Named("name", value)`
* Added `database/sql` example and docs

## v3.36.1
* Fixed `xsql.Rows` error checking

## v3.36.0
* Changed behavior on `result.Err()` on truncated result (returns non-retryable error now, exclude `StreamExecuteScanQuery`)
* Added `ydb.WithIgnoreTruncated` option for disabling errors on truncated flag
* Added simple transaction control constructors `table.OnlineReadOnlyTxControl()` and `table.StaleReadOnlyTxControl()`
* Added transaction control specifier with context `ydb.WithTxControl`
* Added value constructors `types.BytesValue`, `types.BytesValueFromString`, `types.TextValue`
* Removed auto-prepending declare section on `xsql` queries
* Supports `time.Time` as type destination in `xsql` queries
* Defined default dial timeout (5 seconds)

## v3.35.1
* Removed the deprecation warning for `ydb.WithSessionPoolIdleThreshold` option

## v3.35.0
* Replaced internal table client background worker to plain wait group for control spawned goroutines
* Replaced internal table client background session keeper to internal background session garbage collector for idle sessions
* Extended the `DescribeTopicResult` struct

## v3.34.2
* Added some description to error message from table pool get
* Moved implementation `sugar.GenerateDeclareSection` to `internal/table`
* Added transaction trace callbacks and internal logging with them
* Stored context from `BeginTx` to `internal/xsql` transaction
* Added automatically generated declare section to query text in `database/sql` usage 
* Removed supports `sql.LevelSerializable`
* Added `retry.Do` helper for retry custom lambda with `database/sql` without transactions
* Removed `retry.WithTxOptions` option (only default isolation supports)

## v3.34.1
* Changed `database/sql` driver `prepare` behaviour to `nop` with proxing call to conn exec/query with keep-in-cache flag
* Added metadata to `trace.Driver.OnInvoke` and `trace.Driver.OnNewStream` done events

## v3.34.0
* Improved the `xsql` errors mapping to `driver.ErrBadConn` 
* Extended `retry.DoTx` test for to achieve equivalence with `retry.Retry` behaviour
* Added `database/sql` events for tracing `database/sql` driver events
* Added internal logging for `database/sql` events
* Supports `YDB_LOG_DETAILS` environment variable for specify scope of log messages
* Removed support of `YDB_LOG_NO_COLOR` environment variable
* Changed default behaviour of internal logger to without coloring
* Fixed coloring (to true) with environment variable `YDB_LOG_SEVERITY_LEVEL`
* Added `ydb.WithStaticCredentials(user, password)` option for make static credentials 
* Supports static credentials as part of connection string (dsn - data source name)
* Changed minimal supported version of go from 1.14 to 1.16 (required for jwt library)


## v3.33.0
* Added `retry.DoTx` helper for retrying `database/sql` transactions 
* Implemented `database/sql` driver over `ydb-go-sdk`
* Marked as deprecated `trace.Table.OnPoolSessionNew` and `trace.Table.OnPoolSessionClose` events
* Added `trace.Table.OnPoolSessionAdd` and `trace.Table.OnPoolSessionRemove` events
* Refactored session lifecycle in session pool for fix flaked `TestTable`
* Fixed deadlock in topicreader batcher, while add and read raw server messages
* Fixed bug in `db.Topic()` with send response to stop partition message

## v3.32.1
* Fixed flaky TestTable
* Renamed topic events in `trace.Details` enum

## v3.32.0
* Refactored `trace.Topic` (experimental) handlers
* Fixed signature and names of helpers in `topic/topicsugar` package 
* Allowed parallel reading and committing topic messages

## v3.31.0
* Extended the `ydb.Connection` interface with experimental `db.Topic()` client (control plane and reader API)
* Removed `ydb.RegisterParser()` function (was needed for `database/sql` driver outside `ydb-go-sdk` repository, necessity of `ydb.RegisterParser()` disappeared with implementation `database/sql` driver in same repository)
* Refactored `db.Table().CreateSession(ctx)` (maked retryable with internal create session timeout)
* Refactored `internal/table/client.createSession(ctx)` (got rid of unnecessary goroutine)
* Supported many user-agent records

## v3.30.0
* Added `ydb.RegisterParser(name string, parser func(value string) []ydb.Option)` function for register parser of specified param name (supporting additional params in connection string)
* Fixed writing `KeepInCacheFlag` in table traces

## v3.29.5
* Fixed regression of `table/types.WriteTypeStringTo`

## v3.29.4
* Added touching of last updated timestamp in existing conns on stage of applying new endpoint list

## v3.29.3
* Reverted `xerrors.IsTransportError(err)` behaviour for raw grpc errors to false 

## v3.29.2
* Enabled server-side session balancing for sessions created from internal session pool 
* Removed unused public `meta.Meta` methods
* Renamed `meta.Meta.Meta(ctx)` public method to `meta.Meta.Context(ctx)`
* Reverted default balancer to `balancers.RandomChoice()`

## v3.29.1
* Changed default balancer to `balancers.PreferLocalDC(balancers.RandomChoice())`

## v3.29.0
* Refactored `internal/value` package for decrease CPU and memory workload with GC
* Added `table/types.Equal(lhs, rhs)` helper for check equal for two types

## v3.28.3
* Fixed false-positive node pessimization on receiving from stream io.EOF

## v3.28.2
* Upgraded dependencies (grpc, protobuf, testify)

## v3.28.1
* Marked dial errors as retryable
* Supported node pessimization on dialing errors  
* Marked error from `Invoke` and `NewStream` as retryable if request not sended to server

## v3.28.0
* Added `sugar.GenerateDeclareSection()` helper for make declare section in `YQL`
* Added check when parameter name not started from `$` and automatically prepends it to name 
* Refactored connection closing

## v3.27.0
* Added internal experimental packages `internal/value/exp` and `internal/value/exp/allocator` with alternative value implementations with zero-allocation model
* Supported parsing of database name from connection string URI path
* Added `options.WithExecuteScanQueryStats` option
* Added to query stats plan and AST
* Changed behaviour of `result.Stats()` (if query result have no stats - returns `nil`)
* Added context cancel with specific error
* Added mutex wrapper for mutex, rwmutex for guarantee unlock and better show critical section

## v3.26.10
* Fixed syntax mistake in `trace.TablePooStateChangeInfo` to `trace.TablePoolStateChangeInfo`

## v3.26.9
* Fixed bug with convert ydb value to `time.Duration` in `result.Scan[WithDefaults,Named]()`
* Fixed bug with make ydb value from `time.Duration` in `types.IntervalValueFromDuration(d)`
* Marked `table/types.{IntervalValue,NullableIntervalValue}` as deprecated

## v3.26.8
* Removed the processing of trailer metadata on stream calls

## v3.26.7
* Updated the `ydb-go-genproto` dependency

## v3.26.6
* Defined the `SerializableReadWrite` isolation level by default in `db.Table.DoTx(ctx, func(ctx, tx))`
* Updated the `ydb-go-genproto` dependency

## v3.26.5
* Disabled the `KeepInCache` policy for queries without params

## v3.26.4
* Updated the indirect dependency to `gopkg.in/yaml.v3`

## v3.26.3
* Removed `Deprecated` mark from `table/session.Prepare` method
* Added comments for `table/session.Execute` method

## v3.26.2
* Refactored of making permissions from scheme entry

## v3.26.1
* Removed deprecated traces

## v3.26.0
* Fixed data race on session stream queries
* Renamed `internal/router` package to `internal/balancer` for unambiguous understanding of package mission
* Implemented detection of local data-center with measuring tcp dial RTT
* Added `trace.Driver.OnBalancer{Init,Close,ChooseEndpoint,Update}` events
* Marked the driver cluster events as deprecated
* Simplified the balancing logic

## v3.25.3
* Changed primary license to `Apache2.0` for auto-detect license
* Refactored `types.Struct` value creation

## v3.25.2
* Fixed repeater initial force timeout from 500 to 0.5 second

## v3.25.1
* Fixed bug with unexpected failing of call `Invoke` and `NewStream` on closed cluster
* Fixed bug with releasing `internal/conn/conn.Pool` in cluster
* Replaced interface `internal/conn/conn.Pool` to struct `internal/conn/conn.Pool`

## v3.25.0
* Added `ydb.GRPCConn(ydb.Connection)` helper for connect to driver-unsupported YDB services
* Marked as deprecated `session.Prepare` callback
* Marked as deprecated `options.WithQueryCachePolicyKeepInCache` and `options.WithQueryCachePolicy` options
* Added `options.WithKeepInCache` option
* Enabled by default keep-in-cache policy for data queries
* Removed from `ydb.Connection` embedding of `grpc.ClientConnInterface`
* Fixed stopping of repeater
* Added log backoff between force repeater wake up's (from 500ms to 32s)
* Renamed `trace.DriverRepeaterTick{Start,Done}Info` to `trace.DriverRepeaterWakeUp{Start,Done}Info`
* Fixed unexpected `NullFlag` while parse nil `JSONDocument` value
* Removed `internal/conn/conn.streamUsages` and `internal/conn/conn.usages` (`internal/conn.conn` always touching last usage timestamp on API calls)
* Removed auto-reconnecting for broken conns
* Renamed `internal/database` package to `internal/router` for unambiguous understanding of package mission
* Refactored applying actual endpoints list after re-discovery (replaced diff-merge logic to swap cluster struct, cluster and balancers are immutable now)
* Added `trace.Driver.OnUnpessimizeNode` trace event

## v3.24.2
* Changed default balancer to `RandomChoice()` because `PreferLocalDC()` balancer works incorrectly with DNS-balanced call `Discovery/ListEndpoints`

## v3.24.1
* Refactored initialization of coordination, ratelimiter, scheme, scripting and table clients from `internal/lazy` package to each client initialization with `sync.Once`
* Removed `internal/lazy` package
* Added retry option `retry.WithStackTrace` for wrapping errors with stacktrace

## v3.24.0
* Fixed re-opening case after close lazy-initialized clients
* Removed dependency of call context for initializing lazy table client
* Added `config.AutoRetry()` flag with `true` value by default. `config.AutoRetry()` affects how to errors handle in sub-clients calls.
* Added `config.WithNoAutoRetry` for disabling auto-retry on errors in sub-clients calls
* Refactored `internal/lazy` package (supported check `config.AutoRetry()`, removed all error wrappings with stacktrace)

## v3.23.0
* Added `WithTLSConfig` option for redefine TLS config
* Added `sugar.LoadCertificatesFromFile` and `sugar.LoadCertificatesFromPem` helpers

## v3.22.0
* Supported `json.Unmarshaler` type for scanning row to values
* Reimplemented `sugar.DSN` with `net/url`

## v3.21.0
* Fixed gtrace tool generation code style bug with leading spaces
* Removed accounting load factor (unused field) in balancers
* Enabled by default anonymous credentials
* Enabled by default internal dns resolver
* Removed from defaults `grpc.WithBlock()` option
* Added `ydb.Open` method with required param connection string
* Marked `ydb.New` method as deprecated
* Removed package `dsn`
* Added `sugar.DSN` helper for make dsn (connection string)
* Refactored package `retry` (moved `retryBackoff` and `retryMode` implementations to `internal`)
* Refactored `config.Config` (remove interface `Config`, renamed private struct `config` to `Config`)
* Moved `discovery/config` to `internal/discovery/config`
* Moved `coordination/config` to `internal/coordination/config`
* Moved `scheme/config` to `internal/scheme/config`
* Moved `scripting/config` to `internal/scripting/config`
* Moved `table/config` to `internal/table/config`
* Moved `ratelimiter/config` to `internal/ratelimiter/config`

## v3.20.2
* Fixed race condition on lazy clients first call

## v3.20.1
* Fixed gofumpt linter issue on `credentials/credentials.go`

## v3.20.0
* Added `table.DefaultTxControl()` transaction control creator with serializable read-write isolation mode and auto-commit
* Fixed passing nil query parameters
* Fixed locking of cluster during call `cluster.Get`

## v3.19.1
* Simplified README.md for godoc documentation in pkg.go.dev

## v3.19.0
* Added public package `dsn` for making piped data source name (connection string)
* Marked `ydb.WithEndpoint`, `ydb.WithDatabase`, `ydb.WithSecure`, `ydb.WithInsecure` options as deprecated
* Moved `ydb.RegisterParser` to package `dsn`
* Added version into all error and warn log messages

## v3.18.5
* Fixed duplicating `WithPanicCallback` proxying to table config options
* Fixed comments for `xerrros.Is` and `xerrros.As`

## v3.18.4
* Renamed internal packages `errors`, `net` and `resolver` to `xerrors`, `xnet` and `xresolver` for excluding ambiguous interpretation
* Renamed internal error wrapper `xerrors.New` to `xerrors.Wrap`

## v3.18.3
* Added `WithPanicCallback` option to all service configs (discovery, coordination, ratelimiter, scheme, scripting, table) and auto-applying from `ydb.WithPanicCallback`
* Added panic recovering (if defined `ydb.WithPanicCallback` option) which thrown from retry operation

## v3.18.2
* Refactored balancers (makes concurrent-safe)
* Excluded separate balancers lock from cluster
* Refactored `cluster.Cluster` interface (`Insert` and `Remove` returning nothing now)
* Replaced unsafe `cluster.close` boolean flag to `cluster.done` chan for listening close event
* Added internal checker `cluster.isClosed()` for check cluster state
* Extracted getting available conn from balancer to internal helper `cluster.get` (called inside `cluster.Get` as last effort)
* Added checking `conn.Conn` availability with `conn.Ping()` in prefer nodeID case

## v3.18.1
* Added `conn.Ping(ctx)` method for check availability of `conn.Conn`
* Refactored `cluster.Cluster.Get(ctx)` to return only available connection (instead of returning any connection from balancer)
* Added address to error description thrown from `conn.take()`
* Renamed package `internal/db` to `internal/database` to exclude collisions with variable name `db`

## v3.18.0
* Added `go1.18` to test matrix
* Added `ydb.WithOperationTimeout` and `ydb.WithOperationCancelAfter` context modifiers

## v3.17.0
* Removed redundant `trace.With{Table,Driver,Retry}` and `trace.Context{Table,Driver,Retry}` funcs
* Moved `gtrace` tool from `./cmd/gtrace` to `./internal/cmd/gtrace`
* Refactored `gtrace` tool for generate `Compose` options
* Added panic recover on trace calls in `Compose` call step
* Added `trace.With{Discovery,Driver,Coordination,Ratelimiter,Table,Scheme,Scripting}PanicCallback` options
* Added `ydb.WithPanicCallback` option

## v3.16.12
* Fixed bug with check acquire error over `ydb.IsRatelimiterAcquireError`
* Added full changelog link to github release description

## v3.16.11
* Added stacktrace to errors with issues

## v3.16.10
* Refactored `cluster.Cluster` and `balancer.Balancer` interfaces (removed `Update` method)
* Replaced `cluster.Update` with `cluster.Remove` and `cluster.Insert` calls
* Removed `trace.Driver.OnClusterUpdate` event
* Fixed bug with unexpected changing of local datacenter flag in endpoint
* Refactored errors wrapping (stackedError are not ydb error now, checking `errors.IsYdb(err)` with `errors.As` now)
* Wrapped retry operation errors with `errors.WithStackTrace(err)`
* Changed `trace.RetryLoopStartInfo.Context` type from `context.Context` to `*context.Context`

## v3.16.9
* Refactored internal operation and transport errors

## v3.16.8
* Added `config.ExcludeGRPCCodesForPessimization()` opttion for exclude some grpc codes from pessimization rules
* Refactored pessimization node conditions
* Added closing of ticker in `conn.Conn.connParker`
* Removed `config.WithSharedPool` and usages it
* Removed `conn.Creator` interface and usage it
* Removed unnecessary options append in `ydb.With`

## v3.16.7
* Added closing `conn.Conn` if discovery client build failure
* Added wrapping errors with stacktrace
* Added discharging banned state of `conn.Conn` on `cluster.Update` step

## v3.16.6
* Rollback moving `meta.Meta` call to conn exclusively from `internal/db` and `internal/discovery`
* Added `WithMeta()` discovery config option

## v3.16.5
* Added `config.SharedPool()` setting and `config.WithSharedPool()` option
* Added management of shared pool flag on change dial timeout and credentials
* Removed explicit checks of conditions for use (or not) shared pool in `ydb.With()`
* Renamed `internal/db` interfaces
* Changed signature of `conn.Conn.Release` (added error as result)

## v3.16.4
* Removed `WithMeta()` discovery config option
* Moved `meta.Meta` call to conn exclusively

## v3.16.3
* Replaced panic on cluster close to error issues

## v3.16.2
* Fixed bug in `types.Nullable()`
* Refactored package `meta`
* Removed explicit call meta in `db.New()`

## v3.16.1
* Added `WithMeta()` discovery config option
* Fixed bug with credentials on discovery

## v3.16.0
* Refactored internal dns-resolver
* Added option `config.WithInternalDNSResolver` for use internal dns-resolver and use resolved IP-address for dialing instead FQDN-address

## v3.15.1
* Removed all conditions for trace retry errors
* Fixed background color of warn messages
* Added to log messages additional information about error, such as retryable (or not), delete session (or not), etc.

## v3.15.0
* Added github action for publish release tags
* Refactored version constant (split to major, minor and patch constants)
* Added `table.types.Nullable{*}Value` helpers and `table.types.Nullable()` common helper
* Fixed race on check trailer on closing table grpc-stream
* Refactored traces (start and done struct names have prefix about trace)
* Replaced `errors.Error`, `errors.Errorf` and `errors.ErrorfSkip` to single `errors.WithStackTrace`
* Refactored table client options
* Declared and implemented interface `errors.isYdbError` for checking ybd/non-ydb errors
* Fixed double tracing table do events
* Added `retry.WithFastBackoff` and `retry.WithFastBackoff` options
* Refactored `table.CreateSession` as retry operation with options
* Moved log level from root of repository to package `log`
* Added details and address to transport error
* Fixed `recursive` param in `ratelimiter.ListResource`
* Added counting stream usages for exclude park connection if it in use
* Added `trace.Driver` events about change stream usage and `conn.Release()` call

## 3.14.4
* Implemented auto-removing `conn.Conn` from `conn.Pool` with counting usages of `conn.Conn`
* Refactored naming of source files which declares service client interfaces

## 3.14.3
* Fixed bug with update balancer element with nil handle

## 3.14.2
* Refactored internal error wrapping (with file and line identification) - replaced `fmt.Printf("%w", err)` error wrapping to internal `stackError`

## 3.14.1
* Added `balacers.CreateFromConfig` balancer creator
* Added `Create` method to interface `balancer.Balancer`

## 3.14.0
* Added `balacers.FromConfig` balancer creator

## 3.13.3
* Fixed linter issues

## 3.13.2
* Fixed race with read/write pool conns on closing conn

## 3.13.1
* Improved error messages
* Defended `cluster.balancer` with `sync.RWMutex` on `cluster.Insert`, `cluster.Update`, `cluster.Remove` and `cluster.Get`
* Excluded `Close` and `Park` methods from `conn.Conn` interface
* Fixed bug with `Multi` balancer `Create()`
* Improved `errors.IsTransportError` (check a few transport error codes instead check single transport error code)
* Improved `errors.Is` (check a few errors instead check single error)
* Refactored YDB errors checking API on client-side
* Implemented of scripting traces

## 3.13.0
* Refactored `Connection` interface
* Removed `CustomOption` and taking client with custom options
* Removed `proxy` package
* Improved `db.With()` helper for child connections creation
* Set shared `conn.Pool` for all children `ydb.Connection`
* Fixed bug with `RoundRobin` and `RandomChoice` balancers `Create()`

## 3.12.1
* Added `trace.Driver.OnConnPark` event
* Added `trace.Driver.OnConnClose` event
* Fixed bug with closing nil session in table retryer
* Restored repeater `Force` call on pessimize event
* Changed mutex type in `conn.Conn` from `sync.Mutex` to `sync.RWMutex` for exclude deadlocks
* Reverted applying empty `discovery` results to `cluster`

## 3.12.0
* Added `balancers.Prefer` and `balancers.PreferWithFallback` constructors

## 3.11.13
* Added `trace.Driver.OnRepeaterWakeUp` event
* Refactored package `repeater`

## 3.11.12
* Added `trace.ClusterInsertDoneInfo.Inserted` boolean flag for notify about success of insert endpoint into balancer
* Added `trace.ClusterRemoveDoneInfo.Removed` boolean flag for notify about success of remove endpoint from balancer

## 3.11.11
* Reverted usage of `math/rand` (instead `crypto/rand`)

## 3.11.10
* Imported tool gtrace to `./cmd/gtrace`
* Changed minimal version of go from 1.13 to 1.14

## 3.11.9
* Fixed composing of service traces
* Fixed end-call of `trace.Driver.OnConnStateChange`

## 3.11.8
* Added `trace.EndpointInfo.LastUpdated()` timestamp
* Refactored `endpoint.Endpoint` (split to struct `endopint` and interface `Endpoint`)
* Returned safe-thread copy of `endpoint.Endpoint` to trace callbacks
* Added `endpoint.Endpoint.Touch()` func for refresh endpoint info
* Added `conn.conn.onClose` slice for call optional funcs on close step
* Added removing `conn.Conn` from `conn.Pool` on `conn.Conn.Close()` call
* Checked cluster close/empty on keeper goroutine
* Fixed `internal.errors.New` wrapping depth
* Added context flag for no wrapping operation results as error
* Refactored `trace.Driver` conn events

## 3.11.7
* Removed internal alias-type `errors.IssuesIterator`

## 3.11.6
* Changed `trace.GetCredentialsDoneInfo` token representation from bool to string
* Added `log.Secret` helper for mask token

## 3.11.5
* Replaced meta in `proxyConnection.Invoke` and `proxyConnection.NewStream`

## 3.11.4
* Refactored `internal/cluster.Cluster` (add option for notify about external lock, lock cluster for update cluster endpoints)
* Reverted `grpc.ClientConnInterface` API to `ydb.Connection`

## 3.11.3
* Replaced in `table/types/compare_test.go` checking error by error message to checking with `errors.Is()`

## 3.11.2
* Wrapped internal errors in retry operations

## 3.11.1
* Excluded error wrapping from retry operations

## 3.11.0
* Added `ydb.WithTLSSInsecureSkipVerify()` option
* Added `trace.Table.OnPoolStateChange` event
* Wrapped internal errors with print <func, file, line>
* Removed `trace.Table.OnPoolTake` event (unused)
* Refactored `trace.Details` matching by string pattern
* Added resolver trace callback
* Refactored initialization step of grpc dial options
* Added internal package `net` with `net.Conn` proxy object
* Fixed closing proxy clients
* Added `ydb.Connection.With(opts ...ydb.CustomOption)` for taking proxy `ydb.Connection` with some redefined options
* Added `ydb.MetaRequestType` and `ydb.MetaTraceID` aliases to internal `meta` package constants
* Added `ydb.WithCustomCredentials()` option
* Refactored `ydb.Ratelimiter().AcquireResource()` method (added options for defining type of acquire request)
* Removed single point to define operation mode params (each grpc-call with `OperationParams` must explicit define `OperationParams`)
* Removed defining operation params over context
* Removed `config.RequestTimeout` and `config.StreamTimeout` (each grpc-call must manage context instead define `config.RequestTimeout` or `config.StreamTimeout`)
* Added internal `OperationTimeout` and `OperationCancelAfter` to each client (ratelimiter, coordination, table, scheme, scripting, discovery) config. `OperationTimeout` and `OperationCancelAfter` config params defined from root config

## 3.10.0
* Extended `trace.Details` constants for support per-service events
* Added `trace.Discovery` struct for traces discovery events
* Added `trace.Ratelimiter`, `trace.Coordination`, `trace.Scripting`, `trace.Scheme` stubs (will be implements in the future)
* Added `ratelimiter/config`, `coordination/config`, `scripting/config`, `scheme/config`, `discovery/config` packages for specify per-service configs
* Removed `trace.Driver.OnDiscovery` callback (moved to `trace.Discovery`)
* Refactored initialization step (firstly makes discovery client)
* Removed `internal/lazy.Discovery` (discovery client always initialized)
* Fixed `trace.Table` event structs
* Refactored grpc options for define dns-balancing configuration
* Refactored `retry.Retry` signature (added `retry.WithID`, `retry.WithTrace` and `retry.WithIdempotent` opt-in args, required param `isIdempotentOperation` removed)
* Refactored package `internal/repeater`

## 3.9.4
* Fixed data race on closing session pool

## 3.9.3
* Fixed busy loop on call internal logger with external logger implementation of `log.Logger`

## 3.9.2
* Fixed `WithDiscoveryInterval()` option with negative argument (must use `SingleConn` balancer)

## 3.9.1
* Added `WithMinTLSVersion` option

## 3.9.0
* Removed `ydb.EndpointDatabase`, `ydb.ConnectionString` and `ydb.MustConnectionString` helpers
* Removed `ydb.ConnectParams` struct and `ydb.WithConnectParams` option creator
* Added internal package `dsn` for register external parsers and parse connection string
* Added `ydb.RegisterParser` method for registering external parser of connection string

## 3.8.12
* Unwrap sub-tests called as `t.Run(...)` in integration tests
* Updated `grpc` dependency (from `v1.38.0` to `v1.43.0`)
* Updated `protobuf` dependency (from `v1.26.0` to `v1.27.1`)
* Added internal retryers into `lazy.Ratelimiter`
* Added internal retryers into `lazy.Coordination`
* Added internal retryers into `lazy.Discovery`
* Added internal retryers into `lazy.Scheme`
* Added internal retryers into `lazy.Scripting`
* Added internal retryer into `lazy.Table.CreateSession`

## 3.8.11
* Fixed version

## 3.8.10
* Fixed misspell linter issue

## 3.8.9
* Removed debug print to log

## 3.8.8
* Refactored session shutdown test

## 3.8.7
* Ignored session shutdown test if no defined `YDB_SHUTDOWN_URLS` environment variable

## 3.8.6
* Added `ydb.WithInsecure()` option

## 3.8.5
* Fixed version

## 3.8.4
* Fixed syntax error in `CHANGELOG.md`

## 3.8.3
* Fixed `CHANGELOG.md`

## 3.8.2
* Updated `github.com/ydb-platform/ydb-go-genproto`

## 3.8.1
* Fixed `trace.Table.OnPoolDoTx` - added `Idempotent` flag to `trace.PoolDoTxStartInfo`

## 3.8.0
* Added `table.result.Result.ScanNamed()` scan function
* Changed connection secure to `true` by default
* Renamed public package `balancer` to `balancers` (this package contains only constructors of balancers)
* Moved interfaces from package `internal/balancer/ibalancer` to `internal/balancer`
* Added `NextResultSetErr()` func for select next result set and return error
* Added package `table/result/indexed` with interfaces `indexed.Required`, `indexed.Optional`, `indexed.RequiredOrOptional`
* Replaced abstract `interface{}` in `Scan` to `indexed.RequiredOrOptional`
* Replaced abstract `interface{}` in `ScanWithDefaults` to `indexed.Required`
* Replaced `trace.Table.OnPoolRetry` callback to `trace.Table.OnPoolDo` and `trace.Table.OnPoolDoTx` callbacks
* Supports server hint `session-close` for gracefully shutdown session

## 3.7.2
* Retry remove directory in `sugar.RemoveRecursive()` for retryable error

## 3.7.1
* Fixed panic on `result.Reset(nil)`

## 3.7.0
* Replaced `Option` to `CustomOption` on `Connection` interface methods
* Implements `WithCustom[Token,Database]` options for redefine database and token
* Removed experimental `balancer.PreferEndpoints[WithFallback][RegEx]` balancers
* Supported connections `TTL` with `Option` `WithConnectionTTL`
* Remove unnecessary `WithFastDial` option (lazy connections are always fast inserts into cluster)
* Added `Scripting` service client with API methods `Execute()`, `StreamExecute()` and `Explain()`
* Added `String()` method to `table.types.Type` interface
* Added `With[Custom]UserAgent()` `Option` and `CustomOption` constructors
* Refactored `log.Logger` interface and internal implementation
* Added `retry.RetryableError()` for returns user-defined error which must be retryed
* Renamed internal type `internal.errors.OperationCompleted` to `internal.errors.OperationStatus`
* Added `String()` method to `table.KeyRange` and `table.Value` types
* Replaced creation of goroutine on each stream call to explicit call stream.Recv() on NextResultSet()

## 3.6.2
* Refactored table retry helpers
* Added new `PreferLocations[WithFallback][RegEx]` balancers
* Added `trace.Details.String()` and `trace.Details.Strings()` helpers
* Added `trace.DetailsFromString(s)` and `trace.DetailsFromStrings(s)` helper

## 3.6.1
* Switched closing cluster after closing all sub-services
* Added windows and macOS runtimes to unit and integration tests

## 3.6.0
* Added `config/balancer` package with popular balancers
* Added new `PreferEndpoints[WithFallback][RegEx]` balancers
* Removed `config.BalancerConfig` struct
* Refactored internal packages (tree to flat, split balancers to different packages)
* Moved a taking conn to start of `conn.Invoke` /` conn.NewStream` for applying timeouts to alive conn instead lazy conn (previous logic applied timeouts to all request including dialing on lazy conn)

## 3.5.4
* Added auto-close stream result on end of stream

## 3.5.3
* Changed `Logger` interface for support custom loggers
* Added public type `LoggerOption` for proxies to internal `logger.Option`
* Fixed deadlock on table stream requests

## 3.5.2
* Fixed data race on closing table result
* Added custom dns-resolver to grpc options for use dns-balancing with round_robin balancing policy
* Wrapped with `recover()` system panic on getting system certificates pool
* Added linters and fixed issues from them
* Changed API of `sugar` package

## 3.5.1
* Added system certificates for `darwin` system
* Fixed `table.StreamResult` finishing
* Fixes `sugar.MakePath()`
* Added helper `ydb.MergeOptions()` for merge several `ydb.Option` to single `ydb.Option`

## 3.5.0
* Added `ClosabelSession` interface which extends `Session` interface and provide `Close` method
* Added `CreateSession` method into `table.Client` interface
* Added `Context` field into `trace.Driver.Net{Dial,Read,Write,Close}StartInfo` structs
* Added `Address` field into `trace.Driver.DiscoveryStartInfo` struct
* Improved logger options (provide err and out writers, provide external logger)
* Renamed package `table.resultset` to `table.result`
* Added `trace.Driver.{OnInit,OnClose}` events
* Changed unit/integration tests running
* Fixed/added YDB error checkers
* Dropped `ydb.WithDriverConfigOptions` (duplicate of `ydb.With`)
* Fixed freeze on closing driver
* Fixed `CGO` race on `Darwin` system when driver tried to expand tilde on certificates path
* Removed `EnsurePathExists` and `CleanupDatabase` from API of `scheme.Client`
* Added helpers `MakePath` and `CleanPath` to root of package `ydb-go-sdk`
* Removed call `types.Scanner.UnmarshalYDB()` inside `scanner.setDefaults()`
* Added `DoTx()` API method into `table.Client`
* Added `String()` method into `ConnectParams` for serialize params to connection string
* Added early exit from Rollback for committed transaction
* Moved `HasNextResultSet()` method from `Result` interface to common `result` interface. It provides access to `HasNextResultSet()` on both result interfaces (unary and stream results)
* Added public credentials constructors `credentials.NewAnonymousCredentials()` and `credentials.NewAccessTokenCredentials(token)`

## 3.4.4
* Prefer `ydb.table.types.Scanner` scanner implementation over `sql.Scanner`, when both available.

## 3.4.3
* Forced `round_robin` grpc load balancing instead default `pick_first`
* Added checker `IsTransportErrorCancelled`

## 3.4.2
* Simplified `Is{Transport,Operation}Error`
* Added `IsYdbError` helper

## 3.4.1
* Fixed retry reaction on operation error NotFound (non-retryable now)

## 3.4.0
* Fixed logic bug in `trace.Table.ExecuteDataQuery{Start,Done}Info`

## 3.3.3
* Cleared repeater context for discovery goroutine
* Fixed type of `trace.Details`

## 3.3.2
* Added `table.options.WithPartitioningSettings`

## 3.3.1
* Added `trace.DriverConnEvents` constant

## 3.3.0
* Stored node ID into `endpoint.Endpoint` struct
* Simplified <Host,Port> in `endpoint.Endpoint` to single fqdn Address
* On table session requests now preferred the endpoint by `ID` extracted from session `ID`. If
  endpoint by `ID` not found - using the endpoint from balancer
* Upgraded internal logger for print colored messages

## 3.2.7
* Fixed compare endpoints func

## 3.2.6
* Reverted `NodeID` as key for link between session and endpoint because yandex-cloud YDB
  installation not supported `Endpoint.ID` entity

## 3.2.5
* Dropped endpoint.Addr entity as unused. After change link type between session and endpoint
  to NodeID endpoint.Addr became unnecessary for internal logic of driver
* Enabled integration test table pool health
* Fixed race on session stream requests

## 3.2.4
* Returned context error when context is done on `session.StreamExecuteScanQuery`
  and `session.StreamReadTable`

## 3.2.3
* Fixed bug of interpret tilda in path of certificates file
* Added chapter to `README.md` about ecosystem of debug tools over `ydb-go-sdk`

## 3.2.2
* Fixed result type of `RawValue.String` (ydb string compatible)
* Fixed scans ydb types into string and slice byte receivers

## 3.2.1
* Upgraded dependencies
* Added `WithEndpoint` and `WithDatabase` Option constructors

## 3.2.0
* added package `log` with interface `log.Logger`
* implements `trace.Driver` and `trace.Table` with `log.Logger`
* added internal leveled logger which implement interface `log.Logger`
* supported environment variable `YDB_LOG_SEVERITY_LEVEL`
* changed name of the field `RetryAttempts` to` Attempts` in the structure `trace.PoolGetDoneInfo`.
  This change reduces back compatibility, but there are no external uses of v3 sdk, so this change is
  fine. We are sorry if this change broke your code

## 3.1.0
* published scheme Client interface

## 3.0.1
* refactored integration tests
* fixed table retry trace calls

## 3.0.0
* Refactored sources for splitting public interfaces and internal
  implementation for core changes in the future without change major version
* Refactored of transport level of driver - now we use grpc code generation by stock `protoc-gen-go` instead internal protoc codegen. New API provide operate from codegen grpc-clients with driver as a single grpc client connection. But driver hide inside self a pool of grpc connections to different cluster endpoints YDB. All communications with YDB (base services includes to driver: table, discovery, coordiantion and ratelimiter) provides stock codegen grpc-clients now.
* Much changed API of driver for easy usage.
* Dropped package `ydbsql` (moved to external project)
* Extracted yandex-cloud authentication to external project
* Extracted examples to external project
* Changed of traces API for next usage in jaeger и prometheus
* Dropped old APIs marked as `deprecated`
* Added integration tests with docker ydb container
* Changed table session and endpoint link type from string address to integer NodeID

## 2.11.0
* Added possibility to override `x-ydb-database` metadata value

## 2.10.9
* Fixed context cancellation inside repeater loop

## 2.10.8
* Fixed data race on cluster get/pessimize

## 2.10.7
* Dropped internal cluster connections tracker
* Switched initial connect to all endpoints after discovery to lazy connect
* Added reconnect for broken conns

## 2.10.6
* Thrown context without deadline into discovery goroutine
* Added `Address` param to `DiscoveryStartInfo` struct
* Forced `round_bobin` grpc load balancing config instead default `pick_first`
* Fixed applying driver trace from context in `connect.New`
* Excluded using session pool usage for create/take sessions in `database/sql`
  driver implementation. Package `ydbsql` with `database/sql` driver implementation
  used direct `CreateSession` table client call in the best effort loop

## 2.10.5
* Fixed panic when ready conns is zero

## 2.10.4
* Initialized repeater permanently regardless of the value `DriverConfig.DiscoveryInterval`
  This change allow forcing re-discovery depends on cluster state

## 2.10.3
* Returned context error when context is done on `StreamExecuteScanQuery`

## 2.10.2
* Fixed `mapBadSessionError()` in `ydbsql` package

## 2.10.1
* Fixed race on `ydbsql` concurrent connect. This hotfix only for v2 version

## 2.10.0
* Added `GlobalAsyncIndex` implementation of index interface

## 2.9.6
* Replaced `<session, endpoint>` link type from raw conn to plain endpoint address
* Moved checking linked endpoint from `driver.{Call,StreamRead}` to `cluster.Get`
* Added pessimization endpoint code for `driver.StreamRead` if transport error received
* Setted transport error `Cancelled` as needs to remove session from pool
* Deprecated connection use policy (used auto policy)
* Fixed goroutines leak on StreamRead call
* Fixed force re-discover on receive error after 1 second
* Added timeout to context in `cluster.Get` if context deadline not defined

## 2.9.5
* Renamed context idempotent operation flag

## 2.9.4
* Forced cancelled transport error as retriable (only idempotent operations)
* Renamed some internal retry mode types

## 2.9.3
* Forced grpc keep-alive PermitWithoutStream parameter to true

## 2.9.2
* Added errors without panic

## 2.9.1
* Added check nil grpc.ClientConn connection
* Processed nil connection error in keeper loop

## 2.9.0
* Added RawValue and supported ydb.Scanner in Scan

## 2.8.0
* Added NextResultSet for both streaming and non-streaming operations

## 2.7.0
* Dropped busy checker logic
* Refactoring of `RetryMode`, `RetryChecker` and `Retryer`
* Added fast/slow retry logic
* Supported context param for retry operation with no idempotent errors
* Added secondary indexes info to table describing method

## 2.6.1
* fix panic on lazy put to full pool

## 2.6.0
* Exported `SessionProvider.CloseSession` func
* Implements by default async closing session and putting busy
  session into pool
* Added some session pool trace funcs for execution control of
  goroutines in tests
* Switched internal session pool boolean field closed from atomic
  usage to mutex-locked usage

## 2.5.7
* Added panic on double scan per row

## 2.5.6
* Supported nil and time conventions for scanner

## 2.5.5
* Reverted adds async sessionGet and opDo into `table.Retry`.
* Added `sessionClose()` func into `SessionProvider` interface.

## 2.5.4
* Remove ready queue from session pool

## 2.5.3
* Fix put session into pool

## 2.5.2
* Fix panic on operate with result scanner

## 2.5.1
* Fix lock on write to chan in case when context is done

## 2.5.0
* Added `ScanRaw` for scan results as struct, list, tuple, map
* Created `RawScanner` interface in order to generate method With

## 2.4.1
* Fixed deadlock in the session pool

## 2.4.0
* Added new scanner API.
* Fixed dualism of interpret data (default values were deprecated for optional values)

## 2.3.3
* Fixed `internal/stats/series.go` (index out of range)
* Optimized rotate buckets in the `Series`

## 2.3.2
* Moved `api/wrap.go` to root for next replacement api package to external genproto

## 2.3.1
* Correct session pool tests
* Fixed conditions with KeepAliveMinSize and `IdleKeepAliveThreshold`

## 2.3.0
* Added credentials connect options:
  - `connect.WithAccessTokenCredentials(accessToken)`
  - `connect.WithAnonymousCredentials()`
  - `connect.WithMetadataCredentials(ctx)`
  - `connect.WithServiceAccountKeyFileCredentiials(serviceAccountKeyFile)`
* Added auth examples:
  - `example/auth/environ`
  - `example/auth/access_token_credentials`
  - `example/auth/anonymous_credentials`
  - `example/auth/metadata_credentials`
  - `example/auth/service_account_credentials`

## 2.2.1
* Fixed returning error from `table.StreamExecuteScanQuery`

## 2.2.0
* Supported loading certs from file using `YDB_SSL_ROOT_CERTIFICATES_FILE` environment variable

## 2.1.0
* Fixed erasing session from pool if session keep-alive count great then `IdleKeepAliveThreshold`
* Add major session pool config params as `connect.WithSessionPool*()` options

## 2.0.3
* Added panic for wrong `NextSet`/`NextStreamSet` call

## 2.0.2
* Fixed infinite keep alive session on transport errors `Cancelled` and `DeadlineExceeded`

## 2.0.1
* Fixed parser of connection string
* Fixed `EnsurePathExists` and `CleanupDatabase` methods
* Fixed `basic_example_v1`
* Renamed example cli flag `-link=connectionString` to `-ydb=connectionString` for connection string to YDB
* Added `-connect-timeout` flag to example cli
* Fixed some linter issues

## 2.0.0
* Renamed package ydbx to connect. New usage semantic: `connect.New()` instead `ydbx.Connect()`
* Added `healthcheck` example
* Fixed all examples with usage connect package
* Dropped `example/internal/ydbutil` package
* Simplified API of Traces - replace all pairs start/done to single handler with closure.

## 1.5.2
* Fixed `WithYdbCA` at nil certPool case

## 1.5.1
* Fixed package name of `ydbx`

## 1.5.0
* Added `ydbx` package

## 1.4.1
* Fixed `fmt.Errorf` error wrapping and some linter issues

## 1.4.0
* Added helper for create credentials from environ
* Added anonymous credentials
* Move YDB Certificate Authority from auth/iam package to root  package. YDB CA need to dial with
  dedicated YDB and not need to dial with IAM. YDB CA automatically added to all grpc calling

## 1.3.0
* Added `Compose` method to traces

## 1.2.0
* Load YDB certificates by default with TLS connection

## 1.1.0
* Support scan-query method in `ydbsql` (database/sql API)

## 1.0.7
* Use `github.com/golang-jwt/jwt` instead of `github.com/dgrijalva/jwt-go`

## 1.0.6
* Append (if not exits) SYNC Operation mode on table calls: *Session, *DataQuery, *Transaction, KeepAlive

## 1.0.5
* Remove unused ContextDeadlineMapping driver config (always used default value)
* Simplify operation params logic
* Append (if not exits) SYNC Operation mode on ExecuteDataQuery call

## 1.0.4
* Fixed timeout and cancellation setting for YDB operations
* Introduced possibility to use `ContextDeadlineNoMapping` once again

## 1.0.3
* Negative `table.Client.MaxQueryCacheSize` will disable a client query cache now
* Refactoring of `meta.go` for simple adding in the future new headers to requests
* Added support `x-ydb-trace-id` as standard SDK header

## 1.0.2
* Implements smart lazy createSession for best control of create/delete session balance. This feature fix leakage of forgotten sessions on server-side
* Some imporvements of session pool stats

## 1.0.1
* Fix closing sessions on PutBusy()
* Force setting operation timeout from client context timeout (if this timeout less then default operation timeout)
* Added helper `ydb.ContextWithoutDeadline` for clearing existing context from any deadlines

## 1.0.0
* SDK versioning switched to `Semantic Versioning 2.0.0`

## 2021.04.1
* Added `table.TimeToLiveSettings` struct and corresponding
  `table.WithTimeToLiveSettings`, `table.WithSetTimeToLive`
  and `table.WithDropTimeToLive` options.
* Deprecated `table.TTLSettings` struct alongside with
  `table.WithTTL`, `table.WithSetTTL` and `table.WithDropTTL` functions.

## 2021.03.2
* Add Truncated flag support.

## 2021.03.1
* Fixed a race between `SessionPool.Put` and `SessionPool.Get`, where the latter
  would end up waiting forever for a session that is already in the pool.

## 2021.02.1
* Changed semantics of `table.Result.O...` methods (e.g., `OUTF8`):
  it will not fail if current item is non-optional primitive.

## 2020.12.1
* added CommitTx method, which returns QueryStats

## 2020.11.4
* re-implementation of ydb.Value comparison
* fix basic examples

## 2020.11.3
* increase default and minimum `Dialer.KeepAlive` setting

## 2020.11.2
* added `ydbsql/connector` options to configure default list of `ExecDataQueryOption`

## 2020.11.1
* tune `grpc.Conn` behaviour

## 2020.10.4
* function to compare two ydb.Value

## 2020.10.3
* support scan query execution

## 2020.10.2
* add table Ttl options

## 2020.10.1
* added `KeyBloomFilter` support for `CreateTable`, `AlterTable` and `DescribeTalbe`
* added `PartitioningSettings` support for `CreateTable`, `AlterTable` and `DescribeTalbe`. Move to `PartitioningSettings` object

## 2020.09.3
* add `FastDial` option to `DriverConfig`.
  This will allow `Dialer` to return `Driver` as soon as the 1st connection is ready.

## 2020.09.2
* parallelize endpoint operations

## 2020.09.1
* added `ProcessCPUTime` method to `QueryStats`
* added `ReadReplicasSettings` support for `CreateTable`, `AlterTable` and `DescribeTalbe`
* added `StorageSettings` support for `CreateTable`, `AlterTable` and `DescribeTalbe`

## 2020.08.2
* added `PartitioningSettings` support for `CreateTable` and `AlterTable`

## 2020.08.1
* added `CPUTime` and `AffectedShards` fields to `QueryPhase` struct
* added `CompilationStats` statistics

## 2020.07.7
* support manage table attributes

## 2020.07.6
* support Column Families

## 2020.07.5
* support new types: DyNumber, JsonDocument

## 2020.07.4
* added coordination service
* added rate_limiter service

## 2020.07.3
* made `api` wrapper for `internal` api subset

## 2020.07.2
* return TableStats and PartitionStats on DescribeTable request with options
* added `ydbsql/connector` option to configure `DefaultTxControl`

## 2020.07.1
* support go modules tooling for ydbgen

## 2020.06.2
* refactored `InstanceServiceAccount`: refresh token in background.
  Also, will never produce error on creation
* added getting `ydb.Credentials` examples

## 2020.06.1

* exported internal `api.Wrap`/`api.Unwrap` methods and linked structures

## 2020.04.5

* return on discovery only endpoints that match SSL status of driver

## 2020.04.4

* added GCP metadata auth style with `InstanceServiceAccount` in `auth.iam`

## 2020.04.3

* fix race in `auth.metadata`
* fix races in test hooks

## 2020.04.2

* set limits to grpc `MaxCallRecvMsgSize` and `MaxCallSendMsgSize` to 64MB
* remove deprecated IAM (jwt) `Client` structure
* fix panic on nil dereference while accessing optional fields of `IssueMessage` message

## 2020.04.1

* added options to `DescribeTable` request
* added `ydbsql/connector` options to configure `pool`s  `KeepAliveBatchSize`, `KeepAliveTimeout`, `CreateSessionTimeout`, `DeleteTimeout`

## 2020.03.2

* set session keepAlive period to 5 min - same as in other SDKs
* fix panic on access to index after pool close

## 2020.03.1

* added session pre-creation limit check in pool
* added discovery trigger on more then half unhealthy transport connects
* await transport connect only if no healthy connections left

## 2020.02

* support cloud IAM (jwt) authorization from service account file
* minimum version of Go become 1.13. Started support of new `errors` features<|MERGE_RESOLUTION|>--- conflicted
+++ resolved
@@ -1,12 +1,6 @@
-<<<<<<< HEAD
-* Changed type of `topic/topicoptions.AlterOption` from func to interface
-* Changed type of `topic/topicoptions.CreateOption` from func to interface
-* Changed type of `topic/topicoptions.DescribeOption` from func to interface
-* Changed type of `topic/topicoptions.DropOption` from func to interface
-* Added implementations of `topic/topicoptions.AlterOption` and `topic/topicoptions.CreateOption`
-=======
+* Changed type of `topic/topicoptions.{Create,Alter,Describe,Drop}Option` from func to interface
+* Added implementations of `topic/topicoptions.{Create,Alter}Option`
 * Fix internal race-condition bugs in internal background worker
->>>>>>> c63687cf
 
 ## v3.38.3
 * Added retries to initial discovering

--- conflicted
+++ resolved
@@ -1,9 +1,7 @@
-<<<<<<< HEAD
 * Fixed send optional arguments to the server with `ydb.ParamsBuilder`
-=======
+
 ## v3.88.0
 * Removed UUID methods from ydb.ParamsBuilder()
->>>>>>> b9113729
 
 ## v3.87.0
 * BREAK OLD STYLE WORK WITH UUID. See https://github.com/ydb-platform/ydb-go-sdk/issues/1501 for details.

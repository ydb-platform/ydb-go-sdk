--- conflicted
+++ resolved
@@ -1,8 +1,5 @@
-<<<<<<< HEAD
 * Added experimental `sugar.UnmarshalRows` for user unmarshaller structs in own code in go 1.23, change example for use the iterator.
-=======
 * Added `ydb_go_sdk_ydb_query_pool_size_limit` metrics
->>>>>>> f440187b
 
 ## v3.80.7
 * Doesn't rollback a the transaction on the operation error in table service

--- conflicted
+++ resolved
@@ -1,6 +1,4 @@
-<<<<<<< HEAD
 * Fixed error on experimental TopicListener.Close
-=======
 * Disabled reporting of `ydb_go_sdk_ydb_query_session_create_latency histogram metrics` when metrics are disabled
 * Allowed skip column for `ScanStruct` by tag `-` 
 
@@ -12,7 +10,6 @@
 
 ## v3.81.2
 * Removed `experimantal` comment for query service client
->>>>>>> 6fb3f52e
 
 ## v3.81.1
 * Fixed nil pointer dereference panic on failed `ydb.Open` 

--- conflicted
+++ resolved
@@ -1,8 +1,5 @@
-<<<<<<< HEAD
 * Removed `experimental` from coordination API
-=======
 * Added `WithReaderLogContext`, `WithWriterLogContext` options to topic reader/writer to supply log entries with user context fields
->>>>>>> a9cd1ee8
 
 ## v3.108.3
 * Fixed handling of zero values for DyNumber

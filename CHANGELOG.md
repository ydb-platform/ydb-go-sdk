--- conflicted
+++ resolved
@@ -1,12 +1,10 @@
-<<<<<<< HEAD
 * Add workaround for bug in uuid send/receive from server. It is migration version. All native code and most database sql code worked with uuid continue to work.
-=======
+
 ## v3.85.3
 * Renamed `query.WithPoolID()` into `query.WithResourcePool()`
 
 ## v3.85.2
 * Added experimental `query.WithPoolID()` execute option for define resource pool for execute query
->>>>>>> 534c5716
 
 ## v3.85.1
 * Added `spans.Retry` constructor of `trace.Retry`

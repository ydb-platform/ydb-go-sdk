--- conflicted
+++ resolved
@@ -1,10 +1,8 @@
-<<<<<<< HEAD
 * Added type assertion checks to enhance type safety and prevent unexpected panics in critical sections of the codebase
-=======
+
 ## v3.66.0
 * Added experimental package `retry/budget` for limit second and subsequent retry attempts 
 * Refactored internals for enabling `containedctx` linter
->>>>>>> 506a662f
 * Fixed the hanging semaphore issue on coordination session reconnect
 
 ## v3.65.3

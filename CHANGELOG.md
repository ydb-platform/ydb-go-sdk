--- conflicted
+++ resolved
@@ -1,7 +1,5 @@
-<<<<<<< HEAD
 * Added support for nullable `Date32`, `Datetime64`, `Timestamp64`, and `Interval64` types in the `optional` parameter builder
-* Added corresponding functions for nullable types in value layer
-=======
+
 ## v3.116.3
 * Default grpc message size adjusted to the server's defaults
 
@@ -17,7 +15,6 @@
 
 ## v3.115.7
 * Added support for `PartitionBy` in `DescribeTable` results
->>>>>>> b89ccaef
 
 ## v3.115.6
 * Fixed context cancellation issues in the `QueryService` stream results

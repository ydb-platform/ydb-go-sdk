--- conflicted
+++ resolved
@@ -1,12 +1,10 @@
-<<<<<<< HEAD
 * Support for server-side load balancing of sessions ('session-balancer' value in the 'x-ydb-client-capabilities' metadata header)
-=======
+
 ## v3.111.3
 * Fixed session closing in `ydb.WithExecuteDataQueryOverQueryClient(true)` scenario
 
 ## v3.111.2
 * Changed discovery and dns resolving log level to DEBUG
->>>>>>> 0d167dde
 
 ## v3.111.1
 * Replaced minimal requirements of `go` from `1.23` to `1.22`

--- conflicted
+++ resolved
@@ -1,6 +1,5 @@
-<<<<<<< HEAD
 * Allowed skip column for `ScanStruct` by tag `-` 
-=======
+
 ## v3.81.4
 * Returned `topicwriter.ErrQueueLimitExceed`, accidental removed at `v3.81.0`
 
@@ -9,7 +8,6 @@
 
 ## v3.81.2
 * Removed `experimantal` comment for query service client
->>>>>>> eb7d2053
 
 ## v3.81.1
 * Fixed nil pointer dereference panic on failed `ydb.Open` 

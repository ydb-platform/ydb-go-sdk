--- conflicted
+++ resolved
@@ -1,12 +1,9 @@
-<<<<<<< HEAD
 * Added support for nullable `Date32`, `Datetime64`, `Timestamp64`, and `Interval64` types in the `optional` parameter builder
-=======
 * Added method `query.WithIssuesHandler` to get query issues
 
 ## v3.117.2
 * Added support for `Result.RowsAffected()` for YDB `database/sql` driver
 * Upgraded minimal version of Go to 1.23.9
->>>>>>> 01525731
 * Fixed race in `readerReconnector`
 
 ## v3.117.1

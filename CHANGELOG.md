<<<<<<< HEAD
* Added support for the `json.Unmarshaler` interface in the `CastTo` function for use in scanners, such as the `ScanStruct` method
=======
* Fixed the support of server-side session balancing in `database/sql` driver
* Added `ydb.WithDisableSessionBalancer()` driver option for disable server-side session balancing on table and query clients
>>>>>>> 333e6632

## v3.111.3
* Fixed session closing in `ydb.WithExecuteDataQueryOverQueryClient(true)` scenario

## v3.111.2
* Changed discovery and dns resolving log level to DEBUG

## v3.111.1
* Replaced minimal requirements of `go` from `1.23` to `1.22`
* Migrated `golangci-lint` to version `v2.1.6`

## v3.111.0
* Added `sugar.PrintErrorWithoutStack` helper for remove stack records from error string
* Added `sugar.UnwrapError` helper for unwrap source error to root errors

## v3.110.1
* Added the ability to send BulkRequest exceeding the GrpcMaxMessageSize

## v3.110.0
* Added read partitions in parallel for topic listener.

## v3.109.0
* Added control plane fields for split-merge topics (Create,Alter,Describe) 

## v3.108.5
* Fixed stop topic reader after TLI in transaction

## v3.108.4
* Removed `experimental` from coordination API
* Added `WithReaderLogContext`, `WithWriterLogContext` options to topic reader/writer to supply log entries with user context fields

## v3.108.3
* Fixed handling of zero values for DyNumber
* Fixed the decimal yql slice bounds out of range

## v3.108.2
* Bumped dependencies:
  - `github.com/jonboulle/clockwork` from v0.3.0 to v0.5.0
  - `google.golang.org/grpc` from v1.62.1 to v1.69.4
  - `google.golang.org/protobuf` from v1.33.0 to v1.35.1
  - `github.com/golang-jwt/jwt/v4` from v4.5.0 to v4.5.2 (see security alerts https://github.com/golang-jwt/jwt/security/advisories/GHSA-mh63-6h87-95cp and https://github.com/ydb-platform/ydb-go-sdk/security/dependabot/45)
  - `golang.org/x/net` from v0.33.0 to v0.38.0 (see security alert https://github.com/ydb-platform/ydb-go-sdk/security/dependabot/59)
  - `golang.org/x/crypto` from 0.31.0 to 0.36.0 (see security alerts https://github.com/ydb-platform/ydb-go-sdk/security/dependabot/56 and https://github.com/ydb-platform/ydb-go-sdk/security/dependabot/52)
  - `golang.org/x/sync` from v0.10.0 to v0.12.0
  - `golang.org/x/sys` from v0.28.0 to v0.31.0
  - `golang.org/x/text` from v0.21.0 to v0.23.0

## v3.108.1
* Supported `json.Marshaller` query parameter in `database/sql` driver

## v3.108.0
* Added `query.EmptyTxControl()` for empty transaction control (server-side defines transaction control by internal logic)
* Marked as deprecated `query.NoTx()` because this is wrong name for server-side transaction control inference

## v3.107.0
* Refactored internal client balancer: added singleton for getting gRPC-connection (auto dial and auto reconnect on non-ready state) for use in discovery attempts
* Added `topicoptions.IncludePartitionStats()` for `Topic().Describe()` in order to get partition stats from server

## v3.106.1
* Dropped `internal/allocator` package and all usages of it for further switch (test) protobuf opaque API

## v3.106.0
* Added option WithReaderSupportSplitMergePartitions for topic manage support of split-merge partitions on client side (enabled by default).
* Allowed overflow queue limit for one goroutine at time for topic writer
* Removed delay before send commit in sync mode of a topic reader

## v3.105.2
* Improved the `ydb.WithSessionPoolSessionUsageLimit` option for allow `time.Duration` as argument type for limit max session time to live since create time 

## v3.105.1
* Changed the gRPC DNS balancer policy to `round_robin` for internal `discovery/ListEndpoints` call (reverted v3.90.2 changes)

## v3.105.0
* Supported topic split merge server feature for topic reader (no api changed)

## v3.104.7
* Added public type alias `ydb.Params` to `internal/params.Parameters` for external usage

## v3.104.6
* Refactored `table.TransactionControl` and `query.TransactionControl` for use single implementation in `internal/tx`
* Changed `ydb.WithTxControl` context modifier for allow both `table.TransactionControl` and `query.TransactionControl`

## v3.104.5
* Added query client session pool metrics: create_in_progress, in_use, waiters_queue
* Added pool item closing for not-alived item

## v3.104.4
* Fixed bug with session query latency metric collector

## v3.104.3
* Changed argument types in `table.Client.ReadRows` to public types for compatibility with mock-generation 

## v3.104.2
* Added bindings options into `ydb.ParamsFromMap` for bind wide time types
* Changed `ydb.WithWideTimeTypes(bool)` for allow boolean argument

## v3.104.1
* Added export of advanced metric information for QueryService calls

## v3.104.0
* Added binding `ydb.WithWideTimeTypes()` which interprets `time.Time` and `time.Duration` as `Timestamp64` and `Interval64` YDB types

## v3.103.0
* Supported wide `Interval64` type

## v3.102.0
* Supported wide `Date32`, `Datetime64` and `Timestamp64` types

## v3.101.4
* Switched internal type of result `ydb.Driver.Query()` from `*internal/query.Client` to `query.Client` interface 

## v3.101.3
* Added `query.TransactionActor` type alias to `query.TxActor` for compatibility with `table.Client` API's 
* Removed comment `experimental` from `ydb.ParamsBuilder` and `ydb.ParamsFromMap`
* Fixed panic on closing `internal/query/sessionCore.done` channel twice
* Fixed hangup when try to send batch of messages with size more, then grpc limits from topic writer internals

## v3.101.2
* Added a new metric `ydb_go_sdk_ydb_info` with the current version of the SDK

## v3.101.1
* Changed allowBanned=false for preferred node connections

## v3.101.0
* Added `table.Client.ReadRows` method with internal retries

## v3.100.3
* Fixed bug with concurrent rewrites source slice of `grpc.DialOption` on dial step

## v3.100.2
* Fixed bug in `internal/xcontext.WithDone` (not listening chan done)

## v3.100.1
* Refactored behaviour on `retry.Retryable` error for retry object (such as session, connection or transaction)

## v3.100.0
* Added `table.DescribeTable.StoreType` to table description result from `table.Session.DescribeTable` request

## v3.99.13
* Added checking errors for conditionally delete item from pool

## v3.99.12
* Internal debug improved

## v3.99.11
* Added stacktrace record to row scan errors for detect broken client code
* Fixed DescribeConsumer ignoring PartitionConsumerStats
* Added virtualtimestamps field to cdc description

## v3.99.10
* Returned legacy behaviour for interpret as `time.Time` YDB types `Date`, `Datetime` and `Timestamp` 

## v3.99.9
* Fixed broken compatibility `database/sql` driver which worked on query engine (usnig `ydb.WithQueryService(true)` connector option):
  - fixed list of valid data types for `database/sql.Row.Scan()`
  - allowed legacy option `ydb.WithTxControl(ctx, txControl)` for query engine

## v3.99.8
* Added details to all log messages
* Fixed sometime panic on stats receive in query service

## v3.99.7
* Fixed not passing request context to topic event logs
* Fixed deadlock on closing table session with internal query session core

## v3.99.6
* Added log grpc messages metadata on trace log level for topic writer

## v3.99.5
* Fixed error `Empty query text` using prepared statements and `ydb.WithExecuteDataQueryOverQueryClient(true)` option
* Prepared statements always send query text on Execute call from now (previous behaviour - send query ID)  
* Prevented create decoder instance until start read a message from topics

## v3.99.4
* Fixed bug with wrong context on session closing
* Fixed goroutine leak on closing `database/sql` driver
* "No endpoints" is retriable error now

## v3.99.3
* Fixed potential infinity loop for local dc detection (CWE-835)
* Fixed nil pointer dereferenced in a topic listener (CWE-476)

## v3.99.2
* Fixed panic when error returned from parsing sql params
* Fixed explicit null dereferenced issue in internal/credentials/static.go (CWE-476)

## v3.99.1
* Bumped dependencies:
  - `golang.org/x/net` from v0.23.0 to v0.33.0
  - `golang.org/x/sync` from v0.6.0 to v0.10.0
  - `golang.org/x/sys` from v0.18.0 to v0.28.0
  - `golang.org/x/text` from v0.14.0 to v0.21.0
  - `github.com/golang-jwt/jwt/v4` from v4.4.1 to v4.5.0

## v3.99.0
* Added `ydb.WithExecuteDataQueryOverQueryClient(bool)` option to execute data queries from table service 
  client using query client API. Using this option you can execute queries from legacy table service client 
  through `table.Session.Execute` using internal query client API without limitation of 1000 rows in response.
  Be careful: an OOM problem may happen because bigger result requires more memory

## v3.98.0
* Supported pool of encoders, which implement ResetableWriter interface

## v3.97.0
* Added immutable range iterators from go1.23 into query stats to iterate over query phases and accessed tables without query stats object mutation

## v3.96.2
* Fixed broken metric `ydb_go_sdk_ydb_database_sql_conns`

## v3.96.1
* Fixed drop session from pool unnecessary in query service 

## v3.96.0
* Supported of list, set and struct for unmarshall using `sugar.Unmarshall...`

## v3.95.6
* Fixed panic on span reporting in `xsql/Tx`

## v3.95.5
* Fixed goroutine leak on failed execute call in query client

## v3.95.4
* Fixed connections pool leak on closing sessions
* Fixed an error in logging session deletion events

## v3.95.3
* Supported of `database/sql/driver.Valuer` interfaces for params which passed to query using sql driver 
* Exposed `credentials/credentials.OAuth2Config` OAuth2 config

## v3.95.2
* Fixed panic on multiple closing driver

## v3.95.1
* Added alias from `ydb.WithFakeTx(ydb.ScriptingQueryMode)` to `ydb.WithFakeTx(ydb.QueryExecuteQueryMode)` for compatibility with legacy code   

## v3.95.0
* Added implementation of `database/sql` driver over query service client
* Added `ydb.WithQueryService(bool)` option to explicitly enable `database/sql` driver over query service client
* Added environment parameter `YDB_DATABASE_SQL_OVER_QUERY_SERVICE` to enable `database/sql` driver over query service client without code rewriting

## v3.94.0
* Refactored golang types mapping into ydb types using `ydb.ParamsFromMap` and `database/sql` query arguments
* Small breaking change: type mapping for `ydb.ParamsFromMap` and `database/sql` type `uuid.UUID` changed from ydb type `Text` to ydb type `UUID`

## v3.93.3
* Supported raw protobuf `*Ydb.TypedValue` using `ydb.ParamsBuilder()`

## v3.93.2
* Removed experimental helper `ydb.MustParamsFromMap`
* Changed result of experimental helper `ydb.ParamsFromMap` from tuple <`params.Parameters`, `error`> to `params.Parameters` only 

## v3.93.1
* Published `query.ExecuteOption` as alias to `internal/query/options.Execute`

## v3.93.0
* Added `ydb.WithStaticCredentialsLogin` and `ydb.WithStaticCredentialsPassword` options

## v3.92.6
* Fixed string representation of `TzTimestamp`, `TzDatetime` and `TzDate` type values
* Added `database/sql/driver.Value` as type destination for almost ydb values

## v3.92.5
* Avoid retrying requests finished with `UNAUTHORIZED` errors

## v3.92.4
* Fixed connections pool leak on closing

## v3.92.3
* Fixed error with incompleted data return from transaction.ReadQueryResult method
* Added option `query/WithResponsePartLimitSizeBytes(...)` for queries with query service

## v3.92.2
* Added `table/options.WithShardNodesInfo()` experimental option to get shard nodeId for describe table call

## v3.92.1
* Added `sugar.WithUserPassword(user,password)` option for `sugar.DSN()` helper
* Added `sugar.WithSecure(bool)` option for `sugar.DSN()` helper
* Small breaking change: `sugar.DSN` have only two required parameters (endpoint and database) from now on. 
  Third parameter `secure` must be passed as option `sugar.WithSecure(bool)`

## v3.92.0
* Added experimental ydb.ParamsFromMap and ydb.MustParamsFromMap for build query parameters
* Refactored coordination traces
* gRPC connection will be forcefully closed on DNS resolver errors from now on

## v3.91.0
* Added `ydb.WithPreferredNodeID(ctx, nodeID)` context modifier for trying to execute queries on given nodeID

## v3.90.2
* Set the `pick_first` balancer for short-lived grpc connection inside ydb cluster discovery attempt

## v3.90.1
* Small broken change: added method `ID()` into `spans.Span` interface (need to implement in adapter) 
* Fixed traceparent header for tracing grpc requests

## v3.90.0
* Fixed closing of child driver with shared balancer

## v3.89.6
* Refactored `database/sql` driver internals for query-service client support in the future 

## v3.89.5
* Fixed nil pointer dereference in metabalancer initialization

## v3.89.4
* Changed behaviour on re-discovery: always open new grpc connection for discovery request

## v3.89.3
* Wrapped internal balancer with metadata middleware

## v3.89.2
* Returned log.XXX methods for create fields, removed from public at v3.85.0

## v3.89.1
* Added option `ydb.WithSharedBalancer(*Driver)` for child drivers

## v3.89.0
* Fixed send optional arguments to the server with `ydb.ParamsBuilder`

## v3.88.0
* Removed UUID methods from ydb.ParamsBuilder()

## v3.87.0
* BREAK OLD STYLE WORK WITH UUID. See https://github.com/ydb-platform/ydb-go-sdk/issues/1501 for details.
  At the version you must explicit choose way for work with uuid: old with bug or new (fixed).

## v3.86.1
* Fixed scan to optional uuid

## v3.86.0
* Add workaround for bug in uuid send/receive from server. It is migration version. All native code and most database sql code worked with uuid continue to work.
Dedicated version for migrate code for workaround/fix uuid bug. See https://github.com/ydb-platform/ydb-go-sdk/issues/1501 for details.

## v3.85.3
* Renamed `query.WithPoolID()` into `query.WithResourcePool()`

## v3.85.2
* Added experimental `query.WithPoolID()` execute option for define resource pool for execute query

## v3.85.1
* Added `spans.Retry` constructor of `trace.Retry`

## v3.85.0
* Added experimental package `spans` with tracing adapter interfaces for OpenTelemetry, OpenTracing, etc.
* Added `db.Topic().DescribeTopicConsumer()` method for displaying consumer information
* Marked as deprecated options `ydb.WithDatabase(database)` and `ydb.WithEndpoint(endpoint)`

## v3.84.1
* Added session info into `trace.TableSessionBulkUpsertStartInfo`

## v3.84.0
* Added `meta.WithTraceParent` context modifier for explicit putting traceparent header into grpc calls

## v3.83.0
* Supported `db.Table().BulkUpsert()` from scv, arrow and ydb rows formats

## v3.82.0
* Fixed error on experimental `TopicListener.Close`
* Disabled reporting of `ydb_go_sdk_query_session_count` when metrics are disabled
* Disabled reporting of `ydb_go_sdk_ydb_query_session_create_latency` histogram metrics when metrics are disabled
* Allowed skip column for `ScanStruct` by tag `-`

## v3.81.4
* Returned `topicwriter.ErrQueueLimitExceed`, accidental removed at `v3.81.0`

## v3.81.3
* Fixed tracing details check for some metrics

## v3.81.2
* Removed `experimantal` comment for query service client

## v3.81.1
* Fixed nil pointer dereference panic on failed `ydb.Open`
* Added ip discovery. Server can show own ip address and target hostname in the ListEndpoint message. These fields are used to bypass DNS resolving.

## v3.81.0
* Added error ErrMessagesPutToInternalQueueBeforeError to topic writer
* Added write to topics within transactions

## v3.80.10
* Added `ydb.WithSessionPoolSessionUsageLimit()` option for limitation max count of session usage
* Refactored experimental topic iterators in `topicsugar` package

## v3.80.9
* Fixed bug in experimental api: `ydb.ParamsBuilder().Param().Optional()` receive pointer and really produce optional value.

## v3.80.8
* Added `ydb.WithLazyTx(bool)` option for create lazy transactions on `query.Session.Begin` call
* Added initial experimental topic and cdc-helpers, see examples in [tests/integration/topic_helpers_test.go](https://github.com/ydb-platform/ydb-go-sdk/blob/master/tests/integration/topic_helpers_test.go)
* Added experimental `sugar.UnmarshalRows` for user unmarshaller structs in own code in go 1.23, change example for use the iterator.
* Added `ydb_go_sdk_ydb_query_pool_size_index` metrics

## v3.80.7
* Fixed bug with doesn't rollback the transaction on the operation error in table service

## v3.80.6
* Fixed concurrent map writes in metrics
* Renamed method at experimental API `reader.PopBatchTx` to `reader.PopMessagesBatchTx`

## v3.80.5
* Fixed connections pool leak on failed `ydb.Open` call

## v3.80.4
* Fixed panic on usage metrics package from prometheus adapter on `trace.Driver.OnNewStream` callback

## v3.80.3
* Added option `ydb.WithSessionPoolSessionIdleTimeToLive` for restrict idle time of query sessions
* Fixed bug with leak of query transactions
* Changed `ydb_go_sdk_ydb_driver_conn_requests` metrics splitted to `ydb_go_sdk_ydb_driver_conn_request_statuses` and `ydb_go_sdk_ydb_driver_conn_request_methods`
* Fixed metadata for operation service connection
* Fixed composing query traces in call `db.Query.Do[Tx]` using option `query.WithTrace`

## v3.80.2
* Added `balancers.PreferNearestDC[WithFallback]` balancers
* Marked as deprecated `balancers.PreferLocalDC[WithFallback]` balancers because `local` word is ambiguous for balancer idea

## v3.80.1
* Added `lastErr` from previous attempt in `retry.RetryWithResult`

## v3.80.0
* Replaced internal table client pool entities to `internal/pool`

## v3.79.2
* Enabled by default usage of `internal/pool` in `internal/query.Client`

## v3.79.1
* Changed `trace.Table` and `trace.Query` traces
* Implemented `internal/pool` the same as table client pool from `internal/table.Client`

## v3.79.0
* Added commit messages for topic listener
* EOF error in RecvMsg is no longer logged

## v3.78.0
* Changed result type of method `query.Executor.QueryResultSet` from `query.ResultSet` to `query.ClosableResultSet`
* Added `table/types.DecimalValueFromString` decimal type constructor

## v3.77.1
* Added log topic writer ack
* Replaced `operation.Client.List` to five methods for listing operations `operation.List{BuildIndex,ImportFromS3,ExportToS3,ExportToYT,ExecuteQuery}`

## v3.77.0
* Changed log message about send topic message
* Added experimental support for executing scripts over query service client (`query.Client.ExecuteScript` and `query.CLient.FetchScriptResults`)
* Removed tx result from `query.Session.Execute` (tx can be obtained from `query.Session.Begin`)
* Changed behaviour of `query.Session.Begin` to `noop` for lazy initialization with first call `query.TxActor.Execute`
* Splitted experimental method `query.Client.Execute` to methods `query.Client.Exec` without result and `query.Client.Query` with result
* Splitted experimental method `query.TxActor.Execute` to methods `query.TxActor.Exec` without result and `query.TxActor.Query` with result
* Renamed experimental method `query.Client.ReadResultSet` to `query.Client.QueryResultSet`
* Renamed experimental method `query.Client.ReadRow` to `query.Client.QueryRow`
* Removed experimental methods `query.Session.ReadResultSet` and  `query.Session.ReadRows`
* Removed experimental methods `query.TxActor.ReadResultSet` and  `query.TxActor.ReadRows`
* Removed experimental method `query.Client.Stats`
* Option `query.WithIdempotent()` allowed for `query.Client.{Exec,Query,QueryResultSet,QueryRow}` methods now
* Added experimental support for operation service client through `db.Operation()` method (supports methods `Get`, `List`, `Cancel` and `Forget`)

## v3.76.6
* Replaced requirements from go1.22 + experimantal flag to go1.23 for experimental range-over interface

## v3.76.5
* Fixed out of index item creation in `internal/pool.Pool`
* Fixed tracing of `(*grpcClientStream).finish` event

## v3.76.4
* Added traces and logs for read messages from topic within transaction
* Changed result type of `query.Session.NodeID()` from `int64` to `uint32` for compatibility with table session and discovery
* Removed experimental method `query.Result.Err()`
* Added the finishing reading the grpc stream on `query.Result.Close()` call
* Renamed experimental method `query.Result.Range()` to `query.Result.ResultSets()`
* Renamed experimental method `query.ResultSet.Range()` to `query.ResultSet.Rows()`
* Removed support of `go1.20`
* Added PopMessages from topic within transaction

## v3.76.3
* Changed interface `table.TransactionIdentifier` (added private method) for prohibition of any implementations outside ydb-go-sdk

## v3.76.2
* Fixed bug with nil pointer dereference on trace callback from `query.createSession`
* Fixed test message builder, now all method return itself pointer
* Fixed handle reconnection timeout error
* Fixed experimental topic listener handle stop partition event

## v3.76.1
* Fixed `query.WithCommit()` flag behaviour for `tx.Execute` in query service
* OAuth 2.0 token exchange: allowed multiple resource parameters in according to https://www.rfc-editor.org/rfc/rfc8693

## v3.76.0
* Added experimental topic listener implementation
* Fixed `internal/xstrings.Buffer()` leak without call `buffer.Free()`
* Removed double quotas from goroutine labels background workers for prevent problem with pprof

## v3.75.2
* Fixed build for go1.20

## v3.75.1
* Fixed return more than one row error if real error raised on try read next row
* Fixed checking errors for session must be deleted
* Changed signature of filter func in balancers (replaced argument from `conn.Conn` type to `endpoint.Info`)

## v3.75.0
* Improve config validation before start topic reader
* Added metrics over `db.Table().Do()` and `db.Table().DoTx()`
* Added method `ydb.ParamsBuilder().Param(name).Any(value)` to add custom `types.Value`
* Upgraded dependencies:
  * `google.golang.org/grpc` - from `v1.57.1` to `v1.62.1`
  * `github.com/google/uuid` - from `v1.3.0` to `v1.6.0`
  * `golang.org/x/sync` - from `v0.3.0` to `v0.6.0`
* Fixed goroutine leak on close reader
* Fixed topic reader and writer WaitInit hunging on unretriable connection error
* Added `query.Client.Stats()` method
* Added `query.Result.Stats()` method
* Added `query.ResultSet.Index()` method
* Support loading OAuth 2.0 token exchange credentials provider from config file
* Added options for JWT tokens for loading EC private keys and HMAC secrets
* Add retries to OAuth 2.0 token exchange credentials

## v3.74.5
* Fixed bug with reading empty result set parts.
* Fixed nil pointer dereference when closing result set

## v3.74.4
* Fixed bug with fail cast of grpc response to `operation.{Response,Status}`

## v3.74.3
* Removed check the node is available for query and table service sessions
* Refactored the `balancers.PreferLocations()` function - it is a clean/pure function
* Added experimental `balancers.WithNodeID()` context modifier for define per request the YDB endpoint by NodeID
* Reverted the allowing the casts from signed YDB types to unsigned destination types if source value is not negative
* Replaced internal query session pool by default to stub for exclude impact from internal/pool

## v3.74.2
* Added description to scan errors with use query service client scanner

## v3.74.1
* Allowed the use of DSN without specifying the protocol/scheme
* Allowed casts from signed YDB types to unsigned destination types if source value is not negative
* Removed public `query.TxIdentifier` interface for exclude any external implementations for use with YDB

## v3.74.0
* Added experimental range functions to the `query.Result` and `query.ResultSet` types, available as for-range loops starting with Go version 1.22. These features can be enabled by setting the environment variable `GOEXPERIMENT=rangefunc`.
* Added public types for `tx.Option`, `options.DoOption` and `options.DoTxOption`

## v3.73.1
* Changed `query.DefaultTxControl()` from `query.SerializableReadWrite()` with commit to `query.NoTx()`

## v3.73.0
* Added experimental `retry.DoWithResult` and `retry.DoTxWithResult` helpers for retry lambda and return value from lambda

## v3.72.0
* Excluded `Query()` method from interface `ydb.Connection`. Method `Query()` remains accessible from `ydb.Driver`

## v3.71.0
* Added `query/ResultSet.{Columns,ColumnTypes}` methods for get column names and types from query result set
* Added experimental `retry.RetryWithResult` helper for retry lambda and return value from lambda

## v3.70.0
* Fixed `config.WithDatabase` behaviour with empty database in DSN string
* Added experimental method `query/Client.Execute` for execute query and read materialized result

## v3.69.0
* Added experimental method for execute query and read only one row from result:
  * `query/Client.ReadRow`
  * `query/Session.ReadRow`
  * `query/Transaction.ReadRow`
* Added experimental method for execute query and read only one result set from result:
  * `query/Client.ReadResultSet`
  * `query/Session.ReadResultSet`
  * `query/Transaction.ReadResultSet`
* Added experimental `sugar.UnmarshallRow[T]` and `sugar.UnmarshallResultSet[T]` helpers for converts YDB rows to typed objects

## v3.68.1
* Downgraded minimal version of Go to 1.20
* Refactored internal packages by `ifshort` linter issues

## v3.68.0
* Added experimental `ydb.{Register,Unregister}DsnParser` global funcs for register/unregister external custom DSN parser for `ydb.Open` and `sql.Open` driver constructor
* Simple implement option WithReaderWithoutConsumer
* Fixed bug: topic didn't send specified partition number to a server

## v3.67.2
* Fixed incorrect formatting of decimal. Implementation of decimal has been reverted to latest working version

## v3.67.1 (retracted)
* Fixed race of stop internal processes on close topic writer
* Fixed goroutines leak within topic reader on network problems

## v3.67.0
* Added `ydb.WithNodeAddressMutator` experimental option for mutate node addresses from `discovery.ListEndpoints` response
* Added type assertion checks to enhance type safety and prevent unexpected panics in critical sections of the codebase

## v3.66.3
* Fixed the OAuth2 test

## v3.66.2
* Added `trace.DriverConnStreamEvents` details bit
* Added `trace.Driver.OnConnStreamFinish` event

## v3.66.1
* Added flush messages from buffer before close topic writer
* Added Flush method for topic writer

## v3.66.0
* Added experimental package `retry/budget` for limit second and subsequent retry attempts
* Refactored internals for enabling `containedctx` linter
* Fixed the hanging semaphore issue on coordination session reconnect

## v3.65.3
* Fixed data race in `internal/conn.grpcClientStream`

## v3.65.2
* Fixed data race using `log.WithNames`

## v3.65.1
* Updated dependency `ydb-go-genproto`
* Added processing of `Ydb.StatusIds_EXTERNAL_ERROR` in `retry.Retry`

## v3.65.0
* Supported OAuth 2.0 Token Exchange credentials provider

## v3.64.0
* Supported `table.Session.RenameTables` method
* Fixed out of range panic if next query result set part is empty
* Updated the indirect dependencies `golang.org/x/net` to `v0.17.0` and `golang.org/x/sys` to `v0.13.0` due to vulnerability issue

## v3.63.0
* Added versioning policy

## v3.62.0
* Restored `WithSessionPoolKeepAliveMinSize` and `WithSessionPoolKeepAliveTimeout` for backward compatibility.
* Fixed leak timers
* Changed default StartTime (time of retries for connect to server) for topic writer from 1 minute to infinite (can be overrided by WithWriterStartTimeout topic option)
* Added `Struct` support for `Variant` in `ydb.ParamsBuilder()`
* Added `go` with anonymous function case in `gstack`

## v3.61.2
* Changed default transaction control to `NoTx` for execute query through query service client

## v3.61.1
* Renamed `db.Coordination().CreateSession()` to `db.Coordination().Session()` for compatibility with protos

## v3.61.0
* Added `Tuple` support for `Variant` in `ydb.ParamsBuilder()`

## v3.60.1
* Added additional traces for coordination service client internals

## v3.60.0
* Added experimental support of semaphores over coordination service client

## v3.59.3
* Fixed `gstack` logic for parsing `ast.BlockStmt`

## v3.59.2
* Added internal `gstack` codegen tool for filling `stack.FunctionID` with value from call stack

## v3.59.1
* Fixed updating last usage timestamp for smart parking of the conns

## v3.59.0
* Added `Struct` support for `ydb.ParamsBuilder()`
* Added support of `TzDate`,`TzDateTime`,`TzTimestamp` types in `ydb.ParamsBuilder()`
* Added `trace.Query.OnTransactionExecute` event
* Added query pool metrics
* Fixed logic of query session pool
* Changed initialization of internal driver clients to lazy
* Removed `ydb.WithSessionPoolSizeLimit()` option
* Added async put session into pool if external context is done
* Dropped intermediate callbacks from `trace.{Table,Retry,Query}` events
* Wrapped errors from `internal/pool.Pool.getItem` as retryable
* Disabled the logic of background grpc-connection parking
* Improved stringification for postgres types

## v3.58.2
* Added `trace.Query.OnSessionBegin` event
* Added `trace.Query.OnResult{New,NextPart,NextResultSet,Close}` events
* Added `trace.Query.OnRow{Scan,ScanNamed,ScanStruct}` events

## v3.58.1
* Dropped all deprecated callbacks and events from traces
* Added `trace.Driver.OnConnStream{SendMsg,RecvMsg,CloseSend}` events
* Added `trace.Query.OnSessionExecute` event

## v3.58.0
* Changed `List` constructor from `ydb.ParamsBuilder().List().Build().Build()` to `ydb.ParamsBuilder().BeginList().EndList().Build()`
* Changed `Set` constructor from `ydb.ParamsBuilder().Set().Build().Build()` to `ydb.ParamsBuilder().BeginSet().EndSet().Build()`
* Changed `Dict` constructor from `ydb.ParamsBuilder().Dict().Build().Build()` to `ydb.ParamsBuilder().BeginDict().EndDict().Build()`
* Changed `Optional` constructor from `ydb.ParamsBuilder().Set().Build().Build()` to `ydb.ParamsBuilder().BeginOptional().EndOptional().Build()`
* Added events into `trace.Query` trace
* Rewrote `internal/pool` to buffered channel
* Added `internal/xcontext.WithDone()`
* Added `internal/xsync.{OnceFunc,OnceValue}`
* Updated `google.golang.org/protobuf` from `v1.31.0` to `v.33.0`
* Added `ydb.ParamsBuilder().Pg().{Value,Int4,Int8,Unknown}` for postgres arguments
* Added `Tuple` support for `ydb.ParamsBuilder()`

## v3.57.4
* Added client pid to each gRPC requests to YDB over header `x-ydb-client-pid`
* Added `ydb.WithApplicationName` option
* Added `Dict` support for `ydb.ParamsBuilder()`

## v3.57.3
* Added metrics over query service internals
* Added session create and delete events into `trace.Query`
* Moved public type `query.SessionStatus` into `internal/query` package

## v3.57.2
* Fixed cases when some option is nil

## v3.57.1
* Added logs over query service internals
* Changed `trace.Query` events
* Changed visibility of `query.{Do,DoTx}Options` from public to private

## v3.57.0
* Added experimental implementation of query service client
* Fixed sometime panic on topic writer closing
* Added experimental query parameters builder `ydb.ParamsBuilder()`
* Changed types of `table/table.{QueryParameters,ParameterOption}` to aliases on `internal/params.{Parameters,NamedValue}`
* Fixed bug with optional decimal serialization

## v3.56.2
* Fixed return private error for commit to stopped partition in topic reader.
* Stopped wrapping err error as transport error at topic streams (internals)

## v3.56.1
* Fixed fixenv usage (related to tests only)

## v3.56.0
* Fixed handle of operational errors in topic streams
* The minimum version of Go in `ydb-go-sdk` has been raised to `go1.21`
* Fixed topic writer infinite reconnections in some cases
* Refactored nil on err `internal/grpcwrapper/rawydb/issues.go`, when golangci-lint nilerr enabled
* Refactored nil on err `internal/grpcwrapper/rawtopic/describe_topic.go`, when golangci-lint nilerr enabled

## v3.55.3
* Fixed handle of operational errors in topic streams (backported fix only)

## v3.55.2
* Fixed init info in topic writer, when autoseq num turned off.

## v3.55.1
* Supported column name prefix `__discard_column_` for discard columns in result sets
* Made `StatusIds_SESSION_EXPIRED` retriable for idempotent operations

## v3.55.0
* Refactored `internal/value/intervalValue.Yql()`
* The minimum version of Go in `ydb-go-sdk` has been raised to `go1.20`

## v3.54.3
* Added per message metadata support for topic api
* Context for call options now have same lifetime as driver (previous - same lifetime as context for call Open function).
* Extended metrics (fill database.sql callbacks, recognize TLI error)
* Refactored config prefix in metrics
* Removed excess status labels from metrics
* Implement `fmt.Stringer` interface for `Driver` struct

## v3.54.2
* Added context to some internal methods for better tracing
* Added `trace.FunctionID` helper and `FunctionID` field to trace start info's
* Replaced lazy initialization of ydb clients (table, topic, etc.) to explicit initialization on `ydb.Open` step

## v3.54.1
* Fixed inconsistent labels in `metrics`

## v3.54.0
* Allowed `sql.LevelSerializable` isolation level in read-write mode in `database/sql` transactions
* Refactored traces and metrics
* Added `{retry,table}.WithLabel` options for mark retriers calls
* Added `ydb.WithTraceRetry` option
* Moved `internal/allocator.Buffers` to package `internal/xstring`
* Bumped `golang.org/x/sync` to `v0.3.0`
* Bumped `google.golang.org/protobuf` to `v1.31.0`
* Bumped `google.golang.org/grpc` to `v1.57.1`
* Allowed grpc status error as arg in `internal/xerrors.TransportError(err)`
* Added `interanl/xtest.CurrentFileLine()` helper for table tests
* Added `internal/credentials.IsAccessError(err)` helper for check access errors
* Changed period for re-fresh static credentials token from `1/2` to `1/10` to expiration time
* Added `table.SnapshotReadOnlyTxControl()` helper for get transaction control with snapshot read-only

## v3.53.4
* Downgrade `golang.org/x/net` from `0.17.0` to `0.15.0`
* Downgrade `golang.org/x/sys` from `v0.13.0` to `v0.12.0`
* Downgrade `golang.org/x/crypto` from `v0.14.0` to `v0.13.0`

## v3.53.3
* Refactored credentials options (from funcs to interfaces and types)
* Fixed stringification of credentials object

## v3.53.2
* Fixed panic when try to unwrap values with more than 127 columns with custom ydb unmarshaler

## v3.53.1
* Bumps `github.com/ydb-platform/ydb-go-genproto` for support `query` service
* Bumps `golang.org/x/net` from `0.7.0` to `0.17.0`
* Bumps `golang.org/x/sys` from `v0.5.0` to `v0.13.0`
* Bumps `golang.org/x/text` from `v0.7.0` to `v0.13.0`

## v3.53.0
* Removed `internal/backoff.Backoff.Wait` interface method for exclude resource leak with bug-provoked usage of `time.After` method
* Marked as deprecated `retry.WithDoRetryOptions` and `retry.WithDoTxRetryOptions`
* Added receiving first result set on construct `internal/table/scanner.NewStream()`
* Added experimental package `metrics` with SDK metrics
* Fixed redundant trace call for finished `database/sql` transactions
* Added repeater event type to wake-up func context
* Refactored default logger format
* Refactored `internal/conn.coonError` format
* Fixed data race on `internal/conn.conn.cc` access

## v3.52.3
* Removed almost all experimental marks from topic api.
* Rename some topic APIs (old names was deprecated and will be removed in one of next versions).
* Deprecated topic options (the option will be removed): min size of read messages batch
* Deprecated WithOnWriterFirstConnected callback, use Writer.WaitInitInfo instead.
* Changed topic Codec base type from int to int32 (was experimental code)
* Added `WaitInit` and `WaitInitInfo` method to the topic reader and writer
* Remove extra allocations in `types.TupleValue`, `types.ListValue` and `types.SetValue`

## v3.52.2
* Removed support of placeholder "_" for ignoring columns in `database/sql` result sets

## v3.52.1
* Merged `internal/xsql/conn.{GetTables,GetAllTables}` methods for `DRY`
* Replaced `internal/xsql.Connector.PathNormalizer` default from `nopPathNormalizer` to `bind.TablePathPrefix` with database name as path prefix
* Supported placeholder "_" for ignored column names in `database/sql` result sets

## v3.52.0
* Added `table.Session.CopyTables` method
* Added `x-ydb-trace-id` header into grpc calls
* Improved topic reader logs
* Fixed `internal/xstring` package with deprecated warning in `go1.21` about `reflect.{String,Slice}Header`

## v3.51.3
* Added `internal/xstring.{FromBytes([]byte),ToBytes(string)` for increase performance on `string` from/to `[]byte` conversion

## v3.51.2
* Added `table/options.ReadFromSnapshot(bool)` option for `session.StreamReadTable()`

## v3.51.1
* Added checking condition for `tx.Rollback()` in `retry.DoTx`

## v3.51.0
* Added node info to grpc errors

## v3.50.0
* Added methods `TotalCPUTime()` and `TotalDuration()` to `table/stats/QueryStats` interface
* Added check if commit order is bad in sync mode

## v3.49.1
* Added `table.options.WithIgnoreTruncated` option for `session.Execute` method
* Added `table.result.ErrTruncated` error for check it with `errors.Is()` outside of `ydb-go-sdk`

## v3.49.0
* Added `table.Session.ReadRows` method for getting rows by keys
* Added `table/options.ChangefeedFormatDynamoDBStreamsJSON` format of `DynamoDB` change feeds

## v3.48.8
* Fixed `sugar.RemoveRecursive()` for column table type

## v3.48.7
* Added `sugar.StackRecord()` helper for stringification of current file path and line
* Updated `google.golang.org/grpc` from `v1.49.0` to `v1.53.0` due to vulnerability
* Updated `google.golang.org/protobuf` from `v1.28.0` to `v1.28.1` due to vulnerability
* Implemented implicit standard interface `driver.RowsColumnTypeNullable` in `internal/xsql.rows`
* Upgraded errors description from `retry.Retry` with attempts info

## v3.48.6
* Added builder for topic reader message (usable for tests)

## v3.48.5
* Removed `log.Secret` helper as unnessesarry in public API after refactoring logging subsystem
* Enriched the error with important details from initial discovery
* Added `internal.{secret,stack}` packages
* Implemented `fmt.Stringer` interface in credential types

## v3.48.4
* Added `ydb.IsOperationErrorTransactionLocksInvalidated(err)` helper for checks `TLI` flag in err

## v3.48.3
* Added `table/types.IsOptional()` helper

## v3.48.2
* Refactored tests

## v3.48.1
* Added `sugar.Is{Entry,ColumnTable}Exists` helper

## v3.48.0
* Fixed stopping topic reader by grpc stream shutdown
* Fixed `database/sql` driver for get and parse container ydb types
* Changed `table/scanner.scanner.Any()` behaviour: for non-primitive types returns raw `table/types.Value` instead nil from previous behaviour
* Added `table/types.{ListItems,VariantValue,DictValues}` helpers for get internal content of abstract `table/types.Value`
* Marked as deprecated `table/types.DictFields` (use `table/types.DictValues` instead)

## v3.47.5
* Added `scheme.Entry.IsColumnTable()` helper

## v3.47.4
* Disabled check of node exists with `balancers.SingleConn`
* Improved code with `go-critic` linter
* Added session info into `database/sql` event `connected`

## v3.47.3
* Added `table/options.Description.Tiering` field

## v3.47.2
* Refactored `internal/cmd/gtrace` tool (prefer pointers instead trace struct copies) for bust performance
* Fixed usage of generated traces in code

## v3.47.1
* Removed test artifacts from repository

## v3.47.0
* Added `table/types.ToDecimal()` converter from `table/types.Value` to `table/types.Decimal`

## v3.46.1
* Implemented `internal/xcontext.With{Cancel,Timeout}` with stack record and switched all usages from standard `context.With{Cancel,Timeout}`

## v3.46.0
* Refactored package `log` for support typed fields in log messages

## v3.45.0
* Added `table/options.WithPartitions` for configure partitioning policy
* Marked as deprecated `table/options.WithPartitioningPolicy{UniformPartitions,ExplicitPartitions}` (use `table/options.With{UniformPartitions,ExplicitPartitions}` instead)

## v3.44.3
* Fixed bug of processing endpoint with `node_id=0`
* Refactored of checking node ID in cluster discovery before `Get` and during in `Put` of session into session pool

## v3.44.2
* Removed debug print

## v3.44.1
* Fixed bug with returning session into pool before second discovery

## v3.44.0
* Added `table/options.WithCallOptions` options for append custom grpc call options into `session.{BulkUpsert,Execute,StreamExecuteScanQuery}`
* Supported fake transactions in `database/sql` driver over connector option `ydb.WithFakeTx(queryMode)` and connection string param `go_fake_tx`
* Removed `testutil/timeutil` package (all usages replaced with `clockwork` package)
* Changed behaviour of retryer on transport errors `cancelled` and `deadline exceeded` - will retry idempotent operation if context is not done
* Added address of node to operation error description as optional
* Fixed bug with put session from unknown node
* Fixed bug with parsing of `TzTimestamp` without microseconds
* Fixed code -1 of retryable error if wrapped error with code
* Added `ydb.MustOpen` and `ydb.MustConnector` helpers
* Fixed `internal/xerrors.Transport` error wrapping for case when given error is not transport error
* Added grpc and operation codes to errors string description
* Extend `scheme.Client` interface with method `Database`
* Removed `driver.ResultNoRows` in `internal/xsql`
* Added `ydb.{WithTablePathPrefix,WithAutoDeclare,WithPositionalArgs,WithNumericalArgs}` query modifiers options
* Supported binding parameters for `database/sql` driver over connector option `ydb.WithAutoBind()` and connection string params `go_auto_bind={table_path_prefix(path),declare,numeric,positional}`
* Added `testutil.QueryBind` test helper
* Fixed topic retry policy callback call: not call it with nil error
* Fixed bug with no checking operation error on `discovery.Client` calls
* Allowed zero create session timeout in `ydb.WithSessionPoolCreateSessionTimeout(timeout)` (less than or equal to zero - no used timeout on create session request)
* Added examples with own `go.mod`
* Marked as deprecated `ydb.WithErrWriter(w)` and `ydb.WithOutWriter(w)` logger options
* Added `ydb.WithWriter(w)` logger option

## v3.43.0
**Small broken changes**

Most users can skip there notes and upgrade as usual because build break rare used methods (expiremental API and api for special cases, not need for common use YDB) and this version has no any behavior changes.

Changes for experimental topic API:
* Moved `producer_id` from required positional argument to option `WithProducerID` (and it is optional now)
* Removed `WithMessageGroupID` option (because not supported now)

Changes in ydb connection:
* Publish internal private struct `ydb.connection` as `ydb.Driver` (it is implement `ydb.Connection`)
* `ydb.Connection` marked as deprecated
* Changed return type of `ydb.Open(...)` from `ydb.Connection` to `*ydb.Driver`
* Changed return type of `ydb.New(...)` from `ydb.Connection` to `*ydb.Driver`
* Changed argument type for `ydb.GRPCConn` from `ydb.Connection` to `*ydb.Driver`
* Removed method `With` from `ydb.Connection` (use `*Driver.With` instead).

Changes in package `sugar`:
* Changed a type of database arg in `sugar.{MakeRecursive,RemoveRecursive}` from `ydb.Connection` to minimal required local interface

Dependencies:
* Up minimal supported version of `go` to `1.17` for update dependencies (new `golang.org/x` doesn't compiled for `go1.16`)
* Upgrade `golang.org/x/...`  for prevent issues: `CVE-2021-33194`, `CVE-2022-27664`, `CVE-2021-31525`, `CVE-2022-41723`

## v3.42.15
* Fixed checking `nil` error with `internal/xerrors.Is`

## v3.42.14
* Supported `scheme.EntryTopic` path child entry in `sugar.RemoveRecursive`

## v3.42.13
* Fixed default state of `internal/xerrors.retryableError`: it inherit properties from parent error as possible
* Marked event `grpc/stats.End` as ignored at observing status of grpc connection

## v3.42.12
* Replaced the balancer connection to discovery service from short-lived grpc connection to `internal/conn` lazy connection (revert related changes from `v3.42.6`)
* Marked as deprecated `trace.Driver.OnBalancerDialEntrypoint` event callback
* Deprecated `trace.Driver.OnConnTake` event callback
* Added `trace.Driver.OnConnDial` event callback

## v3.42.11
* Fixed validation error for `topicoptions.WithPartitionID` option of start topic writer.

## v3.42.10
* Added exit from retryer if got grpc-error `Unauthenticated` on `discovery/ListEndpoints` call

## v3.42.9
* Added `internal/xerrors.Errorf` error for wrap multiple errors and check them with `errors.Is` of `errors.As`
* Fixed corner cases of `internal/wait.Wait`
* Added check of port in connection string and error throw
* Fixed bug with initialization of connection pool before apply static credentials
* Refactored of applying grpc dial options with defaults
* Added `trace.Driver.{OnBalancerDialEntrypoint,OnBalancerClusterDiscoveryAttempt}` trace events
* Fixed compilation of package `internal/xresolver` with `google.golang.org/grpc@v1.53`
* Fixed returning `io.EOF` on `rows.Next` and `rows.NextResultSet`
* Added wrapping of errors from unary and stream results
* Added error throw on `database/sql.Conn.BeginTx()`, `*sql.Tx.ExecContext` and `*sql.Tx.QueryContext` if query mode is not `ydb.DataQueryMode`
* Added test for `database/sql` scan-query

## v3.42.8
* Fixed `internal/scheme/helpers/IsDirectoryExists(..)` recursive bug

## v3.42.7
* Fixed `sugar.IsTableExists` with recursive check directory exists
* Added `sugar.IsDirectoryExists`
* Changed type of `table/options.IndexType` for type checks
* Added constants `table/options.IndexTypeGlobal` and `table/options.IndexTypeGlobalAsync`
* Added `table/options.IndexDescription.Type` field with `table/options.IndexType` type

## v3.42.6
* Implemented `driver.RowsColumnTypeDatabaseTypeName` interface in `internal/xsql.rows` struct
* Extended `internal/xsql.conn` struct with methods for getting `YDB` metadata
* Added `scheme.Client` to `internal/xsql.connection` interface
* Added `helpers` package with method for checking existence of table, refactored `sugar.IsTableExists()`
* Added checks for nil option to all opts range loops
* Moved content of package `internal/ctxlabels` into `internal/xcontext`
* Implemented `GRPCStatus` method in `internal/xerrors/transportError`
* Added different implementations of stacktrace error for grpc errors and other
* Dropped `internal/xnet` package as useless
* Fixed default grpc dial options
* Replaced single connection for discovery repeater into connection which creates each time for discovery request
* Fixed retry of cluster discovery on initialization
* Fixed dial timeout processing

## v3.42.5
* Fixed closing of `database/sql` connection (aka `YDB` session)
* Made `session.Close()` as `nop` for idled session
* Implemented goroutine for closing idle connection in `database/sql` driver
* Separated errors of commit from other reader and to expired session
* Fixed wrapping error in `internal/balancer/Balancer.wrapCall()`

## v3.42.4
* Added `ydb.WithDisableServerBalancer()` database/sql connector option

## v3.42.3
* Added `credentials.NewStaticCredentials()` static credentials constructor
* Changed `internal/credentials.NewStaticCredentials()` signature and behaviour for create grpc connection on each call to auth service
* Downgrade `google.golang.org/grpc` to `v1.49.0`

## v3.42.2
* Added `trace.Details.Details()` method for use external detailer

## v3.42.1
* Fixed lazy transaction example for `godoc`

## v3.42.0
* Added retry policy options for topics: `topic/topicoptions.WithReaderCheckRetryErrorFunction`, `topic/topicoptions.WithReaderStartTimeout`, `topic/topicoptions.WithWriterCheckRetryErrorFunction`, `topic/topicoptions.WithWriterStartTimeout`
* Refactored `internal/conn` middlewares
* Added `trace.tableSessionInfo.LastUsage()` method for get last usage timestamp
* Reverted `tx.WithCommit()` changes for fix unstable behaviour of lazy transactions
* Added `options.WithCommit()` option for execute query with auto-commit flag
* Removed `trace.TableTransactionExecuteStartInfo.KeepInCache` field as redundant

## v3.41.0
* Added option for set interval of auth token update in topic streams
* Supported internal allocator in `{session,statement}.Execute` for decrease memory usage
* Fixed typo in `topic/README.md`
* Upgraded `ydb-go-genproto` dependency
* Fixed duplicating of traces in `table.Client.Do()` call
* Supported `table.Transaction.WithCommit()` method for execute query and auto-commit after
* Added `DataColumns` to `table.options.IndexDescription`
* Added `scheme.EntryColumnStore` and `scheme.EntryColumnColumn` entry types
* Added `table.options.WithPartitioningBy(columns)` option

## v3.40.1
* Added constructor of `options.TimeToLiveSettings` and fluent modifiers

## v3.40.0
* Added `options.WithAddAttribute` and `options.WithDropAttribute` options for `session.AlterTable` request
* Added `options.WithAddIndex` and `options.WithDropIndex` options for `session.AlterTable` request
* Added return error while create topic writer with not equal producer id and message group id.
* Added package `meta` with methods about `YDB` metadata
* Added `meta.WithTrailerCallback(ctx, callback)` context modifier for attaching callback function which will be called on incoming metadata
* Added `meta.ConsumedUnits(metadata.MD)` method for getting consumed units from metadata
* Added `NestedCall` field to retry trace start infos for alarm on nested calls
* Added `topicoptions.WithWriterTrace` option for attach tracer into separated writer
* Added `sugar.IsTableExists()` helper for check existence of table

## v3.39.0
* Removed message level partitioning from experimental topic API. It is unavailable on server side yet.
* Supported `NullValue` type as received type from `YDB`
* Supported `types.SetValue` type
* Added `types.CastTo(types.Value, destination)` public method for cast `types.Value` to golang native type value destination
* Added `types.TupleItem(types.Value)`, `types.StructFields(types.Value)` and `types.DictValues(types.Value)` funcs (extractors of internal fields of tuple, struct and dict values)
* Added `types.Value.Yql()` func for getting values string representation as `YQL` literal
* Added `types.Type.Yql()` func for getting `YQL` representation of type
* Marked `table/types.WriteTypeStringTo` as deprecated
* Added `table/options.WithDataColumns` for supporting covering indexes
* Supported `balancer` query string parameter in `DSN`
* Fixed bug with scanning `YSON` value from result set
* Added certificate caching in `WithCertificatesFromFile` and `WithCertificatesFromPem`

## v3.38.5
* Fixed bug from scan unexpected column name

## v3.38.4
* Changed type of `table/options.{Create,Alter,Drop}TableOption` from func to interface
* Added implementations of `table/options.{Create,Alter,Drop}Option`
* Changed type of `topic/topicoptions.{Create,Alter,Drop}Option` from func to interface
* Added implementations of `topic/topicoptions.{Create,Alter}Option`
* Fix internal race-condition bugs in internal background worker

## v3.38.3
* Added retries to initial discovering

## v3.38.2
* Added missing `RetentionPeriod` parameter for topic description
* Fixed reconnect problem for topic client
* Added queue limit for sent messages and split large grpc messages while send to topic service
* Improved control plane for topic services: allow list topic in schema, read cdc feeds in table, retry on contol plane operations in topic client, full info in topic describe result
* Allowed writing zero messages to topic writer

## v3.38.1
* Fixed deadlock with implicit usage of `internal.table.Client.internalPoolAsyncCloseSession`

## v3.38.0
* Fixed commit errors for experimental topic reader
* Updated `ydb-go-genproto` dependency
* Added `table.WithSnapshotReadOnly()` `TxOption` for supporting `SnapshotReadOnly` transaction control
* Fixed bug in `db.Scripting()` queries (not checked operation results)
* Added `sugar.ToYdbParam(sql.NamedArg)` helper for converting `sql.NamedArg` to `table.ParameterOption`
* Changed type `table.ParameterOption` for getting name and value from `table.ParameterOption` instance
* Added topic writer experimental api with internal logger

## v3.37.8
* Refactored the internal closing behaviour of table client
* Implemented the `sql.driver.Validator` interface
* Fixed update token for topic reader
* Marked sessions which creates from `database/sql` driver as supported server-side session balancing

## v3.37.7
* Changed type of truncated result error from `StreamExecuteScanQuery` to retryable error
* Added closing sessions if node removed from discovery results
* Moved session status type from `table/options` package to `table`
* Changed session status source type from `uint32` to `string` alias

## v3.37.6
* Added to balancer notifying mechanism for listening in table client event about removing some nodes and closing sessions on them
* Removed from public client interfaces `closer.Closer` (for exclude undefined behaviour on client-side)

## v3.37.5
* Refactoring of `xsql` errors checking

## v3.37.4
* Revert the marking of context errors as required to delete session

## v3.37.3
* Fixed alter topic request - stop send empty setSupportedCodecs if customer not set them
* Marked the context errors as required to delete session
* Added log topic api reader for internal logger

## v3.37.2
* Fixed nil pointer exception in topic reader if reconnect failed

## v3.37.1
* Refactored the `xsql.badconn.Error`

## v3.37.0
* Supported read-only `sql.LevelSnapshot` isolation with fake transaction and `OnlineReadOnly` transaction control (transient, while YDB clusters are not updated with true snapshot isolation mode)
* Supported the `*sql.Conn` as input type `ydb.Unwrap` helper for go's 1.18

## v3.36.2
* Changed output of `sugar.GenerateDeclareSection` (added error as second result)
* Specified `sugar.GenerateDeclareSection` for `go1.18` (supports input types `*table.QueryParameters` `[]table.ParameterOption` or `[]sql.NamedArg`)
* Supports different go's primitive value types as arg of `sql.Named("name", value)`
* Added `database/sql` example and docs

## v3.36.1
* Fixed `xsql.Rows` error checking

## v3.36.0
* Changed behavior on `result.Err()` on truncated result (returns non-retryable error now, exclude `StreamExecuteScanQuery`)
* Added `ydb.WithIgnoreTruncated` option for disabling errors on truncated flag
* Added simple transaction control constructors `table.OnlineReadOnlyTxControl()` and `table.StaleReadOnlyTxControl()`
* Added transaction control specifier with context `ydb.WithTxControl`
* Added value constructors `types.BytesValue`, `types.BytesValueFromString`, `types.TextValue`
* Removed auto-prepending declare section on `xsql` queries
* Supports `time.Time` as type destination in `xsql` queries
* Defined default dial timeout (5 seconds)

## v3.35.1
* Removed the deprecation warning for `ydb.WithSessionPoolIdleThreshold` option

## v3.35.0
* Replaced internal table client background worker to plain wait group for control spawned goroutines
* Replaced internal table client background session keeper to internal background session garbage collector for idle sessions
* Extended the `DescribeTopicResult` struct

## v3.34.2
* Added some description to error message from table pool get
* Moved implementation `sugar.GenerateDeclareSection` to `internal/table`
* Added transaction trace callbacks and internal logging with them
* Stored context from `BeginTx` to `internal/xsql` transaction
* Added automatically generated declare section to query text in `database/sql` usage
* Removed supports `sql.LevelSerializable`
* Added `retry.Do` helper for retry custom lambda with `database/sql` without transactions
* Removed `retry.WithTxOptions` option (only default isolation supports)

## v3.34.1
* Changed `database/sql` driver `prepare` behaviour to `nop` with proxing call to conn exec/query with keep-in-cache flag
* Added metadata to `trace.Driver.OnInvoke` and `trace.Driver.OnNewStream` done events

## v3.34.0
* Improved the `xsql` errors mapping to `driver.ErrBadConn`
* Extended `retry.DoTx` test for to achieve equivalence with `retry.Retry` behaviour
* Added `database/sql` events for tracing `database/sql` driver events
* Added internal logging for `database/sql` events
* Supports `YDB_LOG_DETAILS` environment variable for specify scope of log messages
* Removed support of `YDB_LOG_NO_COLOR` environment variable
* Changed default behaviour of internal logger to without coloring
* Fixed coloring (to true) with environment variable `YDB_LOG_SEVERITY_LEVEL`
* Added `ydb.WithStaticCredentials(user, password)` option for make static credentials
* Supports static credentials as part of connection string (dsn - data source name)
* Changed minimal supported version of go from 1.14 to 1.16 (required for jwt library)


## v3.33.0
* Added `retry.DoTx` helper for retrying `database/sql` transactions
* Implemented `database/sql` driver over `ydb-go-sdk`
* Marked as deprecated `trace.Table.OnPoolSessionNew` and `trace.Table.OnPoolSessionClose` events
* Added `trace.Table.OnPoolSessionAdd` and `trace.Table.OnPoolSessionRemove` events
* Refactored session lifecycle in session pool for fix flaked `TestTable`
* Fixed deadlock in topicreader batcher, while add and read raw server messages
* Fixed bug in `db.Topic()` with send response to stop partition message

## v3.32.1
* Fixed flaky TestTable
* Renamed topic events in `trace.Details` enum

## v3.32.0
* Refactored `trace.Topic` (experimental) handlers
* Fixed signature and names of helpers in `topic/topicsugar` package
* Allowed parallel reading and committing topic messages

## v3.31.0
* Extended the `ydb.Connection` interface with experimental `db.Topic()` client (control plane and reader API)
* Removed `ydb.RegisterParser()` function (was needed for `database/sql` driver outside `ydb-go-sdk` repository, necessity of `ydb.RegisterParser()` disappeared with implementation `database/sql` driver in same repository)
* Refactored `db.Table().CreateSession(ctx)` (maked retryable with internal create session timeout)
* Refactored `internal/table/client.createSession(ctx)` (got rid of unnecessary goroutine)
* Supported many user-agent records

## v3.30.0
* Added `ydb.RegisterParser(name string, parser func(value string) []ydb.Option)` function for register parser of specified param name (supporting additional params in connection string)
* Fixed writing `KeepInCacheFlag` in table traces

## v3.29.5
* Fixed regression of `table/types.WriteTypeStringTo`

## v3.29.4
* Added touching of last updated timestamp in existing conns on stage of applying new endpoint list

## v3.29.3
* Reverted `xerrors.IsTransportError(err)` behaviour for raw grpc errors to false

## v3.29.2
* Enabled server-side session balancing for sessions created from internal session pool
* Removed unused public `meta.Meta` methods
* Renamed `meta.Meta.Meta(ctx)` public method to `meta.Meta.Context(ctx)`
* Reverted default balancer to `balancers.RandomChoice()`

## v3.29.1
* Changed default balancer to `balancers.PreferLocalDC(balancers.RandomChoice())`

## v3.29.0
* Refactored `internal/value` package for decrease CPU and memory workload with GC
* Added `table/types.Equal(lhs, rhs)` helper for check equal for two types

## v3.28.3
* Fixed false-positive node pessimization on receiving from stream io.EOF

## v3.28.2
* Upgraded dependencies (grpc, protobuf, testify)

## v3.28.1
* Marked dial errors as retryable
* Supported node pessimization on dialing errors
* Marked error from `Invoke` and `NewStream` as retryable if request not sended to server

## v3.28.0
* Added `sugar.GenerateDeclareSection()` helper for make declare section in `YQL`
* Added check when parameter name not started from `$` and automatically prepends it to name
* Refactored connection closing

## v3.27.0
* Added internal experimental packages `internal/value/exp` and `internal/value/exp/allocator` with alternative value implementations with zero-allocation model
* Supported parsing of database name from connection string URI path
* Added `options.WithExecuteScanQueryStats` option
* Added to query stats plan and AST
* Changed behaviour of `result.Stats()` (if query result have no stats - returns `nil`)
* Added context cancel with specific error
* Added mutex wrapper for mutex, rwmutex for guarantee unlock and better show critical section

## v3.26.10
* Fixed syntax mistake in `trace.TablePooStateChangeInfo` to `trace.TablePoolStateChangeInfo`

## v3.26.9
* Fixed bug with convert ydb value to `time.Duration` in `result.Scan[WithDefaults,Named]()`
* Fixed bug with make ydb value from `time.Duration` in `types.IntervalValueFromDuration(d)`
* Marked `table/types.{IntervalValue,NullableIntervalValue}` as deprecated

## v3.26.8
* Removed the processing of trailer metadata on stream calls

## v3.26.7
* Updated the `ydb-go-genproto` dependency

## v3.26.6
* Defined the `SerializableReadWrite` isolation level by default in `db.Table.DoTx(ctx, func(ctx, tx))`
* Updated the `ydb-go-genproto` dependency

## v3.26.5
* Disabled the `KeepInCache` policy for queries without params

## v3.26.4
* Updated the indirect dependency to `gopkg.in/yaml.v3`

## v3.26.3
* Removed `Deprecated` mark from `table/session.Prepare` method
* Added comments for `table/session.Execute` method

## v3.26.2
* Refactored of making permissions from scheme entry

## v3.26.1
* Removed deprecated traces

## v3.26.0
* Fixed data race on session stream queries
* Renamed `internal/router` package to `internal/balancer` for unambiguous understanding of package mission
* Implemented detection of local data-center with measuring tcp dial RTT
* Added `trace.Driver.OnBalancer{Init,Close,ChooseEndpoint,Update}` events
* Marked the driver cluster events as deprecated
* Simplified the balancing logic

## v3.25.3
* Changed primary license to `Apache2.0` for auto-detect license
* Refactored `types.Struct` value creation

## v3.25.2
* Fixed repeater initial force timeout from 500 to 0.5 second

## v3.25.1
* Fixed bug with unexpected failing of call `Invoke` and `NewStream` on closed cluster
* Fixed bug with releasing `internal/conn/conn.Pool` in cluster
* Replaced interface `internal/conn/conn.Pool` to struct `internal/conn/conn.Pool`

## v3.25.0
* Added `ydb.GRPCConn(ydb.Connection)` helper for connect to driver-unsupported YDB services
* Marked as deprecated `session.Prepare` callback
* Marked as deprecated `options.WithQueryCachePolicyKeepInCache` and `options.WithQueryCachePolicy` options
* Added `options.WithKeepInCache` option
* Enabled by default keep-in-cache policy for data queries
* Removed from `ydb.Connection` embedding of `grpc.ClientConnInterface`
* Fixed stopping of repeater
* Added log backoff between force repeater wake up's (from 500ms to 32s)
* Renamed `trace.DriverRepeaterTick{Start,Done}Info` to `trace.DriverRepeaterWakeUp{Start,Done}Info`
* Fixed unexpected `NullFlag` while parse nil `JSONDocument` value
* Removed `internal/conn/conn.streamUsages` and `internal/conn/conn.usages` (`internal/conn.conn` always touching last usage timestamp on API calls)
* Removed auto-reconnecting for broken conns
* Renamed `internal/database` package to `internal/router` for unambiguous understanding of package mission
* Refactored applying actual endpoints list after re-discovery (replaced diff-merge logic to swap cluster struct, cluster and balancers are immutable now)
* Added `trace.Driver.OnUnpessimizeNode` trace event

## v3.24.2
* Changed default balancer to `RandomChoice()` because `PreferLocalDC()` balancer works incorrectly with DNS-balanced call `Discovery/ListEndpoints`

## v3.24.1
* Refactored initialization of coordination, ratelimiter, scheme, scripting and table clients from `internal/lazy` package to each client initialization with `sync.Once`
* Removed `internal/lazy` package
* Added retry option `retry.WithStackTrace` for wrapping errors with stacktrace

## v3.24.0
* Fixed re-opening case after close lazy-initialized clients
* Removed dependency of call context for initializing lazy table client
* Added `config.AutoRetry()` flag with `true` value by default. `config.AutoRetry()` affects how to errors handle in sub-clients calls.
* Added `config.WithNoAutoRetry` for disabling auto-retry on errors in sub-clients calls
* Refactored `internal/lazy` package (supported check `config.AutoRetry()`, removed all error wrappings with stacktrace)

## v3.23.0
* Added `WithTLSConfig` option for redefine TLS config
* Added `sugar.LoadCertificatesFromFile` and `sugar.LoadCertificatesFromPem` helpers

## v3.22.0
* Supported `json.Unmarshaler` type for scanning row to values
* Reimplemented `sugar.DSN` with `net/url`

## v3.21.0
* Fixed gtrace tool generation code style bug with leading spaces
* Removed accounting load factor (unused field) in balancers
* Enabled by default anonymous credentials
* Enabled by default internal dns resolver
* Removed from defaults `grpc.WithBlock()` option
* Added `ydb.Open` method with required param connection string
* Marked `ydb.New` method as deprecated
* Removed package `dsn`
* Added `sugar.DSN` helper for make dsn (connection string)
* Refactored package `retry` (moved `retryBackoff` and `retryMode` implementations to `internal`)
* Refactored `config.Config` (remove interface `Config`, renamed private struct `config` to `Config`)
* Moved `discovery/config` to `internal/discovery/config`
* Moved `coordination/config` to `internal/coordination/config`
* Moved `scheme/config` to `internal/scheme/config`
* Moved `scripting/config` to `internal/scripting/config`
* Moved `table/config` to `internal/table/config`
* Moved `ratelimiter/config` to `internal/ratelimiter/config`

## v3.20.2
* Fixed race condition on lazy clients first call

## v3.20.1
* Fixed gofumpt linter issue on `credentials/credentials.go`

## v3.20.0
* Added `table.DefaultTxControl()` transaction control creator with serializable read-write isolation mode and auto-commit
* Fixed passing nil query parameters
* Fixed locking of cluster during call `cluster.Get`

## v3.19.1
* Simplified README.md for godoc documentation in pkg.go.dev

## v3.19.0
* Added public package `dsn` for making piped data source name (connection string)
* Marked `ydb.WithEndpoint`, `ydb.WithDatabase`, `ydb.WithSecure`, `ydb.WithInsecure` options as deprecated
* Moved `ydb.RegisterParser` to package `dsn`
* Added version into all error and warn log messages

## v3.18.5
* Fixed duplicating `WithPanicCallback` proxying to table config options
* Fixed comments for `xerrros.Is` and `xerrros.As`

## v3.18.4
* Renamed internal packages `errors`, `net` and `resolver` to `xerrors`, `xnet` and `xresolver` for excluding ambiguous interpretation
* Renamed internal error wrapper `xerrors.New` to `xerrors.Wrap`

## v3.18.3
* Added `WithPanicCallback` option to all service configs (discovery, coordination, ratelimiter, scheme, scripting, table) and auto-applying from `ydb.WithPanicCallback`
* Added panic recovering (if defined `ydb.WithPanicCallback` option) which thrown from retry operation

## v3.18.2
* Refactored balancers (makes concurrent-safe)
* Excluded separate balancers lock from cluster
* Refactored `cluster.Cluster` interface (`Insert` and `Remove` returning nothing now)
* Replaced unsafe `cluster.close` boolean flag to `cluster.done` chan for listening close event
* Added internal checker `cluster.isClosed()` for check cluster state
* Extracted getting available conn from balancer to internal helper `cluster.get` (called inside `cluster.Get` as last effort)
* Added checking `conn.Conn` availability with `conn.Ping()` in prefer nodeID case

## v3.18.1
* Added `conn.Ping(ctx)` method for check availability of `conn.Conn`
* Refactored `cluster.Cluster.Get(ctx)` to return only available connection (instead of returning any connection from balancer)
* Added address to error description thrown from `conn.take()`
* Renamed package `internal/db` to `internal/database` to exclude collisions with variable name `db`

## v3.18.0
* Added `go1.18` to test matrix
* Added `ydb.WithOperationTimeout` and `ydb.WithOperationCancelAfter` context modifiers

## v3.17.0
* Removed redundant `trace.With{Table,Driver,Retry}` and `trace.Context{Table,Driver,Retry}` funcs
* Moved `gtrace` tool from `./cmd/gtrace` to `./internal/cmd/gtrace`
* Refactored `gtrace` tool for generate `Compose` options
* Added panic recover on trace calls in `Compose` call step
* Added `trace.With{Discovery,Driver,Coordination,Ratelimiter,Table,Scheme,Scripting}PanicCallback` options
* Added `ydb.WithPanicCallback` option

## v3.16.12
* Fixed bug with check acquire error over `ydb.IsRatelimiterAcquireError`
* Added full changelog link to github release description

## v3.16.11
* Added stacktrace to errors with issues

## v3.16.10
* Refactored `cluster.Cluster` and `balancer.Balancer` interfaces (removed `Update` method)
* Replaced `cluster.Update` with `cluster.Remove` and `cluster.Insert` calls
* Removed `trace.Driver.OnClusterUpdate` event
* Fixed bug with unexpected changing of local datacenter flag in endpoint
* Refactored errors wrapping (stackedError are not ydb error now, checking `errors.IsYdb(err)` with `errors.As` now)
* Wrapped retry operation errors with `errors.WithStackTrace(err)`
* Changed `trace.RetryLoopStartInfo.Context` type from `context.Context` to `*context.Context`

## v3.16.9
* Refactored internal operation and transport errors

## v3.16.8
* Added `config.ExcludeGRPCCodesForPessimization()` opttion for exclude some grpc codes from pessimization rules
* Refactored pessimization node conditions
* Added closing of ticker in `conn.Conn.connParker`
* Removed `config.WithSharedPool` and usages it
* Removed `conn.Creator` interface and usage it
* Removed unnecessary options append in `ydb.With`

## v3.16.7
* Added closing `conn.Conn` if discovery client build failure
* Added wrapping errors with stacktrace
* Added discharging banned state of `conn.Conn` on `cluster.Update` step

## v3.16.6
* Rollback moving `meta.Meta` call to conn exclusively from `internal/db` and `internal/discovery`
* Added `WithMeta()` discovery config option

## v3.16.5
* Added `config.SharedPool()` setting and `config.WithSharedPool()` option
* Added management of shared pool flag on change dial timeout and credentials
* Removed explicit checks of conditions for use (or not) shared pool in `ydb.With()`
* Renamed `internal/db` interfaces
* Changed signature of `conn.Conn.Release` (added error as result)

## v3.16.4
* Removed `WithMeta()` discovery config option
* Moved `meta.Meta` call to conn exclusively

## v3.16.3
* Replaced panic on cluster close to error issues

## v3.16.2
* Fixed bug in `types.Nullable()`
* Refactored package `meta`
* Removed explicit call meta in `db.New()`

## v3.16.1
* Added `WithMeta()` discovery config option
* Fixed bug with credentials on discovery

## v3.16.0
* Refactored internal dns-resolver
* Added option `config.WithInternalDNSResolver` for use internal dns-resolver and use resolved IP-address for dialing instead FQDN-address

## v3.15.1
* Removed all conditions for trace retry errors
* Fixed background color of warn messages
* Added to log messages additional information about error, such as retryable (or not), delete session (or not), etc.

## v3.15.0
* Added github action for publish release tags
* Refactored version constant (split to major, minor and patch constants)
* Added `table.types.Nullable{*}Value` helpers and `table.types.Nullable()` common helper
* Fixed race on check trailer on closing table grpc-stream
* Refactored traces (start and done struct names have prefix about trace)
* Replaced `errors.Error`, `errors.Errorf` and `errors.ErrorfSkip` to single `errors.WithStackTrace`
* Refactored table client options
* Declared and implemented interface `errors.isYdbError` for checking ybd/non-ydb errors
* Fixed double tracing table do events
* Added `retry.WithFastBackoff` and `retry.WithFastBackoff` options
* Refactored `table.CreateSession` as retry operation with options
* Moved log level from root of repository to package `log`
* Added details and address to transport error
* Fixed `recursive` param in `ratelimiter.ListResource`
* Added counting stream usages for exclude park connection if it in use
* Added `trace.Driver` events about change stream usage and `conn.Release()` call

## 3.14.4
* Implemented auto-removing `conn.Conn` from `conn.Pool` with counting usages of `conn.Conn`
* Refactored naming of source files which declares service client interfaces

## 3.14.3
* Fixed bug with update balancer element with nil handle

## 3.14.2
* Refactored internal error wrapping (with file and line identification) - replaced `fmt.Printf("%w", err)` error wrapping to internal `stackError`

## 3.14.1
* Added `balacers.CreateFromConfig` balancer creator
* Added `Create` method to interface `balancer.Balancer`

## 3.14.0
* Added `balacers.FromConfig` balancer creator

## 3.13.3
* Fixed linter issues

## 3.13.2
* Fixed race with read/write pool conns on closing conn

## 3.13.1
* Improved error messages
* Defended `cluster.balancer` with `sync.RWMutex` on `cluster.Insert`, `cluster.Update`, `cluster.Remove` and `cluster.Get`
* Excluded `Close` and `Park` methods from `conn.Conn` interface
* Fixed bug with `Multi` balancer `Create()`
* Improved `errors.IsTransportError` (check a few transport error codes instead check single transport error code)
* Improved `errors.Is` (check a few errors instead check single error)
* Refactored YDB errors checking API on client-side
* Implemented of scripting traces

## 3.13.0
* Refactored `Connection` interface
* Removed `CustomOption` and taking client with custom options
* Removed `proxy` package
* Improved `db.With()` helper for child connections creation
* Set shared `conn.Pool` for all children `ydb.Connection`
* Fixed bug with `RoundRobin` and `RandomChoice` balancers `Create()`

## 3.12.1
* Added `trace.Driver.OnConnPark` event
* Added `trace.Driver.OnConnClose` event
* Fixed bug with closing nil session in table retryer
* Restored repeater `Force` call on pessimize event
* Changed mutex type in `conn.Conn` from `sync.Mutex` to `sync.RWMutex` for exclude deadlocks
* Reverted applying empty `discovery` results to `cluster`

## 3.12.0
* Added `balancers.Prefer` and `balancers.PreferWithFallback` constructors

## 3.11.13
* Added `trace.Driver.OnRepeaterWakeUp` event
* Refactored package `repeater`

## 3.11.12
* Added `trace.ClusterInsertDoneInfo.Inserted` boolean flag for notify about success of insert endpoint into balancer
* Added `trace.ClusterRemoveDoneInfo.Removed` boolean flag for notify about success of remove endpoint from balancer

## 3.11.11
* Reverted usage of `math/rand` (instead `crypto/rand`)

## 3.11.10
* Imported tool gtrace to `./cmd/gtrace`
* Changed minimal version of go from 1.13 to 1.14

## 3.11.9
* Fixed composing of service traces
* Fixed end-call of `trace.Driver.OnConnStateChange`

## 3.11.8
* Added `trace.EndpointInfo.LastUpdated()` timestamp
* Refactored `endpoint.Endpoint` (split to struct `endopint` and interface `Endpoint`)
* Returned safe-thread copy of `endpoint.Endpoint` to trace callbacks
* Added `endpoint.Endpoint.Touch()` func for refresh endpoint info
* Added `conn.conn.onClose` slice for call optional funcs on close step
* Added removing `conn.Conn` from `conn.Pool` on `conn.Conn.Close()` call
* Checked cluster close/empty on keeper goroutine
* Fixed `internal.errors.New` wrapping depth
* Added context flag for no wrapping operation results as error
* Refactored `trace.Driver` conn events

## 3.11.7
* Removed internal alias-type `errors.IssuesIterator`

## 3.11.6
* Changed `trace.GetCredentialsDoneInfo` token representation from bool to string
* Added `log.Secret` helper for mask token

## 3.11.5
* Replaced meta in `proxyConnection.Invoke` and `proxyConnection.NewStream`

## 3.11.4
* Refactored `internal/cluster.Cluster` (add option for notify about external lock, lock cluster for update cluster endpoints)
* Reverted `grpc.ClientConnInterface` API to `ydb.Connection`

## 3.11.3
* Replaced in `table/types/compare_test.go` checking error by error message to checking with `errors.Is()`

## 3.11.2
* Wrapped internal errors in retry operations

## 3.11.1
* Excluded error wrapping from retry operations

## 3.11.0
* Added `ydb.WithTLSSInsecureSkipVerify()` option
* Added `trace.Table.OnPoolStateChange` event
* Wrapped internal errors with print <func, file, line>
* Removed `trace.Table.OnPoolTake` event (unused)
* Refactored `trace.Details` matching by string pattern
* Added resolver trace callback
* Refactored initialization step of grpc dial options
* Added internal package `net` with `net.Conn` proxy object
* Fixed closing proxy clients
* Added `ydb.Connection.With(opts ...ydb.CustomOption)` for taking proxy `ydb.Connection` with some redefined options
* Added `ydb.MetaRequestType` and `ydb.MetaTraceID` aliases to internal `meta` package constants
* Added `ydb.WithCustomCredentials()` option
* Refactored `ydb.Ratelimiter().AcquireResource()` method (added options for defining type of acquire request)
* Removed single point to define operation mode params (each grpc-call with `OperationParams` must explicit define `OperationParams`)
* Removed defining operation params over context
* Removed `config.RequestTimeout` and `config.StreamTimeout` (each grpc-call must manage context instead define `config.RequestTimeout` or `config.StreamTimeout`)
* Added internal `OperationTimeout` and `OperationCancelAfter` to each client (ratelimiter, coordination, table, scheme, scripting, discovery) config. `OperationTimeout` and `OperationCancelAfter` config params defined from root config

## 3.10.0
* Extended `trace.Details` constants for support per-service events
* Added `trace.Discovery` struct for traces discovery events
* Added `trace.Ratelimiter`, `trace.Coordination`, `trace.Scripting`, `trace.Scheme` stubs (will be implements in the future)
* Added `ratelimiter/config`, `coordination/config`, `scripting/config`, `scheme/config`, `discovery/config` packages for specify per-service configs
* Removed `trace.Driver.OnDiscovery` callback (moved to `trace.Discovery`)
* Refactored initialization step (firstly makes discovery client)
* Removed `internal/lazy.Discovery` (discovery client always initialized)
* Fixed `trace.Table` event structs
* Refactored grpc options for define dns-balancing configuration
* Refactored `retry.Retry` signature (added `retry.WithID`, `retry.WithTrace` and `retry.WithIdempotent` opt-in args, required param `isIdempotentOperation` removed)
* Refactored package `internal/repeater`

## 3.9.4
* Fixed data race on closing session pool

## 3.9.3
* Fixed busy loop on call internal logger with external logger implementation of `log.Logger`

## 3.9.2
* Fixed `WithDiscoveryInterval()` option with negative argument (must use `SingleConn` balancer)

## 3.9.1
* Added `WithMinTLSVersion` option

## 3.9.0
* Removed `ydb.EndpointDatabase`, `ydb.ConnectionString` and `ydb.MustConnectionString` helpers
* Removed `ydb.ConnectParams` struct and `ydb.WithConnectParams` option creator
* Added internal package `dsn` for register external parsers and parse connection string
* Added `ydb.RegisterParser` method for registering external parser of connection string

## 3.8.12
* Unwrap sub-tests called as `t.Run(...)` in integration tests
* Updated `grpc` dependency (from `v1.38.0` to `v1.43.0`)
* Updated `protobuf` dependency (from `v1.26.0` to `v1.27.1`)
* Added internal retryers into `lazy.Ratelimiter`
* Added internal retryers into `lazy.Coordination`
* Added internal retryers into `lazy.Discovery`
* Added internal retryers into `lazy.Scheme`
* Added internal retryers into `lazy.Scripting`
* Added internal retryer into `lazy.Table.CreateSession`

## 3.8.11
* Fixed version

## 3.8.10
* Fixed misspell linter issue

## 3.8.9
* Removed debug print to log

## 3.8.8
* Refactored session shutdown test

## 3.8.7
* Ignored session shutdown test if no defined `YDB_SHUTDOWN_URLS` environment variable

## 3.8.6
* Added `ydb.WithInsecure()` option

## 3.8.5
* Fixed version

## 3.8.4
* Fixed syntax error in `CHANGELOG.md`

## 3.8.3
* Fixed `CHANGELOG.md`

## 3.8.2
* Updated `github.com/ydb-platform/ydb-go-genproto`

## 3.8.1
* Fixed `trace.Table.OnPoolDoTx` - added `Idempotent` flag to `trace.PoolDoTxStartInfo`

## 3.8.0
* Added `table.result.Result.ScanNamed()` scan function
* Changed connection secure to `true` by default
* Renamed public package `balancer` to `balancers` (this package contains only constructors of balancers)
* Moved interfaces from package `internal/balancer/ibalancer` to `internal/balancer`
* Added `NextResultSetErr()` func for select next result set and return error
* Added package `table/result/indexed` with interfaces `indexed.Required`, `indexed.Optional`, `indexed.RequiredOrOptional`
* Replaced abstract `interface{}` in `Scan` to `indexed.RequiredOrOptional`
* Replaced abstract `interface{}` in `ScanWithDefaults` to `indexed.Required`
* Replaced `trace.Table.OnPoolRetry` callback to `trace.Table.OnPoolDo` and `trace.Table.OnPoolDoTx` callbacks
* Supports server hint `session-close` for gracefully shutdown session

## 3.7.2
* Retry remove directory in `sugar.RemoveRecursive()` for retryable error

## 3.7.1
* Fixed panic on `result.Reset(nil)`

## 3.7.0
* Replaced `Option` to `CustomOption` on `Connection` interface methods
* Implements `WithCustom[Token,Database]` options for redefine database and token
* Removed experimental `balancer.PreferEndpoints[WithFallback][RegEx]` balancers
* Supported connections `TTL` with `Option` `WithConnectionTTL`
* Remove unnecessary `WithFastDial` option (lazy connections are always fast inserts into cluster)
* Added `Scripting` service client with API methods `Execute()`, `StreamExecute()` and `Explain()`
* Added `String()` method to `table.types.Type` interface
* Added `With[Custom]UserAgent()` `Option` and `CustomOption` constructors
* Refactored `log.Logger` interface and internal implementation
* Added `retry.RetryableError()` for returns user-defined error which must be retryed
* Renamed internal type `internal.errors.OperationCompleted` to `internal.errors.OperationStatus`
* Added `String()` method to `table.KeyRange` and `table.Value` types
* Replaced creation of goroutine on each stream call to explicit call stream.Recv() on NextResultSet()

## 3.6.2
* Refactored table retry helpers
* Added new `PreferLocations[WithFallback][RegEx]` balancers
* Added `trace.Details.String()` and `trace.Details.Strings()` helpers
* Added `trace.DetailsFromString(s)` and `trace.DetailsFromStrings(s)` helper

## 3.6.1
* Switched closing cluster after closing all sub-services
* Added windows and macOS runtimes to unit and integration tests

## 3.6.0
* Added `config/balancer` package with popular balancers
* Added new `PreferEndpoints[WithFallback][RegEx]` balancers
* Removed `config.BalancerConfig` struct
* Refactored internal packages (tree to flat, split balancers to different packages)
* Moved a taking conn to start of `conn.Invoke` /` conn.NewStream` for applying timeouts to alive conn instead lazy conn (previous logic applied timeouts to all request including dialing on lazy conn)

## 3.5.4
* Added auto-close stream result on end of stream

## 3.5.3
* Changed `Logger` interface for support custom loggers
* Added public type `LoggerOption` for proxies to internal `logger.Option`
* Fixed deadlock on table stream requests

## 3.5.2
* Fixed data race on closing table result
* Added custom dns-resolver to grpc options for use dns-balancing with round_robin balancing policy
* Wrapped with `recover()` system panic on getting system certificates pool
* Added linters and fixed issues from them
* Changed API of `sugar` package

## 3.5.1
* Added system certificates for `darwin` system
* Fixed `table.StreamResult` finishing
* Fixes `sugar.MakePath()`
* Added helper `ydb.MergeOptions()` for merge several `ydb.Option` to single `ydb.Option`

## 3.5.0
* Added `ClosabelSession` interface which extends `Session` interface and provide `Close` method
* Added `CreateSession` method into `table.Client` interface
* Added `Context` field into `trace.Driver.Net{Dial,Read,Write,Close}StartInfo` structs
* Added `Address` field into `trace.Driver.DiscoveryStartInfo` struct
* Improved logger options (provide err and out writers, provide external logger)
* Renamed package `table.resultset` to `table.result`
* Added `trace.Driver.{OnInit,OnClose}` events
* Changed unit/integration tests running
* Fixed/added YDB error checkers
* Dropped `ydb.WithDriverConfigOptions` (duplicate of `ydb.With`)
* Fixed freeze on closing driver
* Fixed `CGO` race on `Darwin` system when driver tried to expand tilde on certificates path
* Removed `EnsurePathExists` and `CleanupDatabase` from API of `scheme.Client`
* Added helpers `MakePath` and `CleanPath` to root of package `ydb-go-sdk`
* Removed call `types.Scanner.UnmarshalYDB()` inside `scanner.setDefaults()`
* Added `DoTx()` API method into `table.Client`
* Added `String()` method into `ConnectParams` for serialize params to connection string
* Added early exit from Rollback for committed transaction
* Moved `HasNextResultSet()` method from `Result` interface to common `result` interface. It provides access to `HasNextResultSet()` on both result interfaces (unary and stream results)
* Added public credentials constructors `credentials.NewAnonymousCredentials()` and `credentials.NewAccessTokenCredentials(token)`

## 3.4.4
* Prefer `ydb.table.types.Scanner` scanner implementation over `sql.Scanner`, when both available.

## 3.4.3
* Forced `round_robin` grpc load balancing instead default `pick_first`
* Added checker `IsTransportErrorCancelled`

## 3.4.2
* Simplified `Is{Transport,Operation}Error`
* Added `IsYdbError` helper

## 3.4.1
* Fixed retry reaction on operation error NotFound (non-retryable now)

## 3.4.0
* Fixed logic bug in `trace.Table.ExecuteDataQuery{Start,Done}Info`

## 3.3.3
* Cleared repeater context for discovery goroutine
* Fixed type of `trace.Details`

## 3.3.2
* Added `table.options.WithPartitioningSettings`

## 3.3.1
* Added `trace.DriverConnEvents` constant

## 3.3.0
* Stored node ID into `endpoint.Endpoint` struct
* Simplified <Host,Port> in `endpoint.Endpoint` to single fqdn Address
* On table session requests now preferred the endpoint by `ID` extracted from session `ID`. If
  endpoint by `ID` not found - using the endpoint from balancer
* Upgraded internal logger for print colored messages

## 3.2.7
* Fixed compare endpoints func

## 3.2.6
* Reverted `NodeID` as key for link between session and endpoint because yandex-cloud YDB
  installation not supported `Endpoint.ID` entity

## 3.2.5
* Dropped endpoint.Addr entity as unused. After change link type between session and endpoint
  to NodeID endpoint.Addr became unnecessary for internal logic of driver
* Enabled integration test table pool health
* Fixed race on session stream requests

## 3.2.4
* Returned context error when context is done on `session.StreamExecuteScanQuery`
  and `session.StreamReadTable`

## 3.2.3
* Fixed bug of interpret tilda in path of certificates file
* Added chapter to `README.md` about ecosystem of debug tools over `ydb-go-sdk`

## 3.2.2
* Fixed result type of `RawValue.String` (ydb string compatible)
* Fixed scans ydb types into string and slice byte receivers

## 3.2.1
* Upgraded dependencies
* Added `WithEndpoint` and `WithDatabase` Option constructors

## 3.2.0
* added package `log` with interface `log.Logger`
* implements `trace.Driver` and `trace.Table` with `log.Logger`
* added internal leveled logger which implement interface `log.Logger`
* supported environment variable `YDB_LOG_SEVERITY_LEVEL`
* changed name of the field `RetryAttempts` to` Attempts` in the structure `trace.PoolGetDoneInfo`.
  This change reduces back compatibility, but there are no external uses of v3 sdk, so this change is
  fine. We are sorry if this change broke your code

## 3.1.0
* published scheme Client interface

## 3.0.1
* refactored integration tests
* fixed table retry trace calls

## 3.0.0
* Refactored sources for splitting public interfaces and internal
  implementation for core changes in the future without change major version
* Refactored of transport level of driver - now we use grpc code generation by stock `protoc-gen-go` instead internal protoc codegen. New API provide operate from codegen grpc-clients with driver as a single grpc client connection. But driver hide inside self a pool of grpc connections to different cluster endpoints YDB. All communications with YDB (base services includes to driver: table, discovery, coordiantion and ratelimiter) provides stock codegen grpc-clients now.
* Much changed API of driver for easy usage.
* Dropped package `ydbsql` (moved to external project)
* Extracted yandex-cloud authentication to external project
* Extracted examples to external project
* Changed of traces API for next usage in jaeger и prometheus
* Dropped old APIs marked as `deprecated`
* Added integration tests with docker ydb container
* Changed table session and endpoint link type from string address to integer NodeID

## 2.11.0
* Added possibility to override `x-ydb-database` metadata value

## 2.10.9
* Fixed context cancellation inside repeater loop

## 2.10.8
* Fixed data race on cluster get/pessimize

## 2.10.7
* Dropped internal cluster connections tracker
* Switched initial connect to all endpoints after discovery to lazy connect
* Added reconnect for broken conns

## 2.10.6
* Thrown context without deadline into discovery goroutine
* Added `Address` param to `DiscoveryStartInfo` struct
* Forced `round_bobin` grpc load balancing config instead default `pick_first`
* Fixed applying driver trace from context in `connect.New`
* Excluded using session pool usage for create/take sessions in `database/sql`
  driver implementation. Package `ydbsql` with `database/sql` driver implementation
  used direct `CreateSession` table client call in the best effort loop

## 2.10.5
* Fixed panic when ready conns is zero

## 2.10.4
* Initialized repeater permanently regardless of the value `DriverConfig.DiscoveryInterval`
  This change allow forcing re-discovery depends on cluster state

## 2.10.3
* Returned context error when context is done on `StreamExecuteScanQuery`

## 2.10.2
* Fixed `mapBadSessionError()` in `ydbsql` package

## 2.10.1
* Fixed race on `ydbsql` concurrent connect. This hotfix only for v2 version

## 2.10.0
* Added `GlobalAsyncIndex` implementation of index interface

## 2.9.6
* Replaced `<session, endpoint>` link type from raw conn to plain endpoint address
* Moved checking linked endpoint from `driver.{Call,StreamRead}` to `cluster.Get`
* Added pessimization endpoint code for `driver.StreamRead` if transport error received
* Setted transport error `Cancelled` as needs to remove session from pool
* Deprecated connection use policy (used auto policy)
* Fixed goroutines leak on StreamRead call
* Fixed force re-discover on receive error after 1 second
* Added timeout to context in `cluster.Get` if context deadline not defined

## 2.9.5
* Renamed context idempotent operation flag

## 2.9.4
* Forced cancelled transport error as retriable (only idempotent operations)
* Renamed some internal retry mode types

## 2.9.3
* Forced grpc keep-alive PermitWithoutStream parameter to true

## 2.9.2
* Added errors without panic

## 2.9.1
* Added check nil grpc.ClientConn connection
* Processed nil connection error in keeper loop

## 2.9.0
* Added RawValue and supported ydb.Scanner in Scan

## 2.8.0
* Added NextResultSet for both streaming and non-streaming operations

## 2.7.0
* Dropped busy checker logic
* Refactoring of `RetryMode`, `RetryChecker` and `Retryer`
* Added fast/slow retry logic
* Supported context param for retry operation with no idempotent errors
* Added secondary indexes info to table describing method

## 2.6.1
* fix panic on lazy put to full pool

## 2.6.0
* Exported `SessionProvider.CloseSession` func
* Implements by default async closing session and putting busy
  session into pool
* Added some session pool trace funcs for execution control of
  goroutines in tests
* Switched internal session pool boolean field closed from atomic
  usage to mutex-locked usage

## 2.5.7
* Added panic on double scan per row

## 2.5.6
* Supported nil and time conventions for scanner

## 2.5.5
* Reverted adds async sessionGet and opDo into `table.Retry`.
* Added `sessionClose()` func into `SessionProvider` interface.

## 2.5.4
* Remove ready queue from session pool

## 2.5.3
* Fix put session into pool

## 2.5.2
* Fix panic on operate with result scanner

## 2.5.1
* Fix lock on write to chan in case when context is done

## 2.5.0
* Added `ScanRaw` for scan results as struct, list, tuple, map
* Created `RawScanner` interface in order to generate method With

## 2.4.1
* Fixed deadlock in the session pool

## 2.4.0
* Added new scanner API.
* Fixed dualism of interpret data (default values were deprecated for optional values)

## 2.3.3
* Fixed `internal/stats/series.go` (index out of range)
* Optimized rotate buckets in the `Series`

## 2.3.2
* Moved `api/wrap.go` to root for next replacement api package to external genproto

## 2.3.1
* Correct session pool tests
* Fixed conditions with KeepAliveMinSize and `IdleKeepAliveThreshold`

## 2.3.0
* Added credentials connect options:
  - `connect.WithAccessTokenCredentials(accessToken)`
  - `connect.WithAnonymousCredentials()`
  - `connect.WithMetadataCredentials(ctx)`
  - `connect.WithServiceAccountKeyFileCredentiials(serviceAccountKeyFile)`
* Added auth examples:
  - `example/auth/environ`
  - `example/auth/access_token_credentials`
  - `example/auth/anonymous_credentials`
  - `example/auth/metadata_credentials`
  - `example/auth/service_account_credentials`

## 2.2.1
* Fixed returning error from `table.StreamExecuteScanQuery`

## 2.2.0
* Supported loading certs from file using `YDB_SSL_ROOT_CERTIFICATES_FILE` environment variable

## 2.1.0
* Fixed erasing session from pool if session keep-alive count great then `IdleKeepAliveThreshold`
* Add major session pool config params as `connect.WithSessionPool*()` options

## 2.0.3
* Added panic for wrong `NextSet`/`NextStreamSet` call

## 2.0.2
* Fixed infinite keep alive session on transport errors `Cancelled` and `DeadlineExceeded`

## 2.0.1
* Fixed parser of connection string
* Fixed `EnsurePathExists` and `CleanupDatabase` methods
* Fixed `basic_example_v1`
* Renamed example cli flag `-link=connectionString` to `-ydb=connectionString` for connection string to YDB
* Added `-connect-timeout` flag to example cli
* Fixed some linter issues

## 2.0.0
* Renamed package ydbx to connect. New usage semantic: `connect.New()` instead `ydbx.Connect()`
* Added `healthcheck` example
* Fixed all examples with usage connect package
* Dropped `example/internal/ydbutil` package
* Simplified API of Traces - replace all pairs start/done to single handler with closure.

## 1.5.2
* Fixed `WithYdbCA` at nil certPool case

## 1.5.1
* Fixed package name of `ydbx`

## 1.5.0
* Added `ydbx` package

## 1.4.1
* Fixed `fmt.Errorf` error wrapping and some linter issues

## 1.4.0
* Added helper for create credentials from environ
* Added anonymous credentials
* Move YDB Certificate Authority from auth/iam package to root  package. YDB CA need to dial with
  dedicated YDB and not need to dial with IAM. YDB CA automatically added to all grpc calling

## 1.3.0
* Added `Compose` method to traces

## 1.2.0
* Load YDB certificates by default with TLS connection

## 1.1.0
* Support scan-query method in `ydbsql` (database/sql API)

## 1.0.7
* Use `github.com/golang-jwt/jwt` instead of `github.com/dgrijalva/jwt-go`

## 1.0.6
* Append (if not exits) SYNC Operation mode on table calls: *Session, *DataQuery, *Transaction, KeepAlive

## 1.0.5
* Remove unused ContextDeadlineMapping driver config (always used default value)
* Simplify operation params logic
* Append (if not exits) SYNC Operation mode on ExecuteDataQuery call

## 1.0.4
* Fixed timeout and cancellation setting for YDB operations
* Introduced possibility to use `ContextDeadlineNoMapping` once again

## 1.0.3
* Negative `table.Client.MaxQueryCacheSize` will disable a client query cache now
* Refactoring of `meta.go` for simple adding in the future new headers to requests
* Added support `x-ydb-trace-id` as standard SDK header

## 1.0.2
* Implements smart lazy createSession for best control of create/delete session balance. This feature fix leakage of forgotten sessions on server-side
* Some imporvements of session pool stats

## 1.0.1
* Fix closing sessions on PutBusy()
* Force setting operation timeout from client context timeout (if this timeout less then default operation timeout)
* Added helper `ydb.ContextWithoutDeadline` for clearing existing context from any deadlines

## 1.0.0
* SDK versioning switched to `Semantic Versioning 2.0.0`

## 2021.04.1
* Added `table.TimeToLiveSettings` struct and corresponding
  `table.WithTimeToLiveSettings`, `table.WithSetTimeToLive`
  and `table.WithDropTimeToLive` options.
* Deprecated `table.TTLSettings` struct alongside with
  `table.WithTTL`, `table.WithSetTTL` and `table.WithDropTTL` functions.

## 2021.03.2
* Add Truncated flag support.

## 2021.03.1
* Fixed a race between `SessionPool.Put` and `SessionPool.Get`, where the latter
  would end up waiting forever for a session that is already in the pool.

## 2021.02.1
* Changed semantics of `table.Result.O...` methods (e.g., `OUTF8`):
  it will not fail if current item is non-optional primitive.

## 2020.12.1
* added CommitTx method, which returns QueryStats

## 2020.11.4
* re-implementation of ydb.Value comparison
* fix basic examples

## 2020.11.3
* increase default and minimum `Dialer.KeepAlive` setting

## 2020.11.2
* added `ydbsql/connector` options to configure default list of `ExecDataQueryOption`

## 2020.11.1
* tune `grpc.Conn` behaviour

## 2020.10.4
* function to compare two ydb.Value

## 2020.10.3
* support scan query execution

## 2020.10.2
* add table Ttl options

## 2020.10.1
* added `KeyBloomFilter` support for `CreateTable`, `AlterTable` and `DescribeTalbe`
* added `PartitioningSettings` support for `CreateTable`, `AlterTable` and `DescribeTalbe`. Move to `PartitioningSettings` object

## 2020.09.3
* add `FastDial` option to `DriverConfig`.
  This will allow `Dialer` to return `Driver` as soon as the 1st connection is ready.

## 2020.09.2
* parallelize endpoint operations

## 2020.09.1
* added `ProcessCPUTime` method to `QueryStats`
* added `ReadReplicasSettings` support for `CreateTable`, `AlterTable` and `DescribeTalbe`
* added `StorageSettings` support for `CreateTable`, `AlterTable` and `DescribeTalbe`

## 2020.08.2
* added `PartitioningSettings` support for `CreateTable` and `AlterTable`

## 2020.08.1
* added `CPUTime` and `AffectedShards` fields to `QueryPhase` struct
* added `CompilationStats` statistics

## 2020.07.7
* support manage table attributes

## 2020.07.6
* support Column Families

## 2020.07.5
* support new types: DyNumber, JsonDocument

## 2020.07.4
* added coordination service
* added rate_limiter service

## 2020.07.3
* made `api` wrapper for `internal` api subset

## 2020.07.2
* return TableStats and PartitionStats on DescribeTable request with options
* added `ydbsql/connector` option to configure `DefaultTxControl`

## 2020.07.1
* support go modules tooling for ydbgen

## 2020.06.2
* refactored `InstanceServiceAccount`: refresh token in background.
  Also, will never produce error on creation
* added getting `ydb.Credentials` examples

## 2020.06.1

* exported internal `api.Wrap`/`api.Unwrap` methods and linked structures

## 2020.04.5

* return on discovery only endpoints that match SSL status of driver

## 2020.04.4

* added GCP metadata auth style with `InstanceServiceAccount` in `auth.iam`

## 2020.04.3

* fix race in `auth.metadata`
* fix races in test hooks

## 2020.04.2

* set limits to grpc `MaxCallRecvMsgSize` and `MaxCallSendMsgSize` to 64MB
* remove deprecated IAM (jwt) `Client` structure
* fix panic on nil dereference while accessing optional fields of `IssueMessage` message

## 2020.04.1

* added options to `DescribeTable` request
* added `ydbsql/connector` options to configure `pool`s  `KeepAliveBatchSize`, `KeepAliveTimeout`, `CreateSessionTimeout`, `DeleteTimeout`

## 2020.03.2

* set session keepAlive period to 5 min - same as in other SDKs
* fix panic on access to index after pool close

## 2020.03.1

* added session pre-creation limit check in pool
* added discovery trigger on more then half unhealthy transport connects
* await transport connect only if no healthy connections left

## 2020.02

* support cloud IAM (jwt) authorization from service account file
* minimum version of Go become 1.13. Started support of new `errors` features<|MERGE_RESOLUTION|>--- conflicted
+++ resolved
@@ -1,9 +1,6 @@
-<<<<<<< HEAD
 * Added support for the `json.Unmarshaler` interface in the `CastTo` function for use in scanners, such as the `ScanStruct` method
-=======
 * Fixed the support of server-side session balancing in `database/sql` driver
 * Added `ydb.WithDisableSessionBalancer()` driver option for disable server-side session balancing on table and query clients
->>>>>>> 333e6632
 
 ## v3.111.3
 * Fixed session closing in `ydb.WithExecuteDataQueryOverQueryClient(true)` scenario

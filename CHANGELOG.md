--- conflicted
+++ resolved
@@ -1,6 +1,6 @@
-<<<<<<< HEAD
+
 * Refactored internal packages by `protogetter` linter issues
-=======
+
 ## v3.56.1
 * Fixed fixenv usage (related to tests only)
 
@@ -20,7 +20,7 @@
 ## v3.55.1
 * Supported column name prefix `__discard_column_` for discard columns in result sets
 * Made `StatusIds_SESSION_EXPIRED` retriable for idempotent operations
->>>>>>> 9ca8650e
+
 
 ## v3.55.0
 * Refactored `internal/value/intervalValue.Yql()`

--- conflicted
+++ resolved
@@ -1,10 +1,5 @@
-<<<<<<< HEAD
 * Support bulk upsert from scv, arrow and ydb internal formats in table client
-* Disabled reporting of `ydb_go_sdk_ydb_query_session_create_latency histogram metrics` when metrics are disabled
-=======
-* Disabled reporting of `ydb_go_sdk_query_session_count` when metrics are disabled
-* Disabled reporting of `ydb_go_sdk_ydb_query_session_create_latency` histogram metrics when metrics are disabled
->>>>>>> e43e5e5c
+* Fixed reporting of `ydb_go_sdk_ydb_query_session_create_latency` and `ydb_go_sdk_query_session_count` metrics depends on details
 * Allowed skip column for `ScanStruct` by tag `-` 
 
 ## v3.81.4

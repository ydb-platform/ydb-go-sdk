--- conflicted
+++ resolved
@@ -1,8 +1,5 @@
-<<<<<<< HEAD
 * Removed comment `experimental` from `ydb.ParamsBuilder` and `ydb.ParamsFromMap`
-=======
 * Fixed panic on closing `internal/query/sessionCore.done` channel twice
->>>>>>> b3a728c6
 * Fixed hangup when try to send batch of messages with size more, then grpc limits from topic writer internals
 
 ## v3.101.2

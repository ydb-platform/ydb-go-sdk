--- conflicted
+++ resolved
@@ -1,10 +1,8 @@
-<<<<<<< HEAD
 * BREAK OLD STYLE WORK WITH UUID. See https://github.com/ydb-platform/ydb-go-sdk/issues/1501 for details.
   At the version you must explicit choose way for work with uuid: old with bug or new (fixed).
-=======
+
 ## v3.86.1
 * Fixed scan to optional uuid
->>>>>>> a89f8a47
 
 ## v3.86.0
 * Add workaround for bug in uuid send/receive from server. It is migration version. All native code and most database sql code worked with uuid continue to work.

<<<<<<< HEAD
* Fixed handle reconnection timeout error 
=======
## v3.74.4
* Fixed bug with fail cast of grpc response to `operation.{Response,Status}`
>>>>>>> 39d0d619

## v3.74.3
* Removed check the node is available for query and table service sessions 
* Refactored the `balancers.PreferLocations()` function - it is a clean/pure function
* Added experimental `balancers.WithNodeID()` context modifier for define per request the YDB endpoint by NodeID
* Reverted the allowing the casts from signed YDB types to unsigned destination types if source value is not negative
* Replaced internal query session pool by default to stub for exclude impact from internal/pool 

## v3.74.2
* Added description to scan errors with use query service client scanner

## v3.74.1
* Allowed the use of DSN without specifying the protocol/scheme
* Allowed casts from signed YDB types to unsigned destination types if source value is not negative
* Removed public `query.TxIdentifier` interface for exclude any external implementations for use with YDB

## v3.74.0
* Added experimental range functions to the `query.Result` and `query.ResultSet` types, available as for-range loops starting with Go version 1.22. These features can be enabled by setting the environment variable `GOEXPERIMENT=rangefunc`.
* Added public types for `tx.Option`, `options.DoOption` and `options.DoTxOption`

## v3.73.1
* Changed `query.DefaultTxControl()` from `query.SerializableReadWrite()` with commit to `query.NoTx()`

## v3.73.0
* Added experimental `retry.DoWithResult` and `retry.DoTxWithResult` helpers for retry lambda and return value from lambda

## v3.72.0
* Excluded `Query()` method from interface `ydb.Connection`. Method `Query()` remains accessible from `ydb.Driver`

## v3.71.0
* Added `query/ResultSet.{Columns,ColumnTypes}` methods for get column names and types from query result set
* Added experimental `retry.RetryWithResult` helper for retry lambda and return value from lambda

## v3.70.0
* Fixed `config.WithDatabase` behaviour with empty database in DSN string
* Added experimental method `query/Client.Execute` for execute query and read materialized result

## v3.69.0
* Added experimental method for execute query and read only one row from result:
  * `query/Client.ReadRow`
  * `query/Session.ReadRow`
  * `query/Transaction.ReadRow`
* Added experimental method for execute query and read only one result set from result:
  * `query/Client.ReadResultSet`
  * `query/Session.ReadResultSet`
  * `query/Transaction.ReadResultSet`
* Added experimental `sugar.UnmarshallRow[T]` and `sugar.UnmarshallResultSet[T]` helpers for converts YDB rows to typed objects

## v3.68.1
* Downgraded minimal version of Go to 1.20
* Refactored internal packages by `ifshort` linter issues

## v3.68.0
* Added experimental `ydb.{Register,Unregister}DsnParser` global funcs for register/unregister external custom DSN parser for `ydb.Open` and `sql.Open` driver constructor
* Simple implement option WithReaderWithoutConsumer
* Fixed bug: topic didn't send specified partition number to a server 

## v3.67.2
* Fixed incorrect formatting of decimal. Implementation of decimal has been reverted to latest working version

## v3.67.1 (retracted)
* Fixed race of stop internal processes on close topic writer
* Fixed goroutines leak within topic reader on network problems

## v3.67.0
* Added `ydb.WithNodeAddressMutator` experimental option for mutate node addresses from `discovery.ListEndpoints` response
* Added type assertion checks to enhance type safety and prevent unexpected panics in critical sections of the codebase

## v3.66.3
* Fixed the OAuth2 test

## v3.66.2
* Added `trace.DriverConnStreamEvents` details bit
* Added `trace.Driver.OnConnStreamFinish` event

## v3.66.1
* Added flush messages from buffer before close topic writer
* Added Flush method for topic writer

## v3.66.0
* Added experimental package `retry/budget` for limit second and subsequent retry attempts 
* Refactored internals for enabling `containedctx` linter
* Fixed the hanging semaphore issue on coordination session reconnect

## v3.65.3
* Fixed data race in `internal/conn.grpcClientStream` 

## v3.65.2
* Fixed data race using `log.WithNames`

## v3.65.1
* Updated dependency `ydb-go-genproto`
* Added processing of `Ydb.StatusIds_EXTERNAL_ERROR` in `retry.Retry`

## v3.65.0
* Supported OAuth 2.0 Token Exchange credentials provider

## v3.64.0
* Supported `table.Session.RenameTables` method
* Fixed out of range panic if next query result set part is empty
* Updated the indirect dependencies `golang.org/x/net` to `v0.17.0` and `golang.org/x/sys` to `v0.13.0` due to vulnerability issue

## v3.63.0
* Added versioning policy

## v3.62.0
* Restored `WithSessionPoolKeepAliveMinSize` and `WithSessionPoolKeepAliveTimeout` for backward compatibility.
* Fixed leak timers
* Changed default StartTime (time of retries for connect to server) for topic writer from 1 minute to infinite (can be overrided by WithWriterStartTimeout topic option)
* Added `Struct` support for `Variant` in `ydb.ParamsBuilder()`
* Added `go` with anonymous function case in `gstack`

## v3.61.2
* Changed default transaction control to `NoTx` for execute query through query service client

## v3.61.1
* Renamed `db.Coordination().CreateSession()` to `db.Coordination().Session()` for compatibility with protos

## v3.61.0
* Added `Tuple` support for `Variant` in `ydb.ParamsBuilder()`

## v3.60.1
* Added additional traces for coordination service client internals

## v3.60.0
* Added experimental support of semaphores over coordination service client

## v3.59.3
* Fixed `gstack` logic for parsing `ast.BlockStmt`

## v3.59.2
* Added internal `gstack` codegen tool for filling `stack.FunctionID` with value from call stack

## v3.59.1
* Fixed updating last usage timestamp for smart parking of the conns

## v3.59.0
* Added `Struct` support for `ydb.ParamsBuilder()`
* Added support of `TzDate`,`TzDateTime`,`TzTimestamp` types in `ydb.ParamsBuilder()`
* Added `trace.Query.OnTransactionExecute` event
* Added query pool metrics
* Fixed logic of query session pool
* Changed initialization of internal driver clients to lazy
* Removed `ydb.WithSessionPoolSizeLimit()` option
* Added async put session into pool if external context is done
* Dropped intermediate callbacks from `trace.{Table,Retry,Query}` events
* Wrapped errors from `internal/pool.Pool.getItem` as retryable
* Disabled the logic of background grpc-connection parking
* Improved stringification for postgres types

## v3.58.2
* Added `trace.Query.OnSessionBegin` event
* Added `trace.Query.OnResult{New,NextPart,NextResultSet,Close}` events
* Added `trace.Query.OnRow{Scan,ScanNamed,ScanStruct}` events

## v3.58.1
* Dropped all deprecated callbacks and events from traces
* Added `trace.Driver.OnConnStream{SendMsg,RecvMsg,CloseSend}` events
* Added `trace.Query.OnSessionExecute` event

## v3.58.0
* Changed `List` constructor from `ydb.ParamsBuilder().List().Build().Build()` to `ydb.ParamsBuilder().BeginList().EndList().Build()`
* Changed `Set` constructor from `ydb.ParamsBuilder().Set().Build().Build()` to `ydb.ParamsBuilder().BeginSet().EndSet().Build()`
* Changed `Dict` constructor from `ydb.ParamsBuilder().Dict().Build().Build()` to `ydb.ParamsBuilder().BeginDict().EndDict().Build()`
* Changed `Optional` constructor from `ydb.ParamsBuilder().Set().Build().Build()` to `ydb.ParamsBuilder().BeginOptional().EndOptional().Build()`
* Added events into `trace.Query` trace
* Rewrote `internal/pool` to buffered channel
* Added `internal/xcontext.WithDone()`
* Added `internal/xsync.{OnceFunc,OnceValue}`
* Updated `google.golang.org/protobuf` from `v1.31.0` to `v.33.0`
* Added `ydb.ParamsBuilder().Pg().{Value,Int4,Int8,Unknown}` for postgres arguments
* Added `Tuple` support for `ydb.ParamsBuilder()`

## v3.57.4
* Added client pid to each gRPC requests to YDB over header `x-ydb-client-pid`
* Added `ydb.WithApplicationName` option
* Added `Dict` support for `ydb.ParamsBuilder()`

## v3.57.3
* Added metrics over query service internals
* Added session create and delete events into `trace.Query`
* Moved public type `query.SessionStatus` into `internal/query` package

## v3.57.2
* Fixed cases when some option is nil

## v3.57.1
* Added logs over query service internals
* Changed `trace.Query` events
* Changed visibility of `query.{Do,DoTx}Options` from public to private

## v3.57.0
* Added experimental implementation of query service client
* Fixed sometime panic on topic writer closing
* Added experimental query parameters builder `ydb.ParamsBuilder()`
* Changed types of `table/table.{QueryParameters,ParameterOption}` to aliases on `internal/params.{Parameters,NamedValue}`
* Fixed bug with optional decimal serialization

## v3.56.2
* Fixed return private error for commit to stopped partition in topic reader.
* Stopped wrapping err error as transport error at topic streams (internals)

## v3.56.1
* Fixed fixenv usage (related to tests only)

## v3.56.0
* Fixed handle of operational errors in topic streams
* The minimum version of Go in `ydb-go-sdk` has been raised to `go1.21`
* Fixed topic writer infinite reconnections in some cases
* Refactored nil on err `internal/grpcwrapper/rawydb/issues.go`, when golangci-lint nilerr enabled
* Refactored nil on err `internal/grpcwrapper/rawtopic/describe_topic.go`, when golangci-lint nilerr enabled

## v3.55.3
* Fixed handle of operational errors in topic streams (backported fix only)

## v3.55.2
* Fixed init info in topic writer, when autoseq num turned off.

## v3.55.1
* Supported column name prefix `__discard_column_` for discard columns in result sets
* Made `StatusIds_SESSION_EXPIRED` retriable for idempotent operations

## v3.55.0
* Refactored `internal/value/intervalValue.Yql()`
* The minimum version of Go in `ydb-go-sdk` has been raised to `go1.20`

## v3.54.3
* Added per message metadata support for topic api
* Context for call options now have same lifetime as driver (previous - same lifetime as context for call Open function).
* Extended metrics (fill database.sql callbacks, recognize TLI error)
* Refactored config prefix in metrics
* Removed excess status labels from metrics
* Implement `fmt.Stringer` interface for `Driver` struct

## v3.54.2
* Added context to some internal methods for better tracing
* Added `trace.FunctionID` helper and `FunctionID` field to trace start info's
* Replaced lazy initialization of ydb clients (table, topic, etc.) to explicit initialization on `ydb.Open` step

## v3.54.1
* Fixed inconsistent labels in `metrics`

## v3.54.0
* Allowed `sql.LevelSerializable` isolation level in read-write mode in `database/sql` transactions
* Refactored traces and metrics
* Added `{retry,table}.WithLabel` options for mark retriers calls
* Added `ydb.WithTraceRetry` option
* Moved `internal/allocator.Buffers` to package `internal/xstring`
* Bumped `golang.org/x/sync` to `v0.3.0`
* Bumped `google.golang.org/protobuf` to `v1.31.0`
* Bumped `google.golang.org/grpc` to `v1.57.1`
* Allowed grpc status error as arg in `internal/xerrors.TransportError(err)`
* Added `interanl/xtest.CurrentFileLine()` helper for table tests
* Added `internal/credentials.IsAccessError(err)` helper for check access errors
* Changed period for re-fresh static credentials token from `1/2` to `1/10` to expiration time
* Added `table.SnapshotReadOnlyTxControl()` helper for get transaction control with snapshot read-only

## v3.53.4
* Downgrade `golang.org/x/net` from `0.17.0` to `0.15.0`
* Downgrade `golang.org/x/sys` from `v0.13.0` to `v0.12.0`
* Downgrade `golang.org/x/crypto` from `v0.14.0` to `v0.13.0`

## v3.53.3
* Refactored credentials options (from funcs to interfaces and types)
* Fixed stringification of credentials object

## v3.53.2
* Fixed panic when try to unwrap values with more than 127 columns with custom ydb unmarshaler

## v3.53.1
* Bumps `github.com/ydb-platform/ydb-go-genproto` for support `query` service
* Bumps `golang.org/x/net` from `0.7.0` to `0.17.0`
* Bumps `golang.org/x/sys` from `v0.5.0` to `v0.13.0`
* Bumps `golang.org/x/text` from `v0.7.0` to `v0.13.0`

## v3.53.0
* Removed `internal/backoff.Backoff.Wait` interface method for exclude resource leak with bug-provoked usage of `time.After` method
* Marked as deprecated `retry.WithDoRetryOptions` and `retry.WithDoTxRetryOptions`
* Added receiving first result set on construct `internal/table/scanner.NewStream()`
* Added experimental package `metrics` with SDK metrics
* Fixed redundant trace call for finished `database/sql` transactions
* Added repeater event type to wake-up func context
* Refactored default logger format
* Refactored `internal/conn.coonError` format
* Fixed data race on `internal/conn.conn.cc` access

## v3.52.3
* Removed almost all experimental marks from topic api.
* Rename some topic APIs (old names was deprecated and will be removed in one of next versions).
* Deprecated topic options (the option will be removed): min size of read messages batch
* Deprecated WithOnWriterFirstConnected callback, use Writer.WaitInitInfo instead.
* Changed topic Codec base type from int to int32 (was experimental code)
* Added `WaitInit` and `WaitInitInfo` method to the topic reader and writer
* Remove extra allocations in `types.TupleValue`, `types.ListValue` and `types.SetValue`

## v3.52.2
* Removed support of placeholder "_" for ignoring columns in `database/sql` result sets

## v3.52.1
* Merged `internal/xsql/conn.{GetTables,GetAllTables}` methods for `DRY`
* Replaced `internal/xsql.Connector.PathNormalizer` default from `nopPathNormalizer` to `bind.TablePathPrefix` with database name as path prefix
* Supported placeholder "_" for ignored column names in `database/sql` result sets

## v3.52.0
* Added `table.Session.CopyTables` method
* Added `x-ydb-trace-id` header into grpc calls
* Improved topic reader logs
* Fixed `internal/xstring` package with deprecated warning in `go1.21` about `reflect.{String,Slice}Header`

## v3.51.3
* Added `internal/xstring.{FromBytes([]byte),ToBytes(string)` for increase performance on `string` from/to `[]byte` conversion

## v3.51.2
* Added `table/options.ReadFromSnapshot(bool)` option for `session.StreamReadTable()`

## v3.51.1
* Added checking condition for `tx.Rollback()` in `retry.DoTx`

## v3.51.0
* Added node info to grpc errors

## v3.50.0
* Added methods `TotalCPUTime()` and `TotalDuration()` to `table/stats/QueryStats` interface
* Added check if commit order is bad in sync mode

## v3.49.1
* Added `table.options.WithIgnoreTruncated` option for `session.Execute` method
* Added `table.result.ErrTruncated` error for check it with `errors.Is()` outside of `ydb-go-sdk`

## v3.49.0
* Added `table.Session.ReadRows` method for getting rows by keys
* Added `table/options.ChangefeedFormatDynamoDBStreamsJSON` format of `DynamoDB` change feeds

## v3.48.8
* Fixed `sugar.RemoveRecursive()` for column table type

## v3.48.7
* Added `sugar.StackRecord()` helper for stringification of current file path and line
* Updated `google.golang.org/grpc` from `v1.49.0` to `v1.53.0` due to vulnerability
* Updated `google.golang.org/protobuf` from `v1.28.0` to `v1.28.1` due to vulnerability
* Implemented implicit standard interface `driver.RowsColumnTypeNullable` in `internal/xsql.rows`
* Upgraded errors description from `retry.Retry` with attempts info

## v3.48.6
* Added builder for topic reader message (usable for tests)

## v3.48.5
* Removed `log.Secret` helper as unnessesarry in public API after refactoring logging subsystem
* Enriched the error with important details from initial discovery
* Added `internal.{secret,stack}` packages
* Implemented `fmt.Stringer` interface in credential types

## v3.48.4
* Added `ydb.IsOperationErrorTransactionLocksInvalidated(err)` helper for checks `TLI` flag in err

## v3.48.3
* Added `table/types.IsOptional()` helper

## v3.48.2
* Refactored tests

## v3.48.1
* Added `sugar.Is{Entry,ColumnTable}Exists` helper

## v3.48.0
* Fixed stopping topic reader by grpc stream shutdown
* Fixed `database/sql` driver for get and parse container ydb types
* Changed `table/scanner.scanner.Any()` behaviour: for non-primitive types returns raw `table/types.Value` instead nil from previous behaviour
* Added `table/types.{ListItems,VariantValue,DictValues}` helpers for get internal content of abstract `table/types.Value`
* Marked as deprecated `table/types.DictFields` (use `table/types.DictValues` instead)

## v3.47.5
* Added `scheme.Entry.IsColumnTable()` helper

## v3.47.4
* Disabled check of node exists with `balancers.SingleConn`
* Improved code with `go-critic` linter
* Added session info into `database/sql` event `connected`

## v3.47.3
* Added `table/options.Description.Tiering` field

## v3.47.2
* Refactored `internal/cmd/gtrace` tool (prefer pointers instead trace struct copies) for bust performance
* Fixed usage of generated traces in code

## v3.47.1
* Removed test artifacts from repository

## v3.47.0
* Added `table/types.ToDecimal()` converter from `table/types.Value` to `table/types.Decimal`

## v3.46.1
* Implemented `internal/xcontext.With{Cancel,Timeout}` with stack record and switched all usages from standard `context.With{Cancel,Timeout}`

## v3.46.0
* Refactored package `log` for support typed fields in log messages

## v3.45.0
* Added `table/options.WithPartitions` for configure partitioning policy
* Marked as deprecated `table/options.WithPartitioningPolicy{UniformPartitions,ExplicitPartitions}` (use `table/options.With{UniformPartitions,ExplicitPartitions}` instead)

## v3.44.3
* Fixed bug of processing endpoint with `node_id=0`
* Refactored of checking node ID in cluster discovery before `Get` and during in `Put` of session into session pool

## v3.44.2
* Removed debug print

## v3.44.1
* Fixed bug with returning session into pool before second discovery

## v3.44.0
* Added `table/options.WithCallOptions` options for append custom grpc call options into `session.{BulkUpsert,Execute,StreamExecuteScanQuery}`
* Supported fake transactions in `database/sql` driver over connector option `ydb.WithFakeTx(queryMode)` and connection string param `go_fake_tx`
* Removed `testutil/timeutil` package (all usages replaced with `clockwork` package)
* Changed behaviour of retryer on transport errors `cancelled` and `deadline exceeded` - will retry idempotent operation if context is not done
* Added address of node to operation error description as optional
* Fixed bug with put session from unknown node
* Fixed bug with parsing of `TzTimestamp` without microseconds
* Fixed code -1 of retryable error if wrapped error with code
* Added `ydb.MustOpen` and `ydb.MustConnector` helpers
* Fixed `internal/xerrors.Transport` error wrapping for case when given error is not transport error
* Added grpc and operation codes to errors string description
* Extend `scheme.Client` interface with method `Database`
* Removed `driver.ResultNoRows` in `internal/xsql`
* Added `ydb.{WithTablePathPrefix,WithAutoDeclare,WithPositionalArgs,WithNumericalArgs}` query modifiers options
* Supported binding parameters for `database/sql` driver over connector option `ydb.WithAutoBind()` and connection string params `go_auto_bind={table_path_prefix(path),declare,numeric,positional}`
* Added `testutil.QueryBind` test helper
* Fixed topic retry policy callback call: not call it with nil error
* Fixed bug with no checking operation error on `discovery.Client` calls
* Allowed zero create session timeout in `ydb.WithSessionPoolCreateSessionTimeout(timeout)` (less than or equal to zero - no used timeout on create session request)
* Added examples with own `go.mod`
* Marked as deprecated `ydb.WithErrWriter(w)` and `ydb.WithOutWriter(w)` logger options
* Added `ydb.WithWriter(w)` logger option

## v3.43.0
**Small broken changes**

Most users can skip there notes and upgrade as usual because build break rare used methods (expiremental API and api for special cases, not need for common use YDB) and this version has no any behavior changes.

Changes for experimental topic API:
* Moved `producer_id` from required positional argument to option `WithProducerID` (and it is optional now)
* Removed `WithMessageGroupID` option (because not supported now)

Changes in ydb connection:
* Publish internal private struct `ydb.connection` as `ydb.Driver` (it is implement `ydb.Connection`)
* `ydb.Connection` marked as deprecated
* Changed return type of `ydb.Open(...)` from `ydb.Connection` to `*ydb.Driver`
* Changed return type of `ydb.New(...)` from `ydb.Connection` to `*ydb.Driver`
* Changed argument type for `ydb.GRPCConn` from `ydb.Connection` to `*ydb.Driver`
* Removed method `With` from `ydb.Connection` (use `*Driver.With` instead).

Changes in package `sugar`:
* Changed a type of database arg in `sugar.{MakeRecursive,RemoveRecursive}` from `ydb.Connection` to minimal required local interface

Dependencies:
* Up minimal supported version of `go` to `1.17` for update dependencies (new `golang.org/x` doesn't compiled for `go1.16`)
* Upgrade `golang.org/x/...`  for prevent issues: `CVE-2021-33194`, `CVE-2022-27664`, `CVE-2021-31525`, `CVE-2022-41723`

## v3.42.15
* Fixed checking `nil` error with `internal/xerrors.Is`

## v3.42.14
* Supported `scheme.EntryTopic` path child entry in `sugar.RemoveRecursive`

## v3.42.13
* Fixed default state of `internal/xerrors.retryableError`: it inherit properties from parent error as possible
* Marked event `grpc/stats.End` as ignored at observing status of grpc connection

## v3.42.12
* Replaced the balancer connection to discovery service from short-lived grpc connection to `internal/conn` lazy connection (revert related changes from `v3.42.6`)
* Marked as deprecated `trace.Driver.OnBalancerDialEntrypoint` event callback
* Deprecated `trace.Driver.OnConnTake` event callback
* Added `trace.Driver.OnConnDial` event callback

## v3.42.11
* Fixed validation error for `topicoptions.WithPartitionID` option of start topic writer.

## v3.42.10
* Added exit from retryer if got grpc-error `Unauthenticated` on `discovery/ListEndpoints` call

## v3.42.9
* Added `internal/xerrors.Errorf` error for wrap multiple errors and check them with `errors.Is` of `errors.As`
* Fixed corner cases of `internal/wait.Wait`
* Added check of port in connection string and error throw
* Fixed bug with initialization of connection pool before apply static credentials
* Refactored of applying grpc dial options with defaults
* Added `trace.Driver.{OnBalancerDialEntrypoint,OnBalancerClusterDiscoveryAttempt}` trace events
* Fixed compilation of package `internal/xresolver` with `google.golang.org/grpc@v1.53`
* Fixed returning `io.EOF` on `rows.Next` and `rows.NextResultSet`
* Added wrapping of errors from unary and stream results
* Added error throw on `database/sql.Conn.BeginTx()`, `*sql.Tx.ExecContext` and `*sql.Tx.QueryContext` if query mode is not `ydb.DataQueryMode`
* Added test for `database/sql` scan-query

## v3.42.8
* Fixed `internal/scheme/helpers/IsDirectoryExists(..)` recursive bug

## v3.42.7
* Fixed `sugar.IsTableExists` with recursive check directory exists
* Added `sugar.IsDirectoryExists`
* Changed type of `table/options.IndexType` for type checks
* Added constants `table/options.IndexTypeGlobal` and `table/options.IndexTypeGlobalAsync`
* Added `table/options.IndexDescription.Type` field with `table/options.IndexType` type

## v3.42.6
* Implemented `driver.RowsColumnTypeDatabaseTypeName` interface in `internal/xsql.rows` struct
* Extended `internal/xsql.conn` struct with methods for getting `YDB` metadata
* Added `scheme.Client` to `internal/xsql.connection` interface
* Added `helpers` package with method for checking existence of table, refactored `sugar.IsTableExists()`
* Added checks for nil option to all opts range loops
* Moved content of package `internal/ctxlabels` into `internal/xcontext`
* Implemented `GRPCStatus` method in `internal/xerrors/transportError`
* Added different implementations of stacktrace error for grpc errors and other
* Dropped `internal/xnet` package as useless
* Fixed default grpc dial options
* Replaced single connection for discovery repeater into connection which creates each time for discovery request
* Fixed retry of cluster discovery on initialization
* Fixed dial timeout processing

## v3.42.5
* Fixed closing of `database/sql` connection (aka `YDB` session)
* Made `session.Close()` as `nop` for idled session
* Implemented goroutine for closing idle connection in `database/sql` driver
* Separated errors of commit from other reader and to expired session
* Fixed wrapping error in `internal/balancer/Balancer.wrapCall()`

## v3.42.4
* Added `ydb.WithDisableServerBalancer()` database/sql connector option

## v3.42.3
* Added `credentials.NewStaticCredentials()` static credentials constructor
* Changed `internal/credentials.NewStaticCredentials()` signature and behaviour for create grpc connection on each call to auth service
* Downgrade `google.golang.org/grpc` to `v1.49.0`

## v3.42.2
* Added `trace.Details.Details()` method for use external detailer

## v3.42.1
* Fixed lazy transaction example for `godoc`

## v3.42.0
* Added retry policy options for topics: `topic/topicoptions.WithReaderCheckRetryErrorFunction`, `topic/topicoptions.WithReaderStartTimeout`, `topic/topicoptions.WithWriterCheckRetryErrorFunction`, `topic/topicoptions.WithWriterStartTimeout`
* Refactored `internal/conn` middlewares
* Added `trace.tableSessionInfo.LastUsage()` method for get last usage timestamp
* Reverted `tx.WithCommit()` changes for fix unstable behaviour of lazy transactions
* Added `options.WithCommit()` option for execute query with auto-commit flag
* Removed `trace.TableTransactionExecuteStartInfo.KeepInCache` field as redundant

## v3.41.0
* Added option for set interval of auth token update in topic streams
* Supported internal allocator in `{session,statement}.Execute` for decrease memory usage
* Fixed typo in `topic/README.md`
* Upgraded `ydb-go-genproto` dependency
* Fixed duplicating of traces in `table.Client.Do()` call
* Supported `table.Transaction.WithCommit()` method for execute query and auto-commit after
* Added `DataColumns` to `table.options.IndexDescription`
* Added `scheme.EntryColumnStore` and `scheme.EntryColumnColumn` entry types
* Added `table.options.WithPartitioningBy(columns)` option

## v3.40.1
* Added constructor of `options.TimeToLiveSettings` and fluent modifiers

## v3.40.0
* Added `options.WithAddAttribute` and `options.WithDropAttribute` options for `session.AlterTable` request
* Added `options.WithAddIndex` and `options.WithDropIndex` options for `session.AlterTable` request
* Added return error while create topic writer with not equal producer id and message group id.
* Added package `meta` with methods about `YDB` metadata
* Added `meta.WithTrailerCallback(ctx, callback)` context modifier for attaching callback function which will be called on incoming metadata
* Added `meta.ConsumedUnits(metadata.MD)` method for getting consumed units from metadata
* Added `NestedCall` field to retry trace start infos for alarm on nested calls
* Added `topicoptions.WithWriterTrace` option for attach tracer into separated writer
* Added `sugar.IsTableExists()` helper for check existence of table

## v3.39.0
* Removed message level partitioning from experimental topic API. It is unavailable on server side yet.
* Supported `NullValue` type as received type from `YDB`
* Supported `types.SetValue` type
* Added `types.CastTo(types.Value, destination)` public method for cast `types.Value` to golang native type value destination
* Added `types.TupleItem(types.Value)`, `types.StructFields(types.Value)` and `types.DictValues(types.Value)` funcs (extractors of internal fields of tuple, struct and dict values)
* Added `types.Value.Yql()` func for getting values string representation as `YQL` literal
* Added `types.Type.Yql()` func for getting `YQL` representation of type
* Marked `table/types.WriteTypeStringTo` as deprecated
* Added `table/options.WithDataColumns` for supporting covering indexes
* Supported `balancer` query string parameter in `DSN`
* Fixed bug with scanning `YSON` value from result set
* Added certificate caching in `WithCertificatesFromFile` and `WithCertificatesFromPem`

## v3.38.5
* Fixed bug from scan unexpected column name

## v3.38.4
* Changed type of `table/options.{Create,Alter,Drop}TableOption` from func to interface
* Added implementations of `table/options.{Create,Alter,Drop}Option`
* Changed type of `topic/topicoptions.{Create,Alter,Drop}Option` from func to interface
* Added implementations of `topic/topicoptions.{Create,Alter}Option`
* Fix internal race-condition bugs in internal background worker

## v3.38.3
* Added retries to initial discovering

## v3.38.2
* Added missing `RetentionPeriod` parameter for topic description
* Fixed reconnect problem for topic client
* Added queue limit for sent messages and split large grpc messages while send to topic service
* Improved control plane for topic services: allow list topic in schema, read cdc feeds in table, retry on contol plane operations in topic client, full info in topic describe result
* Allowed writing zero messages to topic writer

## v3.38.1
* Fixed deadlock with implicit usage of `internal.table.Client.internalPoolAsyncCloseSession`

## v3.38.0
* Fixed commit errors for experimental topic reader
* Updated `ydb-go-genproto` dependency
* Added `table.WithSnapshotReadOnly()` `TxOption` for supporting `SnapshotReadOnly` transaction control
* Fixed bug in `db.Scripting()` queries (not checked operation results)
* Added `sugar.ToYdbParam(sql.NamedArg)` helper for converting `sql.NamedArg` to `table.ParameterOption`
* Changed type `table.ParameterOption` for getting name and value from `table.ParameterOption` instance
* Added topic writer experimental api with internal logger

## v3.37.8
* Refactored the internal closing behaviour of table client
* Implemented the `sql.driver.Validator` interface
* Fixed update token for topic reader
* Marked sessions which creates from `database/sql` driver as supported server-side session balancing

## v3.37.7
* Changed type of truncated result error from `StreamExecuteScanQuery` to retryable error
* Added closing sessions if node removed from discovery results
* Moved session status type from `table/options` package to `table`
* Changed session status source type from `uint32` to `string` alias

## v3.37.6
* Added to balancer notifying mechanism for listening in table client event about removing some nodes and closing sessions on them
* Removed from public client interfaces `closer.Closer` (for exclude undefined behaviour on client-side)

## v3.37.5
* Refactoring of `xsql` errors checking

## v3.37.4
* Revert the marking of context errors as required to delete session

## v3.37.3
* Fixed alter topic request - stop send empty setSupportedCodecs if customer not set them
* Marked the context errors as required to delete session
* Added log topic api reader for internal logger

## v3.37.2
* Fixed nil pointer exception in topic reader if reconnect failed

## v3.37.1
* Refactored the `xsql.badconn.Error`

## v3.37.0
* Supported read-only `sql.LevelSnapshot` isolation with fake transaction and `OnlineReadOnly` transaction control (transient, while YDB clusters are not updated with true snapshot isolation mode)
* Supported the `*sql.Conn` as input type `ydb.Unwrap` helper for go's 1.18

## v3.36.2
* Changed output of `sugar.GenerateDeclareSection` (added error as second result)
* Specified `sugar.GenerateDeclareSection` for `go1.18` (supports input types `*table.QueryParameters` `[]table.ParameterOption` or `[]sql.NamedArg`)
* Supports different go's primitive value types as arg of `sql.Named("name", value)`
* Added `database/sql` example and docs

## v3.36.1
* Fixed `xsql.Rows` error checking

## v3.36.0
* Changed behavior on `result.Err()` on truncated result (returns non-retryable error now, exclude `StreamExecuteScanQuery`)
* Added `ydb.WithIgnoreTruncated` option for disabling errors on truncated flag
* Added simple transaction control constructors `table.OnlineReadOnlyTxControl()` and `table.StaleReadOnlyTxControl()`
* Added transaction control specifier with context `ydb.WithTxControl`
* Added value constructors `types.BytesValue`, `types.BytesValueFromString`, `types.TextValue`
* Removed auto-prepending declare section on `xsql` queries
* Supports `time.Time` as type destination in `xsql` queries
* Defined default dial timeout (5 seconds)

## v3.35.1
* Removed the deprecation warning for `ydb.WithSessionPoolIdleThreshold` option

## v3.35.0
* Replaced internal table client background worker to plain wait group for control spawned goroutines
* Replaced internal table client background session keeper to internal background session garbage collector for idle sessions
* Extended the `DescribeTopicResult` struct

## v3.34.2
* Added some description to error message from table pool get
* Moved implementation `sugar.GenerateDeclareSection` to `internal/table`
* Added transaction trace callbacks and internal logging with them
* Stored context from `BeginTx` to `internal/xsql` transaction
* Added automatically generated declare section to query text in `database/sql` usage
* Removed supports `sql.LevelSerializable`
* Added `retry.Do` helper for retry custom lambda with `database/sql` without transactions
* Removed `retry.WithTxOptions` option (only default isolation supports)

## v3.34.1
* Changed `database/sql` driver `prepare` behaviour to `nop` with proxing call to conn exec/query with keep-in-cache flag
* Added metadata to `trace.Driver.OnInvoke` and `trace.Driver.OnNewStream` done events

## v3.34.0
* Improved the `xsql` errors mapping to `driver.ErrBadConn`
* Extended `retry.DoTx` test for to achieve equivalence with `retry.Retry` behaviour
* Added `database/sql` events for tracing `database/sql` driver events
* Added internal logging for `database/sql` events
* Supports `YDB_LOG_DETAILS` environment variable for specify scope of log messages
* Removed support of `YDB_LOG_NO_COLOR` environment variable
* Changed default behaviour of internal logger to without coloring
* Fixed coloring (to true) with environment variable `YDB_LOG_SEVERITY_LEVEL`
* Added `ydb.WithStaticCredentials(user, password)` option for make static credentials
* Supports static credentials as part of connection string (dsn - data source name)
* Changed minimal supported version of go from 1.14 to 1.16 (required for jwt library)


## v3.33.0
* Added `retry.DoTx` helper for retrying `database/sql` transactions
* Implemented `database/sql` driver over `ydb-go-sdk`
* Marked as deprecated `trace.Table.OnPoolSessionNew` and `trace.Table.OnPoolSessionClose` events
* Added `trace.Table.OnPoolSessionAdd` and `trace.Table.OnPoolSessionRemove` events
* Refactored session lifecycle in session pool for fix flaked `TestTable`
* Fixed deadlock in topicreader batcher, while add and read raw server messages
* Fixed bug in `db.Topic()` with send response to stop partition message

## v3.32.1
* Fixed flaky TestTable
* Renamed topic events in `trace.Details` enum

## v3.32.0
* Refactored `trace.Topic` (experimental) handlers
* Fixed signature and names of helpers in `topic/topicsugar` package
* Allowed parallel reading and committing topic messages

## v3.31.0
* Extended the `ydb.Connection` interface with experimental `db.Topic()` client (control plane and reader API)
* Removed `ydb.RegisterParser()` function (was needed for `database/sql` driver outside `ydb-go-sdk` repository, necessity of `ydb.RegisterParser()` disappeared with implementation `database/sql` driver in same repository)
* Refactored `db.Table().CreateSession(ctx)` (maked retryable with internal create session timeout)
* Refactored `internal/table/client.createSession(ctx)` (got rid of unnecessary goroutine)
* Supported many user-agent records

## v3.30.0
* Added `ydb.RegisterParser(name string, parser func(value string) []ydb.Option)` function for register parser of specified param name (supporting additional params in connection string)
* Fixed writing `KeepInCacheFlag` in table traces

## v3.29.5
* Fixed regression of `table/types.WriteTypeStringTo`

## v3.29.4
* Added touching of last updated timestamp in existing conns on stage of applying new endpoint list

## v3.29.3
* Reverted `xerrors.IsTransportError(err)` behaviour for raw grpc errors to false

## v3.29.2
* Enabled server-side session balancing for sessions created from internal session pool
* Removed unused public `meta.Meta` methods
* Renamed `meta.Meta.Meta(ctx)` public method to `meta.Meta.Context(ctx)`
* Reverted default balancer to `balancers.RandomChoice()`

## v3.29.1
* Changed default balancer to `balancers.PreferLocalDC(balancers.RandomChoice())`

## v3.29.0
* Refactored `internal/value` package for decrease CPU and memory workload with GC
* Added `table/types.Equal(lhs, rhs)` helper for check equal for two types

## v3.28.3
* Fixed false-positive node pessimization on receiving from stream io.EOF

## v3.28.2
* Upgraded dependencies (grpc, protobuf, testify)

## v3.28.1
* Marked dial errors as retryable
* Supported node pessimization on dialing errors
* Marked error from `Invoke` and `NewStream` as retryable if request not sended to server

## v3.28.0
* Added `sugar.GenerateDeclareSection()` helper for make declare section in `YQL`
* Added check when parameter name not started from `$` and automatically prepends it to name
* Refactored connection closing

## v3.27.0
* Added internal experimental packages `internal/value/exp` and `internal/value/exp/allocator` with alternative value implementations with zero-allocation model
* Supported parsing of database name from connection string URI path
* Added `options.WithExecuteScanQueryStats` option
* Added to query stats plan and AST
* Changed behaviour of `result.Stats()` (if query result have no stats - returns `nil`)
* Added context cancel with specific error
* Added mutex wrapper for mutex, rwmutex for guarantee unlock and better show critical section

## v3.26.10
* Fixed syntax mistake in `trace.TablePooStateChangeInfo` to `trace.TablePoolStateChangeInfo`

## v3.26.9
* Fixed bug with convert ydb value to `time.Duration` in `result.Scan[WithDefaults,Named]()`
* Fixed bug with make ydb value from `time.Duration` in `types.IntervalValueFromDuration(d)`
* Marked `table/types.{IntervalValue,NullableIntervalValue}` as deprecated

## v3.26.8
* Removed the processing of trailer metadata on stream calls

## v3.26.7
* Updated the `ydb-go-genproto` dependency

## v3.26.6
* Defined the `SerializableReadWrite` isolation level by default in `db.Table.DoTx(ctx, func(ctx, tx))`
* Updated the `ydb-go-genproto` dependency

## v3.26.5
* Disabled the `KeepInCache` policy for queries without params

## v3.26.4
* Updated the indirect dependency to `gopkg.in/yaml.v3`

## v3.26.3
* Removed `Deprecated` mark from `table/session.Prepare` method
* Added comments for `table/session.Execute` method

## v3.26.2
* Refactored of making permissions from scheme entry

## v3.26.1
* Removed deprecated traces

## v3.26.0
* Fixed data race on session stream queries
* Renamed `internal/router` package to `internal/balancer` for unambiguous understanding of package mission
* Implemented detection of local data-center with measuring tcp dial RTT
* Added `trace.Driver.OnBalancer{Init,Close,ChooseEndpoint,Update}` events
* Marked the driver cluster events as deprecated
* Simplified the balancing logic

## v3.25.3
* Changed primary license to `Apache2.0` for auto-detect license
* Refactored `types.Struct` value creation

## v3.25.2
* Fixed repeater initial force timeout from 500 to 0.5 second

## v3.25.1
* Fixed bug with unexpected failing of call `Invoke` and `NewStream` on closed cluster
* Fixed bug with releasing `internal/conn/conn.Pool` in cluster
* Replaced interface `internal/conn/conn.Pool` to struct `internal/conn/conn.Pool`

## v3.25.0
* Added `ydb.GRPCConn(ydb.Connection)` helper for connect to driver-unsupported YDB services
* Marked as deprecated `session.Prepare` callback
* Marked as deprecated `options.WithQueryCachePolicyKeepInCache` and `options.WithQueryCachePolicy` options
* Added `options.WithKeepInCache` option
* Enabled by default keep-in-cache policy for data queries
* Removed from `ydb.Connection` embedding of `grpc.ClientConnInterface`
* Fixed stopping of repeater
* Added log backoff between force repeater wake up's (from 500ms to 32s)
* Renamed `trace.DriverRepeaterTick{Start,Done}Info` to `trace.DriverRepeaterWakeUp{Start,Done}Info`
* Fixed unexpected `NullFlag` while parse nil `JSONDocument` value
* Removed `internal/conn/conn.streamUsages` and `internal/conn/conn.usages` (`internal/conn.conn` always touching last usage timestamp on API calls)
* Removed auto-reconnecting for broken conns
* Renamed `internal/database` package to `internal/router` for unambiguous understanding of package mission
* Refactored applying actual endpoints list after re-discovery (replaced diff-merge logic to swap cluster struct, cluster and balancers are immutable now)
* Added `trace.Driver.OnUnpessimizeNode` trace event

## v3.24.2
* Changed default balancer to `RandomChoice()` because `PreferLocalDC()` balancer works incorrectly with DNS-balanced call `Discovery/ListEndpoints`

## v3.24.1
* Refactored initialization of coordination, ratelimiter, scheme, scripting and table clients from `internal/lazy` package to each client initialization with `sync.Once`
* Removed `internal/lazy` package
* Added retry option `retry.WithStackTrace` for wrapping errors with stacktrace

## v3.24.0
* Fixed re-opening case after close lazy-initialized clients
* Removed dependency of call context for initializing lazy table client
* Added `config.AutoRetry()` flag with `true` value by default. `config.AutoRetry()` affects how to errors handle in sub-clients calls.
* Added `config.WithNoAutoRetry` for disabling auto-retry on errors in sub-clients calls
* Refactored `internal/lazy` package (supported check `config.AutoRetry()`, removed all error wrappings with stacktrace)

## v3.23.0
* Added `WithTLSConfig` option for redefine TLS config
* Added `sugar.LoadCertificatesFromFile` and `sugar.LoadCertificatesFromPem` helpers

## v3.22.0
* Supported `json.Unmarshaler` type for scanning row to values
* Reimplemented `sugar.DSN` with `net/url`

## v3.21.0
* Fixed gtrace tool generation code style bug with leading spaces
* Removed accounting load factor (unused field) in balancers
* Enabled by default anonymous credentials
* Enabled by default internal dns resolver
* Removed from defaults `grpc.WithBlock()` option
* Added `ydb.Open` method with required param connection string
* Marked `ydb.New` method as deprecated
* Removed package `dsn`
* Added `sugar.DSN` helper for make dsn (connection string)
* Refactored package `retry` (moved `retryBackoff` and `retryMode` implementations to `internal`)
* Refactored `config.Config` (remove interface `Config`, renamed private struct `config` to `Config`)
* Moved `discovery/config` to `internal/discovery/config`
* Moved `coordination/config` to `internal/coordination/config`
* Moved `scheme/config` to `internal/scheme/config`
* Moved `scripting/config` to `internal/scripting/config`
* Moved `table/config` to `internal/table/config`
* Moved `ratelimiter/config` to `internal/ratelimiter/config`

## v3.20.2
* Fixed race condition on lazy clients first call

## v3.20.1
* Fixed gofumpt linter issue on `credentials/credentials.go`

## v3.20.0
* Added `table.DefaultTxControl()` transaction control creator with serializable read-write isolation mode and auto-commit
* Fixed passing nil query parameters
* Fixed locking of cluster during call `cluster.Get`

## v3.19.1
* Simplified README.md for godoc documentation in pkg.go.dev

## v3.19.0
* Added public package `dsn` for making piped data source name (connection string)
* Marked `ydb.WithEndpoint`, `ydb.WithDatabase`, `ydb.WithSecure`, `ydb.WithInsecure` options as deprecated
* Moved `ydb.RegisterParser` to package `dsn`
* Added version into all error and warn log messages

## v3.18.5
* Fixed duplicating `WithPanicCallback` proxying to table config options
* Fixed comments for `xerrros.Is` and `xerrros.As`

## v3.18.4
* Renamed internal packages `errors`, `net` and `resolver` to `xerrors`, `xnet` and `xresolver` for excluding ambiguous interpretation
* Renamed internal error wrapper `xerrors.New` to `xerrors.Wrap`

## v3.18.3
* Added `WithPanicCallback` option to all service configs (discovery, coordination, ratelimiter, scheme, scripting, table) and auto-applying from `ydb.WithPanicCallback`
* Added panic recovering (if defined `ydb.WithPanicCallback` option) which thrown from retry operation

## v3.18.2
* Refactored balancers (makes concurrent-safe)
* Excluded separate balancers lock from cluster
* Refactored `cluster.Cluster` interface (`Insert` and `Remove` returning nothing now)
* Replaced unsafe `cluster.close` boolean flag to `cluster.done` chan for listening close event
* Added internal checker `cluster.isClosed()` for check cluster state
* Extracted getting available conn from balancer to internal helper `cluster.get` (called inside `cluster.Get` as last effort)
* Added checking `conn.Conn` availability with `conn.Ping()` in prefer nodeID case

## v3.18.1
* Added `conn.Ping(ctx)` method for check availability of `conn.Conn`
* Refactored `cluster.Cluster.Get(ctx)` to return only available connection (instead of returning any connection from balancer)
* Added address to error description thrown from `conn.take()`
* Renamed package `internal/db` to `internal/database` to exclude collisions with variable name `db`

## v3.18.0
* Added `go1.18` to test matrix
* Added `ydb.WithOperationTimeout` and `ydb.WithOperationCancelAfter` context modifiers

## v3.17.0
* Removed redundant `trace.With{Table,Driver,Retry}` and `trace.Context{Table,Driver,Retry}` funcs
* Moved `gtrace` tool from `./cmd/gtrace` to `./internal/cmd/gtrace`
* Refactored `gtrace` tool for generate `Compose` options
* Added panic recover on trace calls in `Compose` call step
* Added `trace.With{Discovery,Driver,Coordination,Ratelimiter,Table,Scheme,Scripting}PanicCallback` options
* Added `ydb.WithPanicCallback` option

## v3.16.12
* Fixed bug with check acquire error over `ydb.IsRatelimiterAcquireError`
* Added full changelog link to github release description

## v3.16.11
* Added stacktrace to errors with issues

## v3.16.10
* Refactored `cluster.Cluster` and `balancer.Balancer` interfaces (removed `Update` method)
* Replaced `cluster.Update` with `cluster.Remove` and `cluster.Insert` calls
* Removed `trace.Driver.OnClusterUpdate` event
* Fixed bug with unexpected changing of local datacenter flag in endpoint
* Refactored errors wrapping (stackedError are not ydb error now, checking `errors.IsYdb(err)` with `errors.As` now)
* Wrapped retry operation errors with `errors.WithStackTrace(err)`
* Changed `trace.RetryLoopStartInfo.Context` type from `context.Context` to `*context.Context`

## v3.16.9
* Refactored internal operation and transport errors

## v3.16.8
* Added `config.ExcludeGRPCCodesForPessimization()` opttion for exclude some grpc codes from pessimization rules
* Refactored pessimization node conditions
* Added closing of ticker in `conn.Conn.connParker`
* Removed `config.WithSharedPool` and usages it
* Removed `conn.Creator` interface and usage it
* Removed unnecessary options append in `ydb.With`

## v3.16.7
* Added closing `conn.Conn` if discovery client build failure
* Added wrapping errors with stacktrace
* Added discharging banned state of `conn.Conn` on `cluster.Update` step

## v3.16.6
* Rollback moving `meta.Meta` call to conn exclusively from `internal/db` and `internal/discovery`
* Added `WithMeta()` discovery config option

## v3.16.5
* Added `config.SharedPool()` setting and `config.WithSharedPool()` option
* Added management of shared pool flag on change dial timeout and credentials
* Removed explicit checks of conditions for use (or not) shared pool in `ydb.With()`
* Renamed `internal/db` interfaces
* Changed signature of `conn.Conn.Release` (added error as result)

## v3.16.4
* Removed `WithMeta()` discovery config option
* Moved `meta.Meta` call to conn exclusively

## v3.16.3
* Replaced panic on cluster close to error issues

## v3.16.2
* Fixed bug in `types.Nullable()`
* Refactored package `meta`
* Removed explicit call meta in `db.New()`

## v3.16.1
* Added `WithMeta()` discovery config option
* Fixed bug with credentials on discovery

## v3.16.0
* Refactored internal dns-resolver
* Added option `config.WithInternalDNSResolver` for use internal dns-resolver and use resolved IP-address for dialing instead FQDN-address

## v3.15.1
* Removed all conditions for trace retry errors
* Fixed background color of warn messages
* Added to log messages additional information about error, such as retryable (or not), delete session (or not), etc.

## v3.15.0
* Added github action for publish release tags
* Refactored version constant (split to major, minor and patch constants)
* Added `table.types.Nullable{*}Value` helpers and `table.types.Nullable()` common helper
* Fixed race on check trailer on closing table grpc-stream
* Refactored traces (start and done struct names have prefix about trace)
* Replaced `errors.Error`, `errors.Errorf` and `errors.ErrorfSkip` to single `errors.WithStackTrace`
* Refactored table client options
* Declared and implemented interface `errors.isYdbError` for checking ybd/non-ydb errors
* Fixed double tracing table do events
* Added `retry.WithFastBackoff` and `retry.WithFastBackoff` options
* Refactored `table.CreateSession` as retry operation with options
* Moved log level from root of repository to package `log`
* Added details and address to transport error
* Fixed `recursive` param in `ratelimiter.ListResource`
* Added counting stream usages for exclude park connection if it in use
* Added `trace.Driver` events about change stream usage and `conn.Release()` call

## 3.14.4
* Implemented auto-removing `conn.Conn` from `conn.Pool` with counting usages of `conn.Conn`
* Refactored naming of source files which declares service client interfaces

## 3.14.3
* Fixed bug with update balancer element with nil handle

## 3.14.2
* Refactored internal error wrapping (with file and line identification) - replaced `fmt.Printf("%w", err)` error wrapping to internal `stackError`

## 3.14.1
* Added `balacers.CreateFromConfig` balancer creator
* Added `Create` method to interface `balancer.Balancer`

## 3.14.0
* Added `balacers.FromConfig` balancer creator

## 3.13.3
* Fixed linter issues

## 3.13.2
* Fixed race with read/write pool conns on closing conn

## 3.13.1
* Improved error messages
* Defended `cluster.balancer` with `sync.RWMutex` on `cluster.Insert`, `cluster.Update`, `cluster.Remove` and `cluster.Get`
* Excluded `Close` and `Park` methods from `conn.Conn` interface
* Fixed bug with `Multi` balancer `Create()`
* Improved `errors.IsTransportError` (check a few transport error codes instead check single transport error code)
* Improved `errors.Is` (check a few errors instead check single error)
* Refactored YDB errors checking API on client-side
* Implemented of scripting traces

## 3.13.0
* Refactored `Connection` interface
* Removed `CustomOption` and taking client with custom options
* Removed `proxy` package
* Improved `db.With()` helper for child connections creation
* Set shared `conn.Pool` for all children `ydb.Connection`
* Fixed bug with `RoundRobin` and `RandomChoice` balancers `Create()`

## 3.12.1
* Added `trace.Driver.OnConnPark` event
* Added `trace.Driver.OnConnClose` event
* Fixed bug with closing nil session in table retryer
* Restored repeater `Force` call on pessimize event
* Changed mutex type in `conn.Conn` from `sync.Mutex` to `sync.RWMutex` for exclude deadlocks
* Reverted applying empty `discovery` results to `cluster`

## 3.12.0
* Added `balancers.Prefer` and `balancers.PreferWithFallback` constructors

## 3.11.13
* Added `trace.Driver.OnRepeaterWakeUp` event
* Refactored package `repeater`

## 3.11.12
* Added `trace.ClusterInsertDoneInfo.Inserted` boolean flag for notify about success of insert endpoint into balancer
* Added `trace.ClusterRemoveDoneInfo.Removed` boolean flag for notify about success of remove endpoint from balancer

## 3.11.11
* Reverted usage of `math/rand` (instead `crypto/rand`)

## 3.11.10
* Imported tool gtrace to `./cmd/gtrace`
* Changed minimal version of go from 1.13 to 1.14

## 3.11.9
* Fixed composing of service traces
* Fixed end-call of `trace.Driver.OnConnStateChange`

## 3.11.8
* Added `trace.EndpointInfo.LastUpdated()` timestamp
* Refactored `endpoint.Endpoint` (split to struct `endopint` and interface `Endpoint`)
* Returned safe-thread copy of `endpoint.Endpoint` to trace callbacks
* Added `endpoint.Endpoint.Touch()` func for refresh endpoint info
* Added `conn.conn.onClose` slice for call optional funcs on close step
* Added removing `conn.Conn` from `conn.Pool` on `conn.Conn.Close()` call
* Checked cluster close/empty on keeper goroutine
* Fixed `internal.errors.New` wrapping depth
* Added context flag for no wrapping operation results as error
* Refactored `trace.Driver` conn events

## 3.11.7
* Removed internal alias-type `errors.IssuesIterator`

## 3.11.6
* Changed `trace.GetCredentialsDoneInfo` token representation from bool to string
* Added `log.Secret` helper for mask token

## 3.11.5
* Replaced meta in `proxyConnection.Invoke` and `proxyConnection.NewStream`

## 3.11.4
* Refactored `internal/cluster.Cluster` (add option for notify about external lock, lock cluster for update cluster endpoints)
* Reverted `grpc.ClientConnInterface` API to `ydb.Connection`

## 3.11.3
* Replaced in `table/types/compare_test.go` checking error by error message to checking with `errors.Is()`

## 3.11.2
* Wrapped internal errors in retry operations

## 3.11.1
* Excluded error wrapping from retry operations

## 3.11.0
* Added `ydb.WithTLSSInsecureSkipVerify()` option
* Added `trace.Table.OnPoolStateChange` event
* Wrapped internal errors with print <func, file, line>
* Removed `trace.Table.OnPoolTake` event (unused)
* Refactored `trace.Details` matching by string pattern
* Added resolver trace callback
* Refactored initialization step of grpc dial options
* Added internal package `net` with `net.Conn` proxy object
* Fixed closing proxy clients
* Added `ydb.Connection.With(opts ...ydb.CustomOption)` for taking proxy `ydb.Connection` with some redefined options
* Added `ydb.MetaRequestType` and `ydb.MetaTraceID` aliases to internal `meta` package constants
* Added `ydb.WithCustomCredentials()` option
* Refactored `ydb.Ratelimiter().AcquireResource()` method (added options for defining type of acquire request)
* Removed single point to define operation mode params (each grpc-call with `OperationParams` must explicit define `OperationParams`)
* Removed defining operation params over context
* Removed `config.RequestTimeout` and `config.StreamTimeout` (each grpc-call must manage context instead define `config.RequestTimeout` or `config.StreamTimeout`)
* Added internal `OperationTimeout` and `OperationCancelAfter` to each client (ratelimiter, coordination, table, scheme, scripting, discovery) config. `OperationTimeout` and `OperationCancelAfter` config params defined from root config

## 3.10.0
* Extended `trace.Details` constants for support per-service events
* Added `trace.Discovery` struct for traces discovery events
* Added `trace.Ratelimiter`, `trace.Coordination`, `trace.Scripting`, `trace.Scheme` stubs (will be implements in the future)
* Added `ratelimiter/config`, `coordination/config`, `scripting/config`, `scheme/config`, `discovery/config` packages for specify per-service configs
* Removed `trace.Driver.OnDiscovery` callback (moved to `trace.Discovery`)
* Refactored initialization step (firstly makes discovery client)
* Removed `internal/lazy.Discovery` (discovery client always initialized)
* Fixed `trace.Table` event structs
* Refactored grpc options for define dns-balancing configuration
* Refactored `retry.Retry` signature (added `retry.WithID`, `retry.WithTrace` and `retry.WithIdempotent` opt-in args, required param `isIdempotentOperation` removed)
* Refactored package `internal/repeater`

## 3.9.4
* Fixed data race on closing session pool

## 3.9.3
* Fixed busy loop on call internal logger with external logger implementation of `log.Logger`

## 3.9.2
* Fixed `WithDiscoveryInterval()` option with negative argument (must use `SingleConn` balancer)

## 3.9.1
* Added `WithMinTLSVersion` option

## 3.9.0
* Removed `ydb.EndpointDatabase`, `ydb.ConnectionString` and `ydb.MustConnectionString` helpers
* Removed `ydb.ConnectParams` struct and `ydb.WithConnectParams` option creator
* Added internal package `dsn` for register external parsers and parse connection string
* Added `ydb.RegisterParser` method for registering external parser of connection string

## 3.8.12
* Unwrap sub-tests called as `t.Run(...)` in integration tests
* Updated `grpc` dependency (from `v1.38.0` to `v1.43.0`)
* Updated `protobuf` dependency (from `v1.26.0` to `v1.27.1`)
* Added internal retryers into `lazy.Ratelimiter`
* Added internal retryers into `lazy.Coordination`
* Added internal retryers into `lazy.Discovery`
* Added internal retryers into `lazy.Scheme`
* Added internal retryers into `lazy.Scripting`
* Added internal retryer into `lazy.Table.CreateSession`

## 3.8.11
* Fixed version

## 3.8.10
* Fixed misspell linter issue

## 3.8.9
* Removed debug print to log

## 3.8.8
* Refactored session shutdown test

## 3.8.7
* Ignored session shutdown test if no defined `YDB_SHUTDOWN_URLS` environment variable

## 3.8.6
* Added `ydb.WithInsecure()` option

## 3.8.5
* Fixed version

## 3.8.4
* Fixed syntax error in `CHANGELOG.md`

## 3.8.3
* Fixed `CHANGELOG.md`

## 3.8.2
* Updated `github.com/ydb-platform/ydb-go-genproto`

## 3.8.1
* Fixed `trace.Table.OnPoolDoTx` - added `Idempotent` flag to `trace.PoolDoTxStartInfo`

## 3.8.0
* Added `table.result.Result.ScanNamed()` scan function
* Changed connection secure to `true` by default
* Renamed public package `balancer` to `balancers` (this package contains only constructors of balancers)
* Moved interfaces from package `internal/balancer/ibalancer` to `internal/balancer`
* Added `NextResultSetErr()` func for select next result set and return error
* Added package `table/result/indexed` with interfaces `indexed.Required`, `indexed.Optional`, `indexed.RequiredOrOptional`
* Replaced abstract `interface{}` in `Scan` to `indexed.RequiredOrOptional`
* Replaced abstract `interface{}` in `ScanWithDefaults` to `indexed.Required`
* Replaced `trace.Table.OnPoolRetry` callback to `trace.Table.OnPoolDo` and `trace.Table.OnPoolDoTx` callbacks
* Supports server hint `session-close` for gracefully shutdown session

## 3.7.2
* Retry remove directory in `sugar.RemoveRecursive()` for retryable error

## 3.7.1
* Fixed panic on `result.Reset(nil)`

## 3.7.0
* Replaced `Option` to `CustomOption` on `Connection` interface methods
* Implements `WithCustom[Token,Database]` options for redefine database and token
* Removed experimental `balancer.PreferEndpoints[WithFallback][RegEx]` balancers
* Supported connections `TTL` with `Option` `WithConnectionTTL`
* Remove unnecessary `WithFastDial` option (lazy connections are always fast inserts into cluster)
* Added `Scripting` service client with API methods `Execute()`, `StreamExecute()` and `Explain()`
* Added `String()` method to `table.types.Type` interface
* Added `With[Custom]UserAgent()` `Option` and `CustomOption` constructors
* Refactored `log.Logger` interface and internal implementation
* Added `retry.RetryableError()` for returns user-defined error which must be retryed
* Renamed internal type `internal.errors.OperationCompleted` to `internal.errors.OperationStatus`
* Added `String()` method to `table.KeyRange` and `table.Value` types
* Replaced creation of goroutine on each stream call to explicit call stream.Recv() on NextResultSet()

## 3.6.2
* Refactored table retry helpers
* Added new `PreferLocations[WithFallback][RegEx]` balancers
* Added `trace.Details.String()` and `trace.Details.Strings()` helpers
* Added `trace.DetailsFromString(s)` and `trace.DetailsFromStrings(s)` helper

## 3.6.1
* Switched closing cluster after closing all sub-services
* Added windows and macOS runtimes to unit and integration tests

## 3.6.0
* Added `config/balancer` package with popular balancers
* Added new `PreferEndpoints[WithFallback][RegEx]` balancers
* Removed `config.BalancerConfig` struct
* Refactored internal packages (tree to flat, split balancers to different packages)
* Moved a taking conn to start of `conn.Invoke` /` conn.NewStream` for applying timeouts to alive conn instead lazy conn (previous logic applied timeouts to all request including dialing on lazy conn)

## 3.5.4
* Added auto-close stream result on end of stream

## 3.5.3
* Changed `Logger` interface for support custom loggers
* Added public type `LoggerOption` for proxies to internal `logger.Option`
* Fixed deadlock on table stream requests

## 3.5.2
* Fixed data race on closing table result
* Added custom dns-resolver to grpc options for use dns-balancing with round_robin balancing policy
* Wrapped with `recover()` system panic on getting system certificates pool
* Added linters and fixed issues from them
* Changed API of `sugar` package

## 3.5.1
* Added system certificates for `darwin` system
* Fixed `table.StreamResult` finishing
* Fixes `sugar.MakePath()`
* Added helper `ydb.MergeOptions()` for merge several `ydb.Option` to single `ydb.Option`

## 3.5.0
* Added `ClosabelSession` interface which extends `Session` interface and provide `Close` method
* Added `CreateSession` method into `table.Client` interface
* Added `Context` field into `trace.Driver.Net{Dial,Read,Write,Close}StartInfo` structs
* Added `Address` field into `trace.Driver.DiscoveryStartInfo` struct
* Improved logger options (provide err and out writers, provide external logger)
* Renamed package `table.resultset` to `table.result`
* Added `trace.Driver.{OnInit,OnClose}` events
* Changed unit/integration tests running
* Fixed/added YDB error checkers
* Dropped `ydb.WithDriverConfigOptions` (duplicate of `ydb.With`)
* Fixed freeze on closing driver
* Fixed `CGO` race on `Darwin` system when driver tried to expand tilde on certificates path
* Removed `EnsurePathExists` and `CleanupDatabase` from API of `scheme.Client`
* Added helpers `MakePath` and `CleanPath` to root of package `ydb-go-sdk`
* Removed call `types.Scanner.UnmarshalYDB()` inside `scanner.setDefaults()`
* Added `DoTx()` API method into `table.Client`
* Added `String()` method into `ConnectParams` for serialize params to connection string
* Added early exit from Rollback for committed transaction
* Moved `HasNextResultSet()` method from `Result` interface to common `result` interface. It provides access to `HasNextResultSet()` on both result interfaces (unary and stream results)
* Added public credentials constructors `credentials.NewAnonymousCredentials()` and `credentials.NewAccessTokenCredentials(token)`

## 3.4.4
* Prefer `ydb.table.types.Scanner` scanner implementation over `sql.Scanner`, when both available.

## 3.4.3
* Forced `round_robin` grpc load balancing instead default `pick_first`
* Added checker `IsTransportErrorCancelled`

## 3.4.2
* Simplified `Is{Transport,Operation}Error`
* Added `IsYdbError` helper

## 3.4.1
* Fixed retry reaction on operation error NotFound (non-retryable now)

## 3.4.0
* Fixed logic bug in `trace.Table.ExecuteDataQuery{Start,Done}Info`

## 3.3.3
* Cleared repeater context for discovery goroutine
* Fixed type of `trace.Details`

## 3.3.2
* Added `table.options.WithPartitioningSettings`

## 3.3.1
* Added `trace.DriverConnEvents` constant

## 3.3.0
* Stored node ID into `endpoint.Endpoint` struct
* Simplified <Host,Port> in `endpoint.Endpoint` to single fqdn Address
* On table session requests now preferred the endpoint by `ID` extracted from session `ID`. If
  endpoint by `ID` not found - using the endpoint from balancer
* Upgraded internal logger for print colored messages

## 3.2.7
* Fixed compare endpoints func

## 3.2.6
* Reverted `NodeID` as key for link between session and endpoint because yandex-cloud YDB
  installation not supported `Endpoint.ID` entity

## 3.2.5
* Dropped endpoint.Addr entity as unused. After change link type between session and endpoint
  to NodeID endpoint.Addr became unnecessary for internal logic of driver
* Enabled integration test table pool health
* Fixed race on session stream requests

## 3.2.4
* Returned context error when context is done on `session.StreamExecuteScanQuery`
  and `session.StreamReadTable`

## 3.2.3
* Fixed bug of interpret tilda in path of certificates file
* Added chapter to `README.md` about ecosystem of debug tools over `ydb-go-sdk`

## 3.2.2
* Fixed result type of `RawValue.String` (ydb string compatible)
* Fixed scans ydb types into string and slice byte receivers

## 3.2.1
* Upgraded dependencies
* Added `WithEndpoint` and `WithDatabase` Option constructors

## 3.2.0
* added package `log` with interface `log.Logger`
* implements `trace.Driver` and `trace.Table` with `log.Logger`
* added internal leveled logger which implement interface `log.Logger`
* supported environment variable `YDB_LOG_SEVERITY_LEVEL`
* changed name of the field `RetryAttempts` to` Attempts` in the structure `trace.PoolGetDoneInfo`.
  This change reduces back compatibility, but there are no external uses of v3 sdk, so this change is
  fine. We are sorry if this change broke your code

## 3.1.0
* published scheme Client interface

## 3.0.1
* refactored integration tests
* fixed table retry trace calls

## 3.0.0
* Refactored sources for splitting public interfaces and internal
  implementation for core changes in the future without change major version
* Refactored of transport level of driver - now we use grpc code generation by stock `protoc-gen-go` instead internal protoc codegen. New API provide operate from codegen grpc-clients with driver as a single grpc client connection. But driver hide inside self a pool of grpc connections to different cluster endpoints YDB. All communications with YDB (base services includes to driver: table, discovery, coordiantion and ratelimiter) provides stock codegen grpc-clients now.
* Much changed API of driver for easy usage.
* Dropped package `ydbsql` (moved to external project)
* Extracted yandex-cloud authentication to external project
* Extracted examples to external project
* Changed of traces API for next usage in jaeger и prometheus
* Dropped old APIs marked as `deprecated`
* Added integration tests with docker ydb container
* Changed table session and endpoint link type from string address to integer NodeID

## 2.11.0
* Added possibility to override `x-ydb-database` metadata value

## 2.10.9
* Fixed context cancellation inside repeater loop

## 2.10.8
* Fixed data race on cluster get/pessimize

## 2.10.7
* Dropped internal cluster connections tracker
* Switched initial connect to all endpoints after discovery to lazy connect
* Added reconnect for broken conns

## 2.10.6
* Thrown context without deadline into discovery goroutine
* Added `Address` param to `DiscoveryStartInfo` struct
* Forced `round_bobin` grpc load balancing config instead default `pick_first`
* Fixed applying driver trace from context in `connect.New`
* Excluded using session pool usage for create/take sessions in `database/sql`
  driver implementation. Package `ydbsql` with `database/sql` driver implementation
  used direct `CreateSession` table client call in the best effort loop

## 2.10.5
* Fixed panic when ready conns is zero

## 2.10.4
* Initialized repeater permanently regardless of the value `DriverConfig.DiscoveryInterval`
  This change allow forcing re-discovery depends on cluster state

## 2.10.3
* Returned context error when context is done on `StreamExecuteScanQuery`

## 2.10.2
* Fixed `mapBadSessionError()` in `ydbsql` package

## 2.10.1
* Fixed race on `ydbsql` concurrent connect. This hotfix only for v2 version

## 2.10.0
* Added `GlobalAsyncIndex` implementation of index interface

## 2.9.6
* Replaced `<session, endpoint>` link type from raw conn to plain endpoint address
* Moved checking linked endpoint from `driver.{Call,StreamRead}` to `cluster.Get`
* Added pessimization endpoint code for `driver.StreamRead` if transport error received
* Setted transport error `Cancelled` as needs to remove session from pool
* Deprecated connection use policy (used auto policy)
* Fixed goroutines leak on StreamRead call
* Fixed force re-discover on receive error after 1 second
* Added timeout to context in `cluster.Get` if context deadline not defined

## 2.9.5
* Renamed context idempotent operation flag

## 2.9.4
* Forced cancelled transport error as retriable (only idempotent operations)
* Renamed some internal retry mode types

## 2.9.3
* Forced grpc keep-alive PermitWithoutStream parameter to true

## 2.9.2
* Added errors without panic

## 2.9.1
* Added check nil grpc.ClientConn connection
* Processed nil connection error in keeper loop

## 2.9.0
* Added RawValue and supported ydb.Scanner in Scan

## 2.8.0
* Added NextResultSet for both streaming and non-streaming operations

## 2.7.0
* Dropped busy checker logic
* Refactoring of `RetryMode`, `RetryChecker` and `Retryer`
* Added fast/slow retry logic
* Supported context param for retry operation with no idempotent errors
* Added secondary indexes info to table describing method

## 2.6.1
* fix panic on lazy put to full pool

## 2.6.0
* Exported `SessionProvider.CloseSession` func
* Implements by default async closing session and putting busy
  session into pool
* Added some session pool trace funcs for execution control of
  goroutines in tests
* Switched internal session pool boolean field closed from atomic
  usage to mutex-locked usage

## 2.5.7
* Added panic on double scan per row

## 2.5.6
* Supported nil and time conventions for scanner

## 2.5.5
* Reverted adds async sessionGet and opDo into `table.Retry`.
* Added `sessionClose()` func into `SessionProvider` interface.

## 2.5.4
* Remove ready queue from session pool

## 2.5.3
* Fix put session into pool

## 2.5.2
* Fix panic on operate with result scanner

## 2.5.1
* Fix lock on write to chan in case when context is done

## 2.5.0
* Added `ScanRaw` for scan results as struct, list, tuple, map
* Created `RawScanner` interface in order to generate method With

## 2.4.1
* Fixed deadlock in the session pool

## 2.4.0
* Added new scanner API.
* Fixed dualism of interpret data (default values were deprecated for optional values)

## 2.3.3
* Fixed `internal/stats/series.go` (index out of range)
* Optimized rotate buckets in the `Series`

## 2.3.2
* Moved `api/wrap.go` to root for next replacement api package to external genproto

## 2.3.1
* Correct session pool tests
* Fixed conditions with KeepAliveMinSize and `IdleKeepAliveThreshold`

## 2.3.0
* Added credentials connect options:
  - `connect.WithAccessTokenCredentials(accessToken)`
  - `connect.WithAnonymousCredentials()`
  - `connect.WithMetadataCredentials(ctx)`
  - `connect.WithServiceAccountKeyFileCredentiials(serviceAccountKeyFile)`
* Added auth examples:
  - `example/auth/environ`
  - `example/auth/access_token_credentials`
  - `example/auth/anonymous_credentials`
  - `example/auth/metadata_credentials`
  - `example/auth/service_account_credentials`

## 2.2.1
* Fixed returning error from `table.StreamExecuteScanQuery`

## 2.2.0
* Supported loading certs from file using `YDB_SSL_ROOT_CERTIFICATES_FILE` environment variable

## 2.1.0
* Fixed erasing session from pool if session keep-alive count great then `IdleKeepAliveThreshold`
* Add major session pool config params as `connect.WithSessionPool*()` options

## 2.0.3
* Added panic for wrong `NextSet`/`NextStreamSet` call

## 2.0.2
* Fixed infinite keep alive session on transport errors `Cancelled` and `DeadlineExceeded`

## 2.0.1
* Fixed parser of connection string
* Fixed `EnsurePathExists` and `CleanupDatabase` methods
* Fixed `basic_example_v1`
* Renamed example cli flag `-link=connectionString` to `-ydb=connectionString` for connection string to YDB
* Added `-connect-timeout` flag to example cli
* Fixed some linter issues

## 2.0.0
* Renamed package ydbx to connect. New usage semantic: `connect.New()` instead `ydbx.Connect()`
* Added `healthcheck` example
* Fixed all examples with usage connect package
* Dropped `example/internal/ydbutil` package
* Simplified API of Traces - replace all pairs start/done to single handler with closure.

## 1.5.2
* Fixed `WithYdbCA` at nil certPool case

## 1.5.1
* Fixed package name of `ydbx`

## 1.5.0
* Added `ydbx` package

## 1.4.1
* Fixed `fmt.Errorf` error wrapping and some linter issues

## 1.4.0
* Added helper for create credentials from environ
* Added anonymous credentials
* Move YDB Certificate Authority from auth/iam package to root  package. YDB CA need to dial with
  dedicated YDB and not need to dial with IAM. YDB CA automatically added to all grpc calling

## 1.3.0
* Added `Compose` method to traces

## 1.2.0
* Load YDB certificates by default with TLS connection

## 1.1.0
* Support scan-query method in `ydbsql` (database/sql API)

## 1.0.7
* Use `github.com/golang-jwt/jwt` instead of `github.com/dgrijalva/jwt-go`

## 1.0.6
* Append (if not exits) SYNC Operation mode on table calls: *Session, *DataQuery, *Transaction, KeepAlive

## 1.0.5
* Remove unused ContextDeadlineMapping driver config (always used default value)
* Simplify operation params logic
* Append (if not exits) SYNC Operation mode on ExecuteDataQuery call

## 1.0.4
* Fixed timeout and cancellation setting for YDB operations
* Introduced possibility to use `ContextDeadlineNoMapping` once again

## 1.0.3
* Negative `table.Client.MaxQueryCacheSize` will disable a client query cache now
* Refactoring of `meta.go` for simple adding in the future new headers to requests
* Added support `x-ydb-trace-id` as standard SDK header

## 1.0.2
* Implements smart lazy createSession for best control of create/delete session balance. This feature fix leakage of forgotten sessions on server-side
* Some imporvements of session pool stats

## 1.0.1
* Fix closing sessions on PutBusy()
* Force setting operation timeout from client context timeout (if this timeout less then default operation timeout)
* Added helper `ydb.ContextWithoutDeadline` for clearing existing context from any deadlines

## 1.0.0
* SDK versioning switched to `Semantic Versioning 2.0.0`

## 2021.04.1
* Added `table.TimeToLiveSettings` struct and corresponding
  `table.WithTimeToLiveSettings`, `table.WithSetTimeToLive`
  and `table.WithDropTimeToLive` options.
* Deprecated `table.TTLSettings` struct alongside with
  `table.WithTTL`, `table.WithSetTTL` and `table.WithDropTTL` functions.

## 2021.03.2
* Add Truncated flag support.

## 2021.03.1
* Fixed a race between `SessionPool.Put` and `SessionPool.Get`, where the latter
  would end up waiting forever for a session that is already in the pool.

## 2021.02.1
* Changed semantics of `table.Result.O...` methods (e.g., `OUTF8`):
  it will not fail if current item is non-optional primitive.

## 2020.12.1
* added CommitTx method, which returns QueryStats

## 2020.11.4
* re-implementation of ydb.Value comparison
* fix basic examples

## 2020.11.3
* increase default and minimum `Dialer.KeepAlive` setting

## 2020.11.2
* added `ydbsql/connector` options to configure default list of `ExecDataQueryOption`

## 2020.11.1
* tune `grpc.Conn` behaviour

## 2020.10.4
* function to compare two ydb.Value

## 2020.10.3
* support scan query execution

## 2020.10.2
* add table Ttl options

## 2020.10.1
* added `KeyBloomFilter` support for `CreateTable`, `AlterTable` and `DescribeTalbe`
* added `PartitioningSettings` support for `CreateTable`, `AlterTable` and `DescribeTalbe`. Move to `PartitioningSettings` object

## 2020.09.3
* add `FastDial` option to `DriverConfig`.
  This will allow `Dialer` to return `Driver` as soon as the 1st connection is ready.

## 2020.09.2
* parallelize endpoint operations

## 2020.09.1
* added `ProcessCPUTime` method to `QueryStats`
* added `ReadReplicasSettings` support for `CreateTable`, `AlterTable` and `DescribeTalbe`
* added `StorageSettings` support for `CreateTable`, `AlterTable` and `DescribeTalbe`

## 2020.08.2
* added `PartitioningSettings` support for `CreateTable` and `AlterTable`

## 2020.08.1
* added `CPUTime` and `AffectedShards` fields to `QueryPhase` struct
* added `CompilationStats` statistics

## 2020.07.7
* support manage table attributes

## 2020.07.6
* support Column Families

## 2020.07.5
* support new types: DyNumber, JsonDocument

## 2020.07.4
* added coordination service
* added rate_limiter service

## 2020.07.3
* made `api` wrapper for `internal` api subset

## 2020.07.2
* return TableStats and PartitionStats on DescribeTable request with options
* added `ydbsql/connector` option to configure `DefaultTxControl`

## 2020.07.1
* support go modules tooling for ydbgen

## 2020.06.2
* refactored `InstanceServiceAccount`: refresh token in background.
  Also, will never produce error on creation
* added getting `ydb.Credentials` examples

## 2020.06.1

* exported internal `api.Wrap`/`api.Unwrap` methods and linked structures

## 2020.04.5

* return on discovery only endpoints that match SSL status of driver

## 2020.04.4

* added GCP metadata auth style with `InstanceServiceAccount` in `auth.iam`

## 2020.04.3

* fix race in `auth.metadata`
* fix races in test hooks

## 2020.04.2

* set limits to grpc `MaxCallRecvMsgSize` and `MaxCallSendMsgSize` to 64MB
* remove deprecated IAM (jwt) `Client` structure
* fix panic on nil dereference while accessing optional fields of `IssueMessage` message

## 2020.04.1

* added options to `DescribeTable` request
* added `ydbsql/connector` options to configure `pool`s  `KeepAliveBatchSize`, `KeepAliveTimeout`, `CreateSessionTimeout`, `DeleteTimeout`

## 2020.03.2

* set session keepAlive period to 5 min - same as in other SDKs
* fix panic on access to index after pool close

## 2020.03.1

* added session pre-creation limit check in pool
* added discovery trigger on more then half unhealthy transport connects
* await transport connect only if no healthy connections left

## 2020.02

* support cloud IAM (jwt) authorization from service account file
* minimum version of Go become 1.13. Started support of new `errors` features<|MERGE_RESOLUTION|>--- conflicted
+++ resolved
@@ -1,9 +1,7 @@
-<<<<<<< HEAD
 * Fixed handle reconnection timeout error 
-=======
+
 ## v3.74.4
 * Fixed bug with fail cast of grpc response to `operation.{Response,Status}`
->>>>>>> 39d0d619
 
 ## v3.74.3
 * Removed check the node is available for query and table service sessions 

--- conflicted
+++ resolved
@@ -1,6 +1,5 @@
-<<<<<<< HEAD
 * Fix - returned support of sql/driver.Valuer interfaces for params which passed to query using sql driver 
-=======
+
 ## v3.95.2
 * Fixed panic on multiple closing driver
 
@@ -11,7 +10,6 @@
 * Added implementation of `database/sql` driver over query service client
 * Added `ydb.WithQueryService(bool)` option to explicitly enable `database/sql` driver over query service client
 * Added environment parameter `YDB_DATABASE_SQL_OVER_QUERY_SERVICE` to enable `database/sql` driver over query service client without code rewriting
->>>>>>> be04ec8f
 
 ## v3.94.0
 * Refactored golang types mapping into ydb types using `ydb.ParamsFromMap` and `database/sql` query arguments

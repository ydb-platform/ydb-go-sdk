--- conflicted
+++ resolved
@@ -1,6 +1,5 @@
-<<<<<<< HEAD
-* Fixed return more than one row error if real error raised on try read next row 
-=======
+* Fixed return more than one row error if real error raised on try read next row
+
 ## v3.75.0
 * Improve config validation before start topic reader
 * Added metrics over `db.Table().Do()` and `db.Table().DoTx()`
@@ -9,7 +8,6 @@
   * `google.golang.org/grpc` - from `v1.57.1` to `v1.62.1`
   * `github.com/google/uuid` - from `v1.3.0` to `v1.6.0`
   * `golang.org/x/sync` - from `v0.3.0` to `v0.6.0`
->>>>>>> ac8cc8aa
 * Fixed goroutine leak on close reader
 * Fixed topic reader and writer WaitInit hunging on unretriable connection error
 * Added `query.Client.Stats()` method

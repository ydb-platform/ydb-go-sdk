<<<<<<< HEAD
* Fixed sometime panic on topic writer closing
=======
## v3.56.2
* Fixed return private error for commit to stopped partition in topic reader.
* Stopped wrapping err error as transport error at topic streams (internals)
>>>>>>> d99feda8

## v3.56.1
* Fixed fixenv usage (related to tests only)

## v3.56.0
* Fixed handle of operational errors in topic streams
* The minimum version of Go in `ydb-go-sdk` has been raised to `go1.21`
* Fixed topic writer infinite reconnections in some cases
* Refactored nil on err `internal/grpcwrapper/rawydb/issues.go`, when golangci-lint nilerr enabled
* Refactored nil on err `internal/grpcwrapper/rawtopic/describe_topic.go`, when golangci-lint nilerr enabled

## v3.55.3
* Fixed handle of operational errors in topic streams (backported fix only)

## v3.55.2
* Fixed init info in topic writer, when autoseq num turned off.

## v3.55.1
* Supported column name prefix `__discard_column_` for discard columns in result sets
* Made `StatusIds_SESSION_EXPIRED` retriable for idempotent operations

## v3.55.0
* Refactored `internal/value/intervalValue.Yql()`
* The minimum version of Go in `ydb-go-sdk` has been raised to `go1.20`

## v3.54.3
* Added per message metadata support for topic api
* Context for call options now have same lifetime as driver (previous - same lifetime as context for call Open function).
* Extended metrics (fill database.sql callbacks, recognize TLI error)
* Refactored config prefix in metrics
* Removed excess status labels from metrics
* Implement `fmt.Stringer` interface for `Driver` struct

## v3.54.2
* Added context to some internal methods for better tracing
* Added `trace.FunctionID` helper and `FunctionID` field to trace start info's 
* Replaced lazy initialization of ydb clients (table, topic, etc.) to explicit initialization on `ydb.Open` step

## v3.54.1
* Fixed inconsistent labels in `metrics` 

## v3.54.0
* Allowed `sql.LevelSerializable` isolation level in read-write mode in `database/sql` transactions 
* Refactored traces and metrics
* Added `{retry,table}.WithLabel` options for mark retriers calls
* Added `ydb.WithTraceRetry` option
* Moved `internal/allocator.Buffers` to package `internal/xstring`
* Bumped `golang.org/x/sync` to `v0.3.0`
* Bumped `google.golang.org/protobuf` to `v1.31.0`
* Bumped `google.golang.org/grpc` to `v1.57.1`
* Allowed grpc status error as arg in `internal/xerrors.TransportError(err)`
* Added `interanl/xtest.CurrentFileLine()` helper for table tests
* Added `internal/credentials.IsAccessError(err)` helper for check access errors
* Changed period for re-fresh static credentials token from `1/2` to `1/10` to expiration time
* Added `table.SnapshotReadOnlyTxControl()` helper for get transaction control with snapshot read-only

## v3.53.4
* Downgrade `golang.org/x/net` from `0.17.0` to `0.15.0`
* Downgrade `golang.org/x/sys` from `v0.13.0` to `v0.12.0`
* Downgrade `golang.org/x/crypto` from `v0.14.0` to `v0.13.0`

## v3.53.3
* Refactored credentials options (from funcs to interfaces and types)
* Fixed stringification of credentials object

## v3.53.2
* Fixed panic when try to unwrap values with more than 127 columns with custom ydb unmarshaler 

## v3.53.1
* Bumps `github.com/ydb-platform/ydb-go-genproto` for support `query` service
* Bumps `golang.org/x/net` from `0.7.0` to `0.17.0`
* Bumps `golang.org/x/sys` from `v0.5.0` to `v0.13.0`
* Bumps `golang.org/x/text` from `v0.7.0` to `v0.13.0`

## v3.53.0
* Removed `internal/backoff.Backoff.Wait` interface method for exclude resource leak with bug-provoked usage of `time.After` method
* Marked as deprecated `retry.WithDoRetryOptions` and `retry.WithDoTxRetryOptions`
* Added receiving first result set on construct `internal/table/scanner.NewStream()`
* Added experimental package `metrics` with SDK metrics
* Fixed redundant trace call for finished `database/sql` transactions
* Added repeater event type to wake-up func context
* Refactored default logger format
* Refactored `internal/conn.coonError` format
* Fixed data race on `internal/conn.conn.cc` access

## v3.52.3
* Removed almost all experimental marks from topic api.
* Rename some topic APIs (old names was deprecated and will be removed in one of next versions).
* Deprecated topic options (the option will be removed): min size of read messages batch
* Deprecated WithOnWriterFirstConnected callback, use Writer.WaitInitInfo instead.
* Changed topic Codec base type from int to int32 (was experimental code)
* Added `WaitInit` and `WaitInitInfo` method to the topic reader and writer
* Remove extra allocations in `types.TupleValue`, `types.ListValue` and `types.SetValue`

## v3.52.2
* Removed support of placeholder "_" for ignoring columns in `database/sql` result sets

## v3.52.1
* Merged `internal/xsql/conn.{GetTables,GetAllTables}` methods for `DRY`
* Replaced `internal/xsql.Connector.PathNormalizer` default from `nopPathNormalizer` to `bind.TablePathPrefix` with database name as path prefix
* Supported placeholder "_" for ignored column names in `database/sql` result sets

## v3.52.0
* Added `table.Session.CopyTables` method
* Added `x-ydb-trace-id` header into grpc calls
* Improved topic reader logs
* Fixed `internal/xstring` package with deprecated warning in `go1.21` about `reflect.{String,Slice}Header`

## v3.51.3
* Added `internal/xstring.{FromBytes([]byte),ToBytes(string)` for increase performance on `string` from/to `[]byte` conversion

## v3.51.2
* Added `table/options.ReadFromSnapshot(bool)` option for `session.StreamReadTable()`

## v3.51.1
* Added checking condition for `tx.Rollback()` in `retry.DoTx`

## v3.51.0
* Added node info to grpc errors

## v3.50.0
* Added methods `TotalCPUTime()` and `TotalDuration()` to `table/stats/QueryStats` interface
* Added check if commit order is bad in sync mode

## v3.49.1
* Added `table.options.WithIgnoreTruncated` option for `session.Execute` method
* Added `table.result.ErrTruncated` error for check it with `errors.Is()` outside of `ydb-go-sdk`

## v3.49.0
* Added `table.Session.ReadRows` method for getting rows by keys
* Added `table/options.ChangefeedFormatDynamoDBStreamsJSON` format of `DynamoDB` change feeds

## v3.48.8
* Fixed `sugar.RemoveRecursive()` for column table type

## v3.48.7
* Added `sugar.StackRecord()` helper for stringification of current file path and line
* Updated `google.golang.org/grpc` from `v1.49.0` to `v1.53.0` due to vulnerability
* Updated `google.golang.org/protobuf` from `v1.28.0` to `v1.28.1` due to vulnerability
* Implemented implicit standard interface `driver.RowsColumnTypeNullable` in `internal/xsql.rows`
* Upgraded errors description from `retry.Retry` with attempts info

## v3.48.6
* Added builder for topic reader message (usable for tests)

## v3.48.5
* Removed `log.Secret` helper as unnessesarry in public API after refactoring logging subsystem
* Enriched the error with important details from initial discovery
* Added `internal.{secret,stack}` packages
* Implemented `fmt.Stringer` interface in credential types

## v3.48.4
* Added `ydb.IsOperationErrorTransactionLocksInvalidated(err)` helper for checks `TLI` flag in err

## v3.48.3
* Added `table/types.IsOptional()` helper

## v3.48.2
* Refactored tests

## v3.48.1
* Added `sugar.Is{Entry,ColumnTable}Exists` helper

## v3.48.0
* Fixed stopping topic reader by grpc stream shutdown
* Fixed `database/sql` driver for get and parse container ydb types
* Changed `table/scanner.scanner.Any()` behaviour: for non-primitive types returns raw `table/types.Value` instead nil from previous behaviour
* Added `table/types.{ListItems,VariantValue,DictValues}` helpers for get internal content of abstract `table/types.Value`
* Marked as deprecated `table/types.DictFields` (use `table/types.DictValues` instead)

## v3.47.5
* Added `scheme.Entry.IsColumnTable()` helper

## v3.47.4
* Disabled check of node exists with `balancers.SingleConn`
* Improved code with `go-critic` linter
* Added session info into `database/sql` event `connected`

## v3.47.3
* Added `table/options.Description.Tiering` field

## v3.47.2
* Refactored `internal/cmd/gtrace` tool (prefer pointers instead trace struct copies) for bust performance
* Fixed usage of generated traces in code

## v3.47.1
* Removed test artifacts from repository

## v3.47.0
* Added `table/types.ToDecimal()` converter from `table/types.Value` to `table/types.Decimal`

## v3.46.1
* Implemented `internal/xcontext.With{Cancel,Timeout}` with stack record and switched all usages from standard `context.With{Cancel,Timeout}`

## v3.46.0
* Refactored package `log` for support typed fields in log messages

## v3.45.0
* Added `table/options.WithPartitions` for configure partitioning policy
* Marked as deprecated `table/options.WithPartitioningPolicy{UniformPartitions,ExplicitPartitions}` (use `table/options.With{UniformPartitions,ExplicitPartitions}` instead)

## v3.44.3
* Fixed bug of processing endpoint with `node_id=0`
* Refactored of checking node ID in cluster discovery before `Get` and during in `Put` of session into session pool

## v3.44.2
* Removed debug print

## v3.44.1
* Fixed bug with returning session into pool before second discovery

## v3.44.0
* Added `table/options.WithCallOptions` options for append custom grpc call options into `session.{BulkUpsert,Execute,StreamExecuteScanQuery}`
* Supported fake transactions in `database/sql` driver over connector option `ydb.WithFakeTx(queryMode)` and connection string param `go_fake_tx`
* Removed `testutil/timeutil` package (all usages replaced with `clockwork` package)
* Changed behaviour of retryer on transport errors `cancelled` and `deadline exceeded` - will retry idempotent operation if context is not done  
* Added address of node to operation error description as optional
* Fixed bug with put session from unknown node
* Fixed bug with parsing of `TzTimestamp` without microseconds
* Fixed code -1 of retryable error if wrapped error with code
* Added `ydb.MustOpen` and `ydb.MustConnector` helpers
* Fixed `internal/xerrors.Transport` error wrapping for case when given error is not transport error
* Added grpc and operation codes to errors string description
* Extend `scheme.Client` interface with method `Database`
* Removed `driver.ResultNoRows` in `internal/xsql`
* Added `ydb.{WithTablePathPrefix,WithAutoDeclare,WithPositionalArgs,WithNumericalArgs}` query modifiers options
* Supported binding parameters for `database/sql` driver over connector option `ydb.WithAutoBind()` and connection string params `go_auto_bind={table_path_prefix(path),declare,numeric,positional}`
* Added `testutil.QueryBind` test helper
* Fixed topic retry policy callback call: not call it with nil error
* Fixed bug with no checking operation error on `discovery.Client` calls
* Allowed zero create session timeout in `ydb.WithSessionPoolCreateSessionTimeout(timeout)` (less than or equal to zero - no used timeout on create session request)
* Added examples with own `go.mod`
* Marked as deprecated `ydb.WithErrWriter(w)` and `ydb.WithOutWriter(w)` logger options
* Added `ydb.WithWriter(w)` logger option

## v3.43.0
**Small broken changes**

Most users can skip there notes and upgrade as usual because build break rare used methods (expiremental API and api for special cases, not need for common use YDB) and this version has no any behavior changes.

Changes for experimental topic API:
* Moved `producer_id` from required positional argument to option `WithProducerID` (and it is optional now)
* Removed `WithMessageGroupID` option (because not supported now)

Changes in ydb connection:
* Publish internal private struct `ydb.connection` as `ydb.Driver` (it is implement `ydb.Connection`)
* `ydb.Connection` marked as deprecated
* Changed return type of `ydb.Open(...)` from `ydb.Connection` to `*ydb.Driver`
* Changed return type of `ydb.New(...)` from `ydb.Connection` to `*ydb.Driver`
* Changed argument type for `ydb.GRPCConn` from `ydb.Connection` to `*ydb.Driver`
* Removed method `With` from `ydb.Connection` (use `*Driver.With` instead).

Changes in package `sugar`:
* Changed a type of database arg in `sugar.{MakeRecursive,RemoveRecursive}` from `ydb.Connection` to minimal required local interface

Dependencies:
* Up minimal supported version of `go` to `1.17` for update dependencies (new `golang.org/x` doesn't compiled for `go1.16`)
* Upgrade `golang.org/x/...`  for prevent issues: `CVE-2021-33194`, `CVE-2022-27664`, `CVE-2021-31525`, `CVE-2022-41723`

## v3.42.15
* Fixed checking `nil` error with `internal/xerrors.Is`

## v3.42.14
* Supported `scheme.EntryTopic` path child entry in `sugar.RemoveRecursive`

## v3.42.13
* Fixed default state of `internal/xerrors.retryableError`: it inherit properties from parent error as possible
* Marked event `grpc/stats.End` as ignored at observing status of grpc connection

## v3.42.12
* Replaced the balancer connection to discovery service from short-lived grpc connection to `internal/conn` lazy connection (revert related changes from `v3.42.6`)
* Marked as deprecated `trace.Driver.OnBalancerDialEntrypoint` event callback
* Deprecated `trace.Driver.OnConnTake` event callback
* Added `trace.Driver.OnConnDial` event callback

## v3.42.11
* Fixed validation error for `topicoptions.WithPartitionID` option of start topic writer.

## v3.42.10
* Added exit from retryer if got grpc-error `Unauthenticated` on `discovery/ListEndpoints` call

## v3.42.9
* Added `internal/xerrors.Errorf` error for wrap multiple errors and check them with `errors.Is` of `errors.As`
* Fixed corner cases of `internal/wait.Wait`
* Added check of port in connection string and error throw
* Fixed bug with initialization of connection pool before apply static credentials
* Refactored of applying grpc dial options with defaults
* Added `trace.Driver.{OnBalancerDialEntrypoint,OnBalancerClusterDiscoveryAttempt}` trace events
* Fixed compilation of package `internal/xresolver` with `google.golang.org/grpc@v1.53`
* Fixed returning `io.EOF` on `rows.Next` and `rows.NextResultSet`
* Added wrapping of errors from unary and stream results
* Added error throw on `database/sql.Conn.BeginTx()`, `*sql.Tx.ExecContext` and `*sql.Tx.QueryContext` if query mode is not `ydb.DataQueryMode`
* Added test for `database/sql` scan-query

## v3.42.8
* Fixed `internal/scheme/helpers/IsDirectoryExists(..)` recursive bug

## v3.42.7
* Fixed `sugar.IsTableExists` with recursive check directory exists
* Added `sugar.IsDirectoryExists`
* Changed type of `table/options.IndexType` for type checks
* Added constants `table/options.IndexTypeGlobal` and `table/options.IndexTypeGlobalAsync`
* Added `table/options.IndexDescription.Type` field with `table/options.IndexType` type

## v3.42.6
* Implemented `driver.RowsColumnTypeDatabaseTypeName` interface in `internal/xsql.rows` struct
* Extended `internal/xsql.conn` struct with methods for getting `YDB` metadata
* Added `scheme.Client` to `internal/xsql.connection` interface
* Added `helpers` package with method for checking existence of table, refactored `sugar.IsTableExists()`
* Added checks for nil option to all opts range loops
* Moved content of package `internal/ctxlabels` into `internal/xcontext`
* Implemented `GRPCStatus` method in `internal/xerrors/transportError`
* Added different implementations of stacktrace error for grpc errors and other
* Dropped `internal/xnet` package as useless
* Fixed default grpc dial options
* Replaced single connection for discovery repeater into connection which creates each time for discovery request
* Fixed retry of cluster discovery on initialization
* Fixed dial timeout processing

## v3.42.5
* Fixed closing of `database/sql` connection (aka `YDB` session)
* Made `session.Close()` as `nop` for idled session
* Implemented goroutine for closing idle connection in `database/sql` driver
* Separated errors of commit from other reader and to expired session
* Fixed wrapping error in `internal/balancer/Balancer.wrapCall()`

## v3.42.4
* Added `ydb.WithDisableServerBalancer()` database/sql connector option

## v3.42.3
* Added `credentials.NewStaticCredentials()` static credentials constructor
* Changed `internal/credentials.NewStaticCredentials()` signature and behaviour for create grpc connection on each call to auth service
* Downgrade `google.golang.org/grpc` to `v1.49.0`

## v3.42.2
* Added `trace.Details.Details()` method for use external detailer

## v3.42.1
* Fixed lazy transaction example for `godoc`

## v3.42.0
* Added retry policy options for topics: `topic/topicoptions.WithReaderCheckRetryErrorFunction`, `topic/topicoptions.WithReaderStartTimeout`, `topic/topicoptions.WithWriterCheckRetryErrorFunction`, `topic/topicoptions.WithWriterStartTimeout`
* Refactored `internal/conn` middlewares
* Added `trace.tableSessionInfo.LastUsage()` method for get last usage timestamp
* Reverted `tx.WithCommit()` changes for fix unstable behaviour of lazy transactions
* Added `options.WithCommit()` option for execute query with auto-commit flag
* Removed `trace.TableTransactionExecuteStartInfo.KeepInCache` field as redundant

## v3.41.0
* Added option for set interval of auth token update in topic streams
* Supported internal allocator in `{session,statement}.Execute` for decrease memory usage
* Fixed typo in `topic/README.md`
* Upgraded `ydb-go-genproto` dependency
* Fixed duplicating of traces in `table.Client.Do()` call
* Supported `table.Transaction.WithCommit()` method for execute query and auto-commit after
* Added `DataColumns` to `table.options.IndexDescription`
* Added `scheme.EntryColumnStore` and `scheme.EntryColumnColumn` entry types
* Added `table.options.WithPartitioningBy(columns)` option

## v3.40.1
* Added constructor of `options.TimeToLiveSettings` and fluent modifiers

## v3.40.0
* Added `options.WithAddAttribute` and `options.WithDropAttribute` options for `session.AlterTable` request
* Added `options.WithAddIndex` and `options.WithDropIndex` options for `session.AlterTable` request
* Added return error while create topic writer with not equal producer id and message group id.
* Added package `meta` with methods about `YDB` metadata
* Added `meta.WithTrailerCallback(ctx, callback)` context modifier for attaching callback function which will be called on incoming metadata
* Added `meta.ConsumedUnits(metadata.MD)` method for getting consumed units from metadata
* Added `NestedCall` field to retry trace start infos for alarm on nested calls
* Added `topicoptions.WithWriterTrace` option for attach tracer into separated writer
* Added `sugar.IsTableExists()` helper for check existence of table

## v3.39.0
* Removed message level partitioning from experimental topic API. It is unavailable on server side yet.
* Supported `NullValue` type as received type from `YDB`
* Supported `types.SetValue` type
* Added `types.CastTo(types.Value, destination)` public method for cast `types.Value` to golang native type value destination
* Added `types.TupleItem(types.Value)`, `types.StructFields(types.Value)` and `types.DictValues(types.Value)` funcs (extractors of internal fields of tuple, struct and dict values)
* Added `types.Value.Yql()` func for getting values string representation as `YQL` literal
* Added `types.Type.Yql()` func for getting `YQL` representation of type
* Marked `table/types.WriteTypeStringTo` as deprecated
* Added `table/options.WithDataColumns` for supporting covering indexes
* Supported `balancer` query string parameter in `DSN`
* Fixed bug with scanning `YSON` value from result set
* Added certificate caching in `WithCertificatesFromFile` and `WithCertificatesFromPem`

## v3.38.5
* Fixed bug from scan unexpected column name

## v3.38.4
* Changed type of `table/options.{Create,Alter,Drop}TableOption` from func to interface
* Added implementations of `table/options.{Create,Alter,Drop}Option`
* Changed type of `topic/topicoptions.{Create,Alter,Drop}Option` from func to interface
* Added implementations of `topic/topicoptions.{Create,Alter}Option`
* Fix internal race-condition bugs in internal background worker

## v3.38.3
* Added retries to initial discovering

## v3.38.2
* Added missing `RetentionPeriod` parameter for topic description
* Fixed reconnect problem for topic client
* Added queue limit for sent messages and split large grpc messages while send to topic service
* Improved control plane for topic services: allow list topic in schema, read cdc feeds in table, retry on contol plane operations in topic client, full info in topic describe result
* Allowed writing zero messages to topic writer

## v3.38.1
* Fixed deadlock with implicit usage of `internal.table.Client.internalPoolAsyncCloseSession`

## v3.38.0
* Fixed commit errors for experimental topic reader
* Updated `ydb-go-genproto` dependency
* Added `table.WithSnapshotReadOnly()` `TxOption` for supporting `SnapshotReadOnly` transaction control
* Fixed bug in `db.Scripting()` queries (not checked operation results)
* Added `sugar.ToYdbParam(sql.NamedArg)` helper for converting `sql.NamedArg` to `table.ParameterOption`
* Changed type `table.ParameterOption` for getting name and value from `table.ParameterOption` instance
* Added topic writer experimental api with internal logger

## v3.37.8
* Refactored the internal closing behaviour of table client
* Implemented the `sql.driver.Validator` interface
* Fixed update token for topic reader
* Marked sessions which creates from `database/sql` driver as supported server-side session balancing

## v3.37.7
* Changed type of truncated result error from `StreamExecuteScanQuery` to retryable error
* Added closing sessions if node removed from discovery results
* Moved session status type from `table/options` package to `table`
* Changed session status source type from `uint32` to `string` alias

## v3.37.6
* Added to balancer notifying mechanism for listening in table client event about removing some nodes and closing sessions on them
* Removed from public client interfaces `closer.Closer` (for exclude undefined behaviour on client-side)

## v3.37.5
* Refactoring of `xsql` errors checking

## v3.37.4
* Revert the marking of context errors as required to delete session

## v3.37.3
* Fixed alter topic request - stop send empty setSupportedCodecs if customer not set them
* Marked the context errors as required to delete session
* Added log topic api reader for internal logger

## v3.37.2
* Fixed nil pointer exception in topic reader if reconnect failed

## v3.37.1
* Refactored the `xsql.badconn.Error`

## v3.37.0
* Supported read-only `sql.LevelSnapshot` isolation with fake transaction and `OnlineReadOnly` transaction control (transient, while YDB clusters are not updated with true snapshot isolation mode)
* Supported the `*sql.Conn` as input type `ydb.Unwrap` helper for go's 1.18

## v3.36.2
* Changed output of `sugar.GenerateDeclareSection` (added error as second result)
* Specified `sugar.GenerateDeclareSection` for `go1.18` (supports input types `*table.QueryParameters` `[]table.ParameterOption` or `[]sql.NamedArg`)
* Supports different go's primitive value types as arg of `sql.Named("name", value)`
* Added `database/sql` example and docs

## v3.36.1
* Fixed `xsql.Rows` error checking

## v3.36.0
* Changed behavior on `result.Err()` on truncated result (returns non-retryable error now, exclude `StreamExecuteScanQuery`)
* Added `ydb.WithIgnoreTruncated` option for disabling errors on truncated flag
* Added simple transaction control constructors `table.OnlineReadOnlyTxControl()` and `table.StaleReadOnlyTxControl()`
* Added transaction control specifier with context `ydb.WithTxControl`
* Added value constructors `types.BytesValue`, `types.BytesValueFromString`, `types.TextValue`
* Removed auto-prepending declare section on `xsql` queries
* Supports `time.Time` as type destination in `xsql` queries
* Defined default dial timeout (5 seconds)

## v3.35.1
* Removed the deprecation warning for `ydb.WithSessionPoolIdleThreshold` option

## v3.35.0
* Replaced internal table client background worker to plain wait group for control spawned goroutines
* Replaced internal table client background session keeper to internal background session garbage collector for idle sessions
* Extended the `DescribeTopicResult` struct

## v3.34.2
* Added some description to error message from table pool get
* Moved implementation `sugar.GenerateDeclareSection` to `internal/table`
* Added transaction trace callbacks and internal logging with them
* Stored context from `BeginTx` to `internal/xsql` transaction
* Added automatically generated declare section to query text in `database/sql` usage
* Removed supports `sql.LevelSerializable`
* Added `retry.Do` helper for retry custom lambda with `database/sql` without transactions
* Removed `retry.WithTxOptions` option (only default isolation supports)

## v3.34.1
* Changed `database/sql` driver `prepare` behaviour to `nop` with proxing call to conn exec/query with keep-in-cache flag
* Added metadata to `trace.Driver.OnInvoke` and `trace.Driver.OnNewStream` done events

## v3.34.0
* Improved the `xsql` errors mapping to `driver.ErrBadConn`
* Extended `retry.DoTx` test for to achieve equivalence with `retry.Retry` behaviour
* Added `database/sql` events for tracing `database/sql` driver events
* Added internal logging for `database/sql` events
* Supports `YDB_LOG_DETAILS` environment variable for specify scope of log messages
* Removed support of `YDB_LOG_NO_COLOR` environment variable
* Changed default behaviour of internal logger to without coloring
* Fixed coloring (to true) with environment variable `YDB_LOG_SEVERITY_LEVEL`
* Added `ydb.WithStaticCredentials(user, password)` option for make static credentials
* Supports static credentials as part of connection string (dsn - data source name)
* Changed minimal supported version of go from 1.14 to 1.16 (required for jwt library)


## v3.33.0
* Added `retry.DoTx` helper for retrying `database/sql` transactions
* Implemented `database/sql` driver over `ydb-go-sdk`
* Marked as deprecated `trace.Table.OnPoolSessionNew` and `trace.Table.OnPoolSessionClose` events
* Added `trace.Table.OnPoolSessionAdd` and `trace.Table.OnPoolSessionRemove` events
* Refactored session lifecycle in session pool for fix flaked `TestTable`
* Fixed deadlock in topicreader batcher, while add and read raw server messages
* Fixed bug in `db.Topic()` with send response to stop partition message

## v3.32.1
* Fixed flaky TestTable
* Renamed topic events in `trace.Details` enum

## v3.32.0
* Refactored `trace.Topic` (experimental) handlers
* Fixed signature and names of helpers in `topic/topicsugar` package
* Allowed parallel reading and committing topic messages

## v3.31.0
* Extended the `ydb.Connection` interface with experimental `db.Topic()` client (control plane and reader API)
* Removed `ydb.RegisterParser()` function (was needed for `database/sql` driver outside `ydb-go-sdk` repository, necessity of `ydb.RegisterParser()` disappeared with implementation `database/sql` driver in same repository)
* Refactored `db.Table().CreateSession(ctx)` (maked retryable with internal create session timeout)
* Refactored `internal/table/client.createSession(ctx)` (got rid of unnecessary goroutine)
* Supported many user-agent records

## v3.30.0
* Added `ydb.RegisterParser(name string, parser func(value string) []ydb.Option)` function for register parser of specified param name (supporting additional params in connection string)
* Fixed writing `KeepInCacheFlag` in table traces

## v3.29.5
* Fixed regression of `table/types.WriteTypeStringTo`

## v3.29.4
* Added touching of last updated timestamp in existing conns on stage of applying new endpoint list

## v3.29.3
* Reverted `xerrors.IsTransportError(err)` behaviour for raw grpc errors to false

## v3.29.2
* Enabled server-side session balancing for sessions created from internal session pool
* Removed unused public `meta.Meta` methods
* Renamed `meta.Meta.Meta(ctx)` public method to `meta.Meta.Context(ctx)`
* Reverted default balancer to `balancers.RandomChoice()`

## v3.29.1
* Changed default balancer to `balancers.PreferLocalDC(balancers.RandomChoice())`

## v3.29.0
* Refactored `internal/value` package for decrease CPU and memory workload with GC
* Added `table/types.Equal(lhs, rhs)` helper for check equal for two types

## v3.28.3
* Fixed false-positive node pessimization on receiving from stream io.EOF

## v3.28.2
* Upgraded dependencies (grpc, protobuf, testify)

## v3.28.1
* Marked dial errors as retryable
* Supported node pessimization on dialing errors
* Marked error from `Invoke` and `NewStream` as retryable if request not sended to server

## v3.28.0
* Added `sugar.GenerateDeclareSection()` helper for make declare section in `YQL`
* Added check when parameter name not started from `$` and automatically prepends it to name
* Refactored connection closing

## v3.27.0
* Added internal experimental packages `internal/value/exp` and `internal/value/exp/allocator` with alternative value implementations with zero-allocation model
* Supported parsing of database name from connection string URI path
* Added `options.WithExecuteScanQueryStats` option
* Added to query stats plan and AST
* Changed behaviour of `result.Stats()` (if query result have no stats - returns `nil`)
* Added context cancel with specific error
* Added mutex wrapper for mutex, rwmutex for guarantee unlock and better show critical section

## v3.26.10
* Fixed syntax mistake in `trace.TablePooStateChangeInfo` to `trace.TablePoolStateChangeInfo`

## v3.26.9
* Fixed bug with convert ydb value to `time.Duration` in `result.Scan[WithDefaults,Named]()`
* Fixed bug with make ydb value from `time.Duration` in `types.IntervalValueFromDuration(d)`
* Marked `table/types.{IntervalValue,NullableIntervalValue}` as deprecated

## v3.26.8
* Removed the processing of trailer metadata on stream calls

## v3.26.7
* Updated the `ydb-go-genproto` dependency

## v3.26.6
* Defined the `SerializableReadWrite` isolation level by default in `db.Table.DoTx(ctx, func(ctx, tx))`
* Updated the `ydb-go-genproto` dependency

## v3.26.5
* Disabled the `KeepInCache` policy for queries without params

## v3.26.4
* Updated the indirect dependency to `gopkg.in/yaml.v3`

## v3.26.3
* Removed `Deprecated` mark from `table/session.Prepare` method
* Added comments for `table/session.Execute` method

## v3.26.2
* Refactored of making permissions from scheme entry

## v3.26.1
* Removed deprecated traces

## v3.26.0
* Fixed data race on session stream queries
* Renamed `internal/router` package to `internal/balancer` for unambiguous understanding of package mission
* Implemented detection of local data-center with measuring tcp dial RTT
* Added `trace.Driver.OnBalancer{Init,Close,ChooseEndpoint,Update}` events
* Marked the driver cluster events as deprecated
* Simplified the balancing logic

## v3.25.3
* Changed primary license to `Apache2.0` for auto-detect license
* Refactored `types.Struct` value creation

## v3.25.2
* Fixed repeater initial force timeout from 500 to 0.5 second

## v3.25.1
* Fixed bug with unexpected failing of call `Invoke` and `NewStream` on closed cluster
* Fixed bug with releasing `internal/conn/conn.Pool` in cluster
* Replaced interface `internal/conn/conn.Pool` to struct `internal/conn/conn.Pool`

## v3.25.0
* Added `ydb.GRPCConn(ydb.Connection)` helper for connect to driver-unsupported YDB services
* Marked as deprecated `session.Prepare` callback
* Marked as deprecated `options.WithQueryCachePolicyKeepInCache` and `options.WithQueryCachePolicy` options
* Added `options.WithKeepInCache` option
* Enabled by default keep-in-cache policy for data queries
* Removed from `ydb.Connection` embedding of `grpc.ClientConnInterface`
* Fixed stopping of repeater
* Added log backoff between force repeater wake up's (from 500ms to 32s)
* Renamed `trace.DriverRepeaterTick{Start,Done}Info` to `trace.DriverRepeaterWakeUp{Start,Done}Info`
* Fixed unexpected `NullFlag` while parse nil `JSONDocument` value
* Removed `internal/conn/conn.streamUsages` and `internal/conn/conn.usages` (`internal/conn.conn` always touching last usage timestamp on API calls)
* Removed auto-reconnecting for broken conns
* Renamed `internal/database` package to `internal/router` for unambiguous understanding of package mission
* Refactored applying actual endpoints list after re-discovery (replaced diff-merge logic to swap cluster struct, cluster and balancers are immutable now)
* Added `trace.Driver.OnUnpessimizeNode` trace event

## v3.24.2
* Changed default balancer to `RandomChoice()` because `PreferLocalDC()` balancer works incorrectly with DNS-balanced call `Discovery/ListEndpoints`

## v3.24.1
* Refactored initialization of coordination, ratelimiter, scheme, scripting and table clients from `internal/lazy` package to each client initialization with `sync.Once`
* Removed `internal/lazy` package
* Added retry option `retry.WithStackTrace` for wrapping errors with stacktrace

## v3.24.0
* Fixed re-opening case after close lazy-initialized clients
* Removed dependency of call context for initializing lazy table client
* Added `config.AutoRetry()` flag with `true` value by default. `config.AutoRetry()` affects how to errors handle in sub-clients calls.
* Added `config.WithNoAutoRetry` for disabling auto-retry on errors in sub-clients calls
* Refactored `internal/lazy` package (supported check `config.AutoRetry()`, removed all error wrappings with stacktrace)

## v3.23.0
* Added `WithTLSConfig` option for redefine TLS config
* Added `sugar.LoadCertificatesFromFile` and `sugar.LoadCertificatesFromPem` helpers

## v3.22.0
* Supported `json.Unmarshaler` type for scanning row to values
* Reimplemented `sugar.DSN` with `net/url`

## v3.21.0
* Fixed gtrace tool generation code style bug with leading spaces
* Removed accounting load factor (unused field) in balancers
* Enabled by default anonymous credentials
* Enabled by default internal dns resolver
* Removed from defaults `grpc.WithBlock()` option
* Added `ydb.Open` method with required param connection string
* Marked `ydb.New` method as deprecated
* Removed package `dsn`
* Added `sugar.DSN` helper for make dsn (connection string)
* Refactored package `retry` (moved `retryBackoff` and `retryMode` implementations to `internal`)
* Refactored `config.Config` (remove interface `Config`, renamed private struct `config` to `Config`)
* Moved `discovery/config` to `internal/discovery/config`
* Moved `coordination/config` to `internal/coordination/config`
* Moved `scheme/config` to `internal/scheme/config`
* Moved `scripting/config` to `internal/scripting/config`
* Moved `table/config` to `internal/table/config`
* Moved `ratelimiter/config` to `internal/ratelimiter/config`

## v3.20.2
* Fixed race condition on lazy clients first call

## v3.20.1
* Fixed gofumpt linter issue on `credentials/credentials.go`

## v3.20.0
* Added `table.DefaultTxControl()` transaction control creator with serializable read-write isolation mode and auto-commit
* Fixed passing nil query parameters
* Fixed locking of cluster during call `cluster.Get`

## v3.19.1
* Simplified README.md for godoc documentation in pkg.go.dev

## v3.19.0
* Added public package `dsn` for making piped data source name (connection string)
* Marked `ydb.WithEndpoint`, `ydb.WithDatabase`, `ydb.WithSecure`, `ydb.WithInsecure` options as deprecated
* Moved `ydb.RegisterParser` to package `dsn`
* Added version into all error and warn log messages

## v3.18.5
* Fixed duplicating `WithPanicCallback` proxying to table config options
* Fixed comments for `xerrros.Is` and `xerrros.As`

## v3.18.4
* Renamed internal packages `errors`, `net` and `resolver` to `xerrors`, `xnet` and `xresolver` for excluding ambiguous interpretation
* Renamed internal error wrapper `xerrors.New` to `xerrors.Wrap`

## v3.18.3
* Added `WithPanicCallback` option to all service configs (discovery, coordination, ratelimiter, scheme, scripting, table) and auto-applying from `ydb.WithPanicCallback`
* Added panic recovering (if defined `ydb.WithPanicCallback` option) which thrown from retry operation

## v3.18.2
* Refactored balancers (makes concurrent-safe)
* Excluded separate balancers lock from cluster
* Refactored `cluster.Cluster` interface (`Insert` and `Remove` returning nothing now)
* Replaced unsafe `cluster.close` boolean flag to `cluster.done` chan for listening close event
* Added internal checker `cluster.isClosed()` for check cluster state
* Extracted getting available conn from balancer to internal helper `cluster.get` (called inside `cluster.Get` as last effort)
* Added checking `conn.Conn` availability with `conn.Ping()` in prefer nodeID case

## v3.18.1
* Added `conn.Ping(ctx)` method for check availability of `conn.Conn`
* Refactored `cluster.Cluster.Get(ctx)` to return only available connection (instead of returning any connection from balancer)
* Added address to error description thrown from `conn.take()`
* Renamed package `internal/db` to `internal/database` to exclude collisions with variable name `db`

## v3.18.0
* Added `go1.18` to test matrix
* Added `ydb.WithOperationTimeout` and `ydb.WithOperationCancelAfter` context modifiers

## v3.17.0
* Removed redundant `trace.With{Table,Driver,Retry}` and `trace.Context{Table,Driver,Retry}` funcs
* Moved `gtrace` tool from `./cmd/gtrace` to `./internal/cmd/gtrace`
* Refactored `gtrace` tool for generate `Compose` options
* Added panic recover on trace calls in `Compose` call step
* Added `trace.With{Discovery,Driver,Coordination,Ratelimiter,Table,Scheme,Scripting}PanicCallback` options
* Added `ydb.WithPanicCallback` option

## v3.16.12
* Fixed bug with check acquire error over `ydb.IsRatelimiterAcquireError`
* Added full changelog link to github release description

## v3.16.11
* Added stacktrace to errors with issues

## v3.16.10
* Refactored `cluster.Cluster` and `balancer.Balancer` interfaces (removed `Update` method)
* Replaced `cluster.Update` with `cluster.Remove` and `cluster.Insert` calls
* Removed `trace.Driver.OnClusterUpdate` event
* Fixed bug with unexpected changing of local datacenter flag in endpoint
* Refactored errors wrapping (stackedError are not ydb error now, checking `errors.IsYdb(err)` with `errors.As` now)
* Wrapped retry operation errors with `errors.WithStackTrace(err)`
* Changed `trace.RetryLoopStartInfo.Context` type from `context.Context` to `*context.Context`

## v3.16.9
* Refactored internal operation and transport errors

## v3.16.8
* Added `config.ExcludeGRPCCodesForPessimization()` opttion for exclude some grpc codes from pessimization rules
* Refactored pessimization node conditions
* Added closing of ticker in `conn.Conn.connParker`
* Removed `config.WithSharedPool` and usages it
* Removed `conn.Creator` interface and usage it
* Removed unnecessary options append in `ydb.With`

## v3.16.7
* Added closing `conn.Conn` if discovery client build failure
* Added wrapping errors with stacktrace
* Added discharging banned state of `conn.Conn` on `cluster.Update` step

## v3.16.6
* Rollback moving `meta.Meta` call to conn exclusively from `internal/db` and `internal/discovery`
* Added `WithMeta()` discovery config option

## v3.16.5
* Added `config.SharedPool()` setting and `config.WithSharedPool()` option
* Added management of shared pool flag on change dial timeout and credentials
* Removed explicit checks of conditions for use (or not) shared pool in `ydb.With()`
* Renamed `internal/db` interfaces
* Changed signature of `conn.Conn.Release` (added error as result)

## v3.16.4
* Removed `WithMeta()` discovery config option
* Moved `meta.Meta` call to conn exclusively

## v3.16.3
* Replaced panic on cluster close to error issues

## v3.16.2
* Fixed bug in `types.Nullable()`
* Refactored package `meta`
* Removed explicit call meta in `db.New()`

## v3.16.1
* Added `WithMeta()` discovery config option
* Fixed bug with credentials on discovery

## v3.16.0
* Refactored internal dns-resolver
* Added option `config.WithInternalDNSResolver` for use internal dns-resolver and use resolved IP-address for dialing instead FQDN-address

## v3.15.1
* Removed all conditions for trace retry errors
* Fixed background color of warn messages
* Added to log messages additional information about error, such as retryable (or not), delete session (or not), etc.

## v3.15.0
* Added github action for publish release tags
* Refactored version constant (split to major, minor and patch constants)
* Added `table.types.Nullable{*}Value` helpers and `table.types.Nullable()` common helper
* Fixed race on check trailer on closing table grpc-stream
* Refactored traces (start and done struct names have prefix about trace)
* Replaced `errors.Error`, `errors.Errorf` and `errors.ErrorfSkip` to single `errors.WithStackTrace`
* Refactored table client options
* Declared and implemented interface `errors.isYdbError` for checking ybd/non-ydb errors
* Fixed double tracing table do events
* Added `retry.WithFastBackoff` and `retry.WithFastBackoff` options
* Refactored `table.CreateSession` as retry operation with options
* Moved log level from root of repository to package `log`
* Added details and address to transport error
* Fixed `recursive` param in `ratelimiter.ListResource`
* Added counting stream usages for exclude park connection if it in use
* Added `trace.Driver` events about change stream usage and `conn.Release()` call

## 3.14.4
* Implemented auto-removing `conn.Conn` from `conn.Pool` with counting usages of `conn.Conn`
* Refactored naming of source files which declares service client interfaces

## 3.14.3
* Fixed bug with update balancer element with nil handle

## 3.14.2
* Refactored internal error wrapping (with file and line identification) - replaced `fmt.Printf("%w", err)` error wrapping to internal `stackError`

## 3.14.1
* Added `balacers.CreateFromConfig` balancer creator
* Added `Create` method to interface `balancer.Balancer`

## 3.14.0
* Added `balacers.FromConfig` balancer creator

## 3.13.3
* Fixed linter issues

## 3.13.2
* Fixed race with read/write pool conns on closing conn

## 3.13.1
* Improved error messages
* Defended `cluster.balancer` with `sync.RWMutex` on `cluster.Insert`, `cluster.Update`, `cluster.Remove` and `cluster.Get`
* Excluded `Close` and `Park` methods from `conn.Conn` interface
* Fixed bug with `Multi` balancer `Create()`
* Improved `errors.IsTransportError` (check a few transport error codes instead check single transport error code)
* Improved `errors.Is` (check a few errors instead check single error)
* Refactored YDB errors checking API on client-side
* Implemented of scripting traces

## 3.13.0
* Refactored `Connection` interface
* Removed `CustomOption` and taking client with custom options
* Removed `proxy` package
* Improved `db.With()` helper for child connections creation
* Set shared `conn.Pool` for all children `ydb.Connection`
* Fixed bug with `RoundRobin` and `RandomChoice` balancers `Create()`

## 3.12.1
* Added `trace.Driver.OnConnPark` event
* Added `trace.Driver.OnConnClose` event
* Fixed bug with closing nil session in table retryer
* Restored repeater `Force` call on pessimize event
* Changed mutex type in `conn.Conn` from `sync.Mutex` to `sync.RWMutex` for exclude deadlocks
* Reverted applying empty `discovery` results to `cluster`

## 3.12.0
* Added `balancers.Prefer` and `balancers.PreferWithFallback` constructors

## 3.11.13
* Added `trace.Driver.OnRepeaterWakeUp` event
* Refactored package `repeater`

## 3.11.12
* Added `trace.ClusterInsertDoneInfo.Inserted` boolean flag for notify about success of insert endpoint into balancer
* Added `trace.ClusterRemoveDoneInfo.Removed` boolean flag for notify about success of remove endpoint from balancer

## 3.11.11
* Reverted usage of `math/rand` (instead `crypto/rand`)

## 3.11.10
* Imported tool gtrace to `./cmd/gtrace`
* Changed minimal version of go from 1.13 to 1.14

## 3.11.9
* Fixed composing of service traces
* Fixed end-call of `trace.Driver.OnConnStateChange`

## 3.11.8
* Added `trace.EndpointInfo.LastUpdated()` timestamp
* Refactored `endpoint.Endpoint` (split to struct `endopint` and interface `Endpoint`)
* Returned safe-thread copy of `endpoint.Endpoint` to trace callbacks
* Added `endpoint.Endpoint.Touch()` func for refresh endpoint info
* Added `conn.conn.onClose` slice for call optional funcs on close step
* Added removing `conn.Conn` from `conn.Pool` on `conn.Conn.Close()` call
* Checked cluster close/empty on keeper goroutine
* Fixed `internal.errors.New` wrapping depth
* Added context flag for no wrapping operation results as error
* Refactored `trace.Driver` conn events

## 3.11.7
* Removed internal alias-type `errors.IssuesIterator`

## 3.11.6
* Changed `trace.GetCredentialsDoneInfo` token representation from bool to string
* Added `log.Secret` helper for mask token

## 3.11.5
* Replaced meta in `proxyConnection.Invoke` and `proxyConnection.NewStream`

## 3.11.4
* Refactored `internal/cluster.Cluster` (add option for notify about external lock, lock cluster for update cluster endpoints)
* Reverted `grpc.ClientConnInterface` API to `ydb.Connection`

## 3.11.3
* Replaced in `table/types/compare_test.go` checking error by error message to checking with `errors.Is()`

## 3.11.2
* Wrapped internal errors in retry operations

## 3.11.1
* Excluded error wrapping from retry operations

## 3.11.0
* Added `ydb.WithTLSSInsecureSkipVerify()` option
* Added `trace.Table.OnPoolStateChange` event
* Wrapped internal errors with print <func, file, line>
* Removed `trace.Table.OnPoolTake` event (unused)
* Refactored `trace.Details` matching by string pattern
* Added resolver trace callback
* Refactored initialization step of grpc dial options
* Added internal package `net` with `net.Conn` proxy object
* Fixed closing proxy clients
* Added `ydb.Connection.With(opts ...ydb.CustomOption)` for taking proxy `ydb.Connection` with some redefined options
* Added `ydb.MetaRequestType` and `ydb.MetaTraceID` aliases to internal `meta` package constants
* Added `ydb.WithCustomCredentials()` option
* Refactored `ydb.Ratelimiter().AcquireResource()` method (added options for defining type of acquire request)
* Removed single point to define operation mode params (each grpc-call with `OperationParams` must explicit define `OperationParams`)
* Removed defining operation params over context
* Removed `config.RequestTimeout` and `config.StreamTimeout` (each grpc-call must manage context instead define `config.RequestTimeout` or `config.StreamTimeout`)
* Added internal `OperationTimeout` and `OperationCancelAfter` to each client (ratelimiter, coordination, table, scheme, scripting, discovery) config. `OperationTimeout` and `OperationCancelAfter` config params defined from root config

## 3.10.0
* Extended `trace.Details` constants for support per-service events
* Added `trace.Discovery` struct for traces discovery events
* Added `trace.Ratelimiter`, `trace.Coordination`, `trace.Scripting`, `trace.Scheme` stubs (will be implements in the future)
* Added `ratelimiter/config`, `coordination/config`, `scripting/config`, `scheme/config`, `discovery/config` packages for specify per-service configs
* Removed `trace.Driver.OnDiscovery` callback (moved to `trace.Discovery`)
* Refactored initialization step (firstly makes discovery client)
* Removed `internal/lazy.Discovery` (discovery client always initialized)
* Fixed `trace.Table` event structs
* Refactored grpc options for define dns-balancing configuration
* Refactored `retry.Retry` signature (added `retry.WithID`, `retry.WithTrace` and `retry.WithIdempotent` opt-in args, required param `isIdempotentOperation` removed)
* Refactored package `internal/repeater`

## 3.9.4
* Fixed data race on closing session pool

## 3.9.3
* Fixed busy loop on call internal logger with external logger implementation of `log.Logger`

## 3.9.2
* Fixed `WithDiscoveryInterval()` option with negative argument (must use `SingleConn` balancer)

## 3.9.1
* Added `WithMinTLSVersion` option

## 3.9.0
* Removed `ydb.EndpointDatabase`, `ydb.ConnectionString` and `ydb.MustConnectionString` helpers
* Removed `ydb.ConnectParams` struct and `ydb.WithConnectParams` option creator
* Added internal package `dsn` for register external parsers and parse connection string
* Added `ydb.RegisterParser` method for registering external parser of connection string

## 3.8.12
* Unwrap sub-tests called as `t.Run(...)` in integration tests
* Updated `grpc` dependency (from `v1.38.0` to `v1.43.0`)
* Updated `protobuf` dependency (from `v1.26.0` to `v1.27.1`)
* Added internal retryers into `lazy.Ratelimiter`
* Added internal retryers into `lazy.Coordination`
* Added internal retryers into `lazy.Discovery`
* Added internal retryers into `lazy.Scheme`
* Added internal retryers into `lazy.Scripting`
* Added internal retryer into `lazy.Table.CreateSession`

## 3.8.11
* Fixed version

## 3.8.10
* Fixed misspell linter issue

## 3.8.9
* Removed debug print to log

## 3.8.8
* Refactored session shutdown test

## 3.8.7
* Ignored session shutdown test if no defined `YDB_SHUTDOWN_URLS` environment variable

## 3.8.6
* Added `ydb.WithInsecure()` option

## 3.8.5
* Fixed version

## 3.8.4
* Fixed syntax error in `CHANGELOG.md`

## 3.8.3
* Fixed `CHANGELOG.md`

## 3.8.2
* Updated `github.com/ydb-platform/ydb-go-genproto`

## 3.8.1
* Fixed `trace.Table.OnPoolDoTx` - added `Idempotent` flag to `trace.PoolDoTxStartInfo`

## 3.8.0
* Added `table.result.Result.ScanNamed()` scan function
* Changed connection secure to `true` by default
* Renamed public package `balancer` to `balancers` (this package contains only constructors of balancers)
* Moved interfaces from package `internal/balancer/ibalancer` to `internal/balancer`
* Added `NextResultSetErr()` func for select next result set and return error
* Added package `table/result/indexed` with interfaces `indexed.Required`, `indexed.Optional`, `indexed.RequiredOrOptional`
* Replaced abstract `interface{}` in `Scan` to `indexed.RequiredOrOptional`
* Replaced abstract `interface{}` in `ScanWithDefaults` to `indexed.Required`
* Replaced `trace.Table.OnPoolRetry` callback to `trace.Table.OnPoolDo` and `trace.Table.OnPoolDoTx` callbacks
* Supports server hint `session-close` for gracefully shutdown session

## 3.7.2
* Retry remove directory in `sugar.RemoveRecursive()` for retryable error

## 3.7.1
* Fixed panic on `result.Reset(nil)`

## 3.7.0
* Replaced `Option` to `CustomOption` on `Connection` interface methods
* Implements `WithCustom[Token,Database]` options for redefine database and token
* Removed experimental `balancer.PreferEndpoints[WithFallback][RegEx]` balancers
* Supported connections `TTL` with `Option` `WithConnectionTTL`
* Remove unnecessary `WithFastDial` option (lazy connections are always fast inserts into cluster)
* Added `Scripting` service client with API methods `Execute()`, `StreamExecute()` and `Explain()`
* Added `String()` method to `table.types.Type` interface
* Added `With[Custom]UserAgent()` `Option` and `CustomOption` constructors
* Refactored `log.Logger` interface and internal implementation
* Added `retry.RetryableError()` for returns user-defined error which must be retryed
* Renamed internal type `internal.errors.OperationCompleted` to `internal.errors.OperationStatus`
* Added `String()` method to `table.KeyRange` and `table.Value` types
* Replaced creation of goroutine on each stream call to explicit call stream.Recv() on NextResultSet()

## 3.6.2
* Refactored table retry helpers
* Added new `PreferLocations[WithFallback][RegEx]` balancers
* Added `trace.Details.String()` and `trace.Details.Strings()` helpers
* Added `trace.DetailsFromString(s)` and `trace.DetailsFromStrings(s)` helper

## 3.6.1
* Switched closing cluster after closing all sub-services
* Added windows and macOS runtimes to unit and integration tests

## 3.6.0
* Added `config/balancer` package with popular balancers
* Added new `PreferEndpoints[WithFallback][RegEx]` balancers
* Removed `config.BalancerConfig` struct
* Refactored internal packages (tree to flat, split balancers to different packages)
* Moved a taking conn to start of `conn.Invoke` /` conn.NewStream` for applying timeouts to alive conn instead lazy conn (previous logic applied timeouts to all request including dialing on lazy conn)

## 3.5.4
* Added auto-close stream result on end of stream

## 3.5.3
* Changed `Logger` interface for support custom loggers
* Added public type `LoggerOption` for proxies to internal `logger.Option`
* Fixed deadlock on table stream requests

## 3.5.2
* Fixed data race on closing table result
* Added custom dns-resolver to grpc options for use dns-balancing with round_robin balancing policy
* Wrapped with `recover()` system panic on getting system certificates pool
* Added linters and fixed issues from them
* Changed API of `sugar` package

## 3.5.1
* Added system certificates for `darwin` system
* Fixed `table.StreamResult` finishing
* Fixes `sugar.MakePath()`
* Added helper `ydb.MergeOptions()` for merge several `ydb.Option` to single `ydb.Option`

## 3.5.0
* Added `ClosabelSession` interface which extends `Session` interface and provide `Close` method
* Added `CreateSession` method into `table.Client` interface
* Added `Context` field into `trace.Driver.Net{Dial,Read,Write,Close}StartInfo` structs
* Added `Address` field into `trace.Driver.DiscoveryStartInfo` struct
* Improved logger options (provide err and out writers, provide external logger)
* Renamed package `table.resultset` to `table.result`
* Added `trace.Driver.{OnInit,OnClose}` events
* Changed unit/integration tests running
* Fixed/added YDB error checkers
* Dropped `ydb.WithDriverConfigOptions` (duplicate of `ydb.With`)
* Fixed freeze on closing driver
* Fixed `CGO` race on `Darwin` system when driver tried to expand tilde on certificates path
* Removed `EnsurePathExists` and `CleanupDatabase` from API of `scheme.Client`
* Added helpers `MakePath` and `CleanPath` to root of package `ydb-go-sdk`
* Removed call `types.Scanner.UnmarshalYDB()` inside `scanner.setDefaults()`
* Added `DoTx()` API method into `table.Client`
* Added `String()` method into `ConnectParams` for serialize params to connection string
* Added early exit from Rollback for committed transaction
* Moved `HasNextResultSet()` method from `Result` interface to common `result` interface. It provides access to `HasNextResultSet()` on both result interfaces (unary and stream results)
* Added public credentials constructors `credentials.NewAnonymousCredentials()` and `credentials.NewAccessTokenCredentials(token)`

## 3.4.4
* Prefer `ydb.table.types.Scanner` scanner implementation over `sql.Scanner`, when both available.

## 3.4.3
* Forced `round_robin` grpc load balancing instead default `pick_first`
* Added checker `IsTransportErrorCancelled`

## 3.4.2
* Simplified `Is{Transport,Operation}Error`
* Added `IsYdbError` helper

## 3.4.1
* Fixed retry reaction on operation error NotFound (non-retryable now)

## 3.4.0
* Fixed logic bug in `trace.Table.ExecuteDataQuery{Start,Done}Info`

## 3.3.3
* Cleared repeater context for discovery goroutine
* Fixed type of `trace.Details`

## 3.3.2
* Added `table.options.WithPartitioningSettings`

## 3.3.1
* Added `trace.DriverConnEvents` constant

## 3.3.0
* Stored node ID into `endpoint.Endpoint` struct
* Simplified <Host,Port> in `endpoint.Endpoint` to single fqdn Address
* On table session requests now preferred the endpoint by `ID` extracted from session `ID`. If
  endpoint by `ID` not found - using the endpoint from balancer
* Upgraded internal logger for print colored messages

## 3.2.7
* Fixed compare endpoints func

## 3.2.6
* Reverted `NodeID` as key for link between session and endpoint because yandex-cloud YDB
  installation not supported `Endpoint.ID` entity

## 3.2.5
* Dropped endpoint.Addr entity as unused. After change link type between session and endpoint
  to NodeID endpoint.Addr became unnecessary for internal logic of driver
* Enabled integration test table pool health
* Fixed race on session stream requests

## 3.2.4
* Returned context error when context is done on `session.StreamExecuteScanQuery`
  and `session.StreamReadTable`

## 3.2.3
* Fixed bug of interpret tilda in path of certificates file
* Added chapter to `README.md` about ecosystem of debug tools over `ydb-go-sdk`

## 3.2.2
* Fixed result type of `RawValue.String` (ydb string compatible)
* Fixed scans ydb types into string and slice byte receivers

## 3.2.1
* Upgraded dependencies
* Added `WithEndpoint` and `WithDatabase` Option constructors

## 3.2.0
* added package `log` with interface `log.Logger`
* implements `trace.Driver` and `trace.Table` with `log.Logger`
* added internal leveled logger which implement interface `log.Logger`
* supported environment variable `YDB_LOG_SEVERITY_LEVEL`
* changed name of the field `RetryAttempts` to` Attempts` in the structure `trace.PoolGetDoneInfo`.
  This change reduces back compatibility, but there are no external uses of v3 sdk, so this change is
  fine. We are sorry if this change broke your code

## 3.1.0
* published scheme Client interface

## 3.0.1
* refactored integration tests
* fixed table retry trace calls

## 3.0.0
* Refactored sources for splitting public interfaces and internal
  implementation for core changes in the future without change major version
* Refactored of transport level of driver - now we use grpc code generation by stock `protoc-gen-go` instead internal protoc codegen. New API provide operate from codegen grpc-clients with driver as a single grpc client connection. But driver hide inside self a pool of grpc connections to different cluster endpoints YDB. All communications with YDB (base services includes to driver: table, discovery, coordiantion and ratelimiter) provides stock codegen grpc-clients now.
* Much changed API of driver for easy usage.
* Dropped package `ydbsql` (moved to external project)
* Extracted yandex-cloud authentication to external project
* Extracted examples to external project
* Changed of traces API for next usage in jaeger и prometheus
* Dropped old APIs marked as `deprecated`
* Added integration tests with docker ydb container
* Changed table session and endpoint link type from string address to integer NodeID

## 2.11.0
* Added possibility to override `x-ydb-database` metadata value

## 2.10.9
* Fixed context cancellation inside repeater loop

## 2.10.8
* Fixed data race on cluster get/pessimize

## 2.10.7
* Dropped internal cluster connections tracker
* Switched initial connect to all endpoints after discovery to lazy connect
* Added reconnect for broken conns

## 2.10.6
* Thrown context without deadline into discovery goroutine
* Added `Address` param to `DiscoveryStartInfo` struct
* Forced `round_bobin` grpc load balancing config instead default `pick_first`
* Fixed applying driver trace from context in `connect.New`
* Excluded using session pool usage for create/take sessions in `database/sql`
  driver implementation. Package `ydbsql` with `database/sql` driver implementation
  used direct `CreateSession` table client call in the best effort loop

## 2.10.5
* Fixed panic when ready conns is zero

## 2.10.4
* Initialized repeater permanently regardless of the value `DriverConfig.DiscoveryInterval`
  This change allow forcing re-discovery depends on cluster state

## 2.10.3
* Returned context error when context is done on `StreamExecuteScanQuery`

## 2.10.2
* Fixed `mapBadSessionError()` in `ydbsql` package

## 2.10.1
* Fixed race on `ydbsql` concurrent connect. This hotfix only for v2 version

## 2.10.0
* Added `GlobalAsyncIndex` implementation of index interface

## 2.9.6
* Replaced `<session, endpoint>` link type from raw conn to plain endpoint address
* Moved checking linked endpoint from `driver.{Call,StreamRead}` to `cluster.Get`
* Added pessimization endpoint code for `driver.StreamRead` if transport error received
* Setted transport error `Cancelled` as needs to remove session from pool
* Deprecated connection use policy (used auto policy)
* Fixed goroutines leak on StreamRead call
* Fixed force re-discover on receive error after 1 second
* Added timeout to context in `cluster.Get` if context deadline not defined

## 2.9.5
* Renamed context idempotent operation flag

## 2.9.4
* Forced cancelled transport error as retriable (only idempotent operations)
* Renamed some internal retry mode types

## 2.9.3
* Forced grpc keep-alive PermitWithoutStream parameter to true

## 2.9.2
* Added errors without panic

## 2.9.1
* Added check nil grpc.ClientConn connection
* Processed nil connection error in keeper loop

## 2.9.0
* Added RawValue and supported ydb.Scanner in Scan

## 2.8.0
* Added NextResultSet for both streaming and non-streaming operations

## 2.7.0
* Dropped busy checker logic
* Refactoring of `RetryMode`, `RetryChecker` and `Retryer`
* Added fast/slow retry logic
* Supported context param for retry operation with no idempotent errors
* Added secondary indexes info to table describing method

## 2.6.1
* fix panic on lazy put to full pool

## 2.6.0
* Exported `SessionProvider.CloseSession` func
* Implements by default async closing session and putting busy
  session into pool
* Added some session pool trace funcs for execution control of
  goroutines in tests
* Switched internal session pool boolean field closed from atomic
  usage to mutex-locked usage

## 2.5.7
* Added panic on double scan per row

## 2.5.6
* Supported nil and time conventions for scanner

## 2.5.5
* Reverted adds async sessionGet and opDo into `table.Retry`.
* Added `sessionClose()` func into `SessionProvider` interface.

## 2.5.4
* Remove ready queue from session pool

## 2.5.3
* Fix put session into pool

## 2.5.2
* Fix panic on operate with result scanner

## 2.5.1
* Fix lock on write to chan in case when context is done

## 2.5.0
* Added `ScanRaw` for scan results as struct, list, tuple, map
* Created `RawScanner` interface in order to generate method With

## 2.4.1
* Fixed deadlock in the session pool

## 2.4.0
* Added new scanner API.
* Fixed dualism of interpret data (default values were deprecated for optional values)

## 2.3.3
* Fixed `internal/stats/series.go` (index out of range)
* Optimized rotate buckets in the `Series`

## 2.3.2
* Moved `api/wrap.go` to root for next replacement api package to external genproto

## 2.3.1
* Correct session pool tests
* Fixed conditions with KeepAliveMinSize and `IdleKeepAliveThreshold`

## 2.3.0
* Added credentials connect options:
  - `connect.WithAccessTokenCredentials(accessToken)`
  - `connect.WithAnonymousCredentials()`
  - `connect.WithMetadataCredentials(ctx)`
  - `connect.WithServiceAccountKeyFileCredentiials(serviceAccountKeyFile)`
* Added auth examples:
  - `example/auth/environ`
  - `example/auth/access_token_credentials`
  - `example/auth/anonymous_credentials`
  - `example/auth/metadata_credentials`
  - `example/auth/service_account_credentials`

## 2.2.1
* Fixed returning error from `table.StreamExecuteScanQuery`

## 2.2.0
* Supported loading certs from file using `YDB_SSL_ROOT_CERTIFICATES_FILE` environment variable

## 2.1.0
* Fixed erasing session from pool if session keep-alive count great then `IdleKeepAliveThreshold`
* Add major session pool config params as `connect.WithSessionPool*()` options

## 2.0.3
* Added panic for wrong `NextSet`/`NextStreamSet` call

## 2.0.2
* Fixed infinite keep alive session on transport errors `Cancelled` and `DeadlineExceeded`

## 2.0.1
* Fixed parser of connection string
* Fixed `EnsurePathExists` and `CleanupDatabase` methods
* Fixed `basic_example_v1`
* Renamed example cli flag `-link=connectionString` to `-ydb=connectionString` for connection string to YDB
* Added `-connect-timeout` flag to example cli
* Fixed some linter issues

## 2.0.0
* Renamed package ydbx to connect. New usage semantic: `connect.New()` instead `ydbx.Connect()`
* Added `healthcheck` example
* Fixed all examples with usage connect package
* Dropped `example/internal/ydbutil` package
* Simplified API of Traces - replace all pairs start/done to single handler with closure.

## 1.5.2
* Fixed `WithYdbCA` at nil certPool case

## 1.5.1
* Fixed package name of `ydbx`

## 1.5.0
* Added `ydbx` package

## 1.4.1
* Fixed `fmt.Errorf` error wrapping and some linter issues

## 1.4.0
* Added helper for create credentials from environ
* Added anonymous credentials
* Move YDB Certificate Authority from auth/iam package to root  package. YDB CA need to dial with
  dedicated YDB and not need to dial with IAM. YDB CA automatically added to all grpc calling

## 1.3.0
* Added `Compose` method to traces

## 1.2.0
* Load YDB certificates by default with TLS connection

## 1.1.0
* Support scan-query method in `ydbsql` (database/sql API)

## 1.0.7
* Use `github.com/golang-jwt/jwt` instead of `github.com/dgrijalva/jwt-go`

## 1.0.6
* Append (if not exits) SYNC Operation mode on table calls: *Session, *DataQuery, *Transaction, KeepAlive

## 1.0.5
* Remove unused ContextDeadlineMapping driver config (always used default value)
* Simplify operation params logic
* Append (if not exits) SYNC Operation mode on ExecuteDataQuery call

## 1.0.4
* Fixed timeout and cancellation setting for YDB operations
* Introduced possibility to use `ContextDeadlineNoMapping` once again

## 1.0.3
* Negative `table.Client.MaxQueryCacheSize` will disable a client query cache now
* Refactoring of `meta.go` for simple adding in the future new headers to requests
* Added support `x-ydb-trace-id` as standard SDK header

## 1.0.2
* Implements smart lazy createSession for best control of create/delete session balance. This feature fix leakage of forgotten sessions on server-side
* Some imporvements of session pool stats

## 1.0.1
* Fix closing sessions on PutBusy()
* Force setting operation timeout from client context timeout (if this timeout less then default operation timeout)
* Added helper `ydb.ContextWithoutDeadline` for clearing existing context from any deadlines

## 1.0.0
* SDK versioning switched to `Semantic Versioning 2.0.0`

## 2021.04.1
* Added `table.TimeToLiveSettings` struct and corresponding
  `table.WithTimeToLiveSettings`, `table.WithSetTimeToLive`
  and `table.WithDropTimeToLive` options.
* Deprecated `table.TTLSettings` struct alongside with
  `table.WithTTL`, `table.WithSetTTL` and `table.WithDropTTL` functions.

## 2021.03.2
* Add Truncated flag support.

## 2021.03.1
* Fixed a race between `SessionPool.Put` and `SessionPool.Get`, where the latter
  would end up waiting forever for a session that is already in the pool.

## 2021.02.1
* Changed semantics of `table.Result.O...` methods (e.g., `OUTF8`):
  it will not fail if current item is non-optional primitive.

## 2020.12.1
* added CommitTx method, which returns QueryStats

## 2020.11.4
* re-implementation of ydb.Value comparison
* fix basic examples

## 2020.11.3
* increase default and minimum `Dialer.KeepAlive` setting

## 2020.11.2
* added `ydbsql/connector` options to configure default list of `ExecDataQueryOption`

## 2020.11.1
* tune `grpc.Conn` behaviour

## 2020.10.4
* function to compare two ydb.Value

## 2020.10.3
* support scan query execution

## 2020.10.2
* add table Ttl options

## 2020.10.1
* added `KeyBloomFilter` support for `CreateTable`, `AlterTable` and `DescribeTalbe`
* added `PartitioningSettings` support for `CreateTable`, `AlterTable` and `DescribeTalbe`. Move to `PartitioningSettings` object

## 2020.09.3
* add `FastDial` option to `DriverConfig`.
  This will allow `Dialer` to return `Driver` as soon as the 1st connection is ready.

## 2020.09.2
* parallelize endpoint operations

## 2020.09.1
* added `ProcessCPUTime` method to `QueryStats`
* added `ReadReplicasSettings` support for `CreateTable`, `AlterTable` and `DescribeTalbe`
* added `StorageSettings` support for `CreateTable`, `AlterTable` and `DescribeTalbe`

## 2020.08.2
* added `PartitioningSettings` support for `CreateTable` and `AlterTable`

## 2020.08.1
* added `CPUTime` and `AffectedShards` fields to `QueryPhase` struct
* added `CompilationStats` statistics

## 2020.07.7
* support manage table attributes

## 2020.07.6
* support Column Families

## 2020.07.5
* support new types: DyNumber, JsonDocument

## 2020.07.4
* added coordination service
* added rate_limiter service

## 2020.07.3
* made `api` wrapper for `internal` api subset

## 2020.07.2
* return TableStats and PartitionStats on DescribeTable request with options
* added `ydbsql/connector` option to configure `DefaultTxControl`

## 2020.07.1
* support go modules tooling for ydbgen

## 2020.06.2
* refactored `InstanceServiceAccount`: refresh token in background.
  Also, will never produce error on creation
* added getting `ydb.Credentials` examples

## 2020.06.1

* exported internal `api.Wrap`/`api.Unwrap` methods and linked structures

## 2020.04.5

* return on discovery only endpoints that match SSL status of driver

## 2020.04.4

* added GCP metadata auth style with `InstanceServiceAccount` in `auth.iam`

## 2020.04.3

* fix race in `auth.metadata`
* fix races in test hooks

## 2020.04.2

* set limits to grpc `MaxCallRecvMsgSize` and `MaxCallSendMsgSize` to 64MB
* remove deprecated IAM (jwt) `Client` structure
* fix panic on nil dereference while accessing optional fields of `IssueMessage` message

## 2020.04.1

* added options to `DescribeTable` request
* added `ydbsql/connector` options to configure `pool`s  `KeepAliveBatchSize`, `KeepAliveTimeout`, `CreateSessionTimeout`, `DeleteTimeout`

## 2020.03.2

* set session keepAlive period to 5 min - same as in other SDKs
* fix panic on access to index after pool close

## 2020.03.1

* added session pre-creation limit check in pool
* added discovery trigger on more then half unhealthy transport connects
* await transport connect only if no healthy connections left

## 2020.02

* support cloud IAM (jwt) authorization from service account file
* minimum version of Go become 1.13. Started support of new `errors` features<|MERGE_RESOLUTION|>--- conflicted
+++ resolved
@@ -1,10 +1,8 @@
-<<<<<<< HEAD
 * Fixed sometime panic on topic writer closing
-=======
+
 ## v3.56.2
 * Fixed return private error for commit to stopped partition in topic reader.
 * Stopped wrapping err error as transport error at topic streams (internals)
->>>>>>> d99feda8
 
 ## v3.56.1
 * Fixed fixenv usage (related to tests only)

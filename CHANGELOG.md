<<<<<<< HEAD
* Added method `query.WithIssuesHandler` to get query issues  
=======
* Added support for `Result.RowsAffected()` for YDB `database/sql` driver
* Upgraded minimal version of Go to 1.23.9
* Fixed race in `readerReconnector`
>>>>>>> 56349ad7

## v3.117.1
* Fixed scan a column of type `Decimal(precision,scale)` into a struct field of type `types.Decimal{}` using `ScanStruct()`
* Fixed race in integration test `TestTopicWriterLogMessagesWithoutData`
* Fixed traces handling in `topic.Reader`

## v3.117.0
* Fixed `conn/pool.Get()` behaviour for YDB databases with public IPs. Bug was introduced in v3.116.2
* Added helper methods `log.WithFields` and `log.FieldsFromContext` for working with structured logging fields via context.
  These methods allow adding custom fields to the context, which are later extracted by the logger.

## v3.116.4
* Fixed error handling in `internaltopicreader.addOnTransactionCompletedHandler`

## v3.116.3
* Default grpc message size adjusted to the server's defaults

## v3.116.2
* Fixed grpc connections leak on reused node IP

## v3.116.1
* Fixed an issue where `topic.UpdateOffsetsInTransaction` was executed on a node different from the one where the transaction was running, which could lead to the error "Database coordinators are unavailable"

## v3.116.0
* Added experimental support for query results in `Apache Arrow`
* Fix flaky unit test TestUnboundedChanContextTimeout

## v3.115.7
* Added support for `PartitionBy` in `DescribeTable` results

## v3.115.6
* Fixed context cancellation issues in the `QueryService` stream results

## v3.115.5
* Fixed error logging in `topic.UpdateOffsetsInTransaction`

## v3.115.4
*  Supported reusing one IP address and host name after nodes restart

## v3.115.3
* Fixed error catching in `retry.DoTxWithResult`

## v3.115.2
* Fixed bug with wrong literal YQL representation for signed integer YDB types

## v3.115.1
* Added `ydb.Param.Range()` range iterator

## v3.115.0
* Added public package `pkg/xtest` with test helpers

## v3.114.1
* Fixed depth for `pkg/xerrors.WithStackTrace()` error

## v3.114.0
* Added public packages:
  - `pkg/xerrors` - helpers for wrap errors with stacktrace and join errors
  - `pkg/xslices` - helpers for work with slices
  - `pkg/xstring` - helpers for work with strings
* Added `table.Client.DescribeTable()` helper method
* Added `table/types/IsNull()` and `table/types/Unwrap()` methods for work with optional values

## v3.113.6
* Removed experimental label from `retry.DoWithResult` and `retry.DoTxWithResult`

## v3.113.5
* Fixed incorrect string conversion of `Uint64Value` values greater than `int64` max value

## v3.113.4
* Added original error to `listValue` and `setValue` cast error

## v3.113.3
* Marked as non-retryable operation error `ABORTED` with internal issue `200509` ("Datashard program size limit exceeded")

## v3.113.2
* Fixed panic in `database/sql` traces

## v3.113.1
* Fixed several issues in `database/sql` error handling
* Improved context management for query result streams.

## v3.113.0
* Added experimental `config.WithDisableOptimisticUnban` option to disable fast node unban after pessimization
* Fixed respect start offset from `topicoptions.WithReaderGetPartitionStartOffset` for commit messages
* Added `query.AllowImplicitSessions()` option for execute queries through `query.Client.{Exec,Query,QueryResultSet,QueryRow}` without explicit sessions

## v3.112.0
* Added support for the `json.Unmarshaler` interface in the `CastTo` function for use in scanners, such as the `ScanStruct` method
* Fixed the support of server-side session balancing in `database/sql` driver
* Added `ydb.WithDisableSessionBalancer()` driver option for disable server-side session balancing on table and query clients

## v3.111.3
* Fixed session closing in `ydb.WithExecuteDataQueryOverQueryClient(true)` scenario

## v3.111.2
* Changed discovery and dns resolving log level to DEBUG

## v3.111.1
* Replaced minimal requirements of `go` from `1.23` to `1.22`
* Migrated `golangci-lint` to version `v2.1.6`

## v3.111.0
* Added `sugar.PrintErrorWithoutStack` helper for remove stack records from error string
* Added `sugar.UnwrapError` helper for unwrap source error to root errors

## v3.110.1
* Added the ability to send BulkRequest exceeding the GrpcMaxMessageSize

## v3.110.0
* Added read partitions in parallel for topic listener.

## v3.109.0
* Added control plane fields for split-merge topics (Create,Alter,Describe)

## v3.108.5
* Fixed stop topic reader after TLI in transaction

## v3.108.4
* Removed `experimental` from coordination API
* Added `WithReaderLogContext`, `WithWriterLogContext` options to topic reader/writer to supply log entries with user context fields

## v3.108.3
* Fixed handling of zero values for DyNumber
* Fixed the decimal yql slice bounds out of range

## v3.108.2
* Bumped dependencies:
  - `github.com/jonboulle/clockwork` from v0.3.0 to v0.5.0
  - `google.golang.org/grpc` from v1.62.1 to v1.69.4
  - `google.golang.org/protobuf` from v1.33.0 to v1.35.1
  - `github.com/golang-jwt/jwt/v4` from v4.5.0 to v4.5.2 (see security alerts https://github.com/golang-jwt/jwt/security/advisories/GHSA-mh63-6h87-95cp and https://github.com/ydb-platform/ydb-go-sdk/security/dependabot/45)
  - `golang.org/x/net` from v0.33.0 to v0.38.0 (see security alert https://github.com/ydb-platform/ydb-go-sdk/security/dependabot/59)
  - `golang.org/x/crypto` from 0.31.0 to 0.36.0 (see security alerts https://github.com/ydb-platform/ydb-go-sdk/security/dependabot/56 and https://github.com/ydb-platform/ydb-go-sdk/security/dependabot/52)
  - `golang.org/x/sync` from v0.10.0 to v0.12.0
  - `golang.org/x/sys` from v0.28.0 to v0.31.0
  - `golang.org/x/text` from v0.21.0 to v0.23.0

## v3.108.1
* Supported `json.Marshaller` query parameter in `database/sql` driver

## v3.108.0
* Added `query.EmptyTxControl()` for empty transaction control (server-side defines transaction control by internal logic)
* Marked as deprecated `query.NoTx()` because this is wrong name for server-side transaction control inference

## v3.107.0
* Refactored internal client balancer: added singleton for getting gRPC-connection (auto dial and auto reconnect on non-ready state) for use in discovery attempts
* Added `topicoptions.IncludePartitionStats()` for `Topic().Describe()` in order to get partition stats from server

## v3.106.1
* Dropped `internal/allocator` package and all usages of it for further switch (test) protobuf opaque API

## v3.106.0
* Added option WithReaderSupportSplitMergePartitions for topic manage support of split-merge partitions on client side (enabled by default).
* Allowed overflow queue limit for one goroutine at time for topic writer
* Removed delay before send commit in sync mode of a topic reader

## v3.105.2
* Improved the `ydb.WithSessionPoolSessionUsageLimit` option for allow `time.Duration` as argument type for limit max session time to live since create time

## v3.105.1
* Changed the gRPC DNS balancer policy to `round_robin` for internal `discovery/ListEndpoints` call (reverted v3.90.2 changes)

## v3.105.0
* Supported topic split merge server feature for topic reader (no api changed)

## v3.104.7
* Added public type alias `ydb.Params` to `internal/params.Parameters` for external usage

## v3.104.6
* Refactored `table.TransactionControl` and `query.TransactionControl` for use single implementation in `internal/tx`
* Changed `ydb.WithTxControl` context modifier for allow both `table.TransactionControl` and `query.TransactionControl`

## v3.104.5
* Added query client session pool metrics: create_in_progress, in_use, waiters_queue
* Added pool item closing for not-alived item

## v3.104.4
* Fixed bug with session query latency metric collector

## v3.104.3
* Changed argument types in `table.Client.ReadRows` to public types for compatibility with mock-generation

## v3.104.2
* Added bindings options into `ydb.ParamsFromMap` for bind wide time types
* Changed `ydb.WithWideTimeTypes(bool)` for allow boolean argument

## v3.104.1
* Added export of advanced metric information for QueryService calls

## v3.104.0
* Added binding `ydb.WithWideTimeTypes()` which interprets `time.Time` and `time.Duration` as `Timestamp64` and `Interval64` YDB types

## v3.103.0
* Supported wide `Interval64` type

## v3.102.0
* Supported wide `Date32`, `Datetime64` and `Timestamp64` types

## v3.101.4
* Switched internal type of result `ydb.Driver.Query()` from `*internal/query.Client` to `query.Client` interface

## v3.101.3
* Added `query.TransactionActor` type alias to `query.TxActor` for compatibility with `table.Client` API's
* Removed comment `experimental` from `ydb.ParamsBuilder` and `ydb.ParamsFromMap`
* Fixed panic on closing `internal/query/sessionCore.done` channel twice
* Fixed hangup when try to send batch of messages with size more, then grpc limits from topic writer internals

## v3.101.2
* Added a new metric `ydb_go_sdk_ydb_info` with the current version of the SDK

## v3.101.1
* Changed allowBanned=false for preferred node connections

## v3.101.0
* Added `table.Client.ReadRows` method with internal retries

## v3.100.3
* Fixed bug with concurrent rewrites source slice of `grpc.DialOption` on dial step

## v3.100.2
* Fixed bug in `internal/xcontext.WithDone` (not listening chan done)

## v3.100.1
* Refactored behaviour on `retry.Retryable` error for retry object (such as session, connection or transaction)

## v3.100.0
* Added `table.DescribeTable.StoreType` to table description result from `table.Session.DescribeTable` request

## v3.99.13
* Added checking errors for conditionally delete item from pool

## v3.99.12
* Internal debug improved

## v3.99.11
* Added stacktrace record to row scan errors for detect broken client code
* Fixed DescribeConsumer ignoring PartitionConsumerStats
* Added virtualtimestamps field to cdc description

## v3.99.10
* Returned legacy behaviour for interpret as `time.Time` YDB types `Date`, `Datetime` and `Timestamp`

## v3.99.9
* Fixed broken compatibility `database/sql` driver which worked on query engine (usnig `ydb.WithQueryService(true)` connector option):
  - fixed list of valid data types for `database/sql.Row.Scan()`
  - allowed legacy option `ydb.WithTxControl(ctx, txControl)` for query engine

## v3.99.8
* Added details to all log messages
* Fixed sometime panic on stats receive in query service

## v3.99.7
* Fixed not passing request context to topic event logs
* Fixed deadlock on closing table session with internal query session core

## v3.99.6
* Added log grpc messages metadata on trace log level for topic writer

## v3.99.5
* Fixed error `Empty query text` using prepared statements and `ydb.WithExecuteDataQueryOverQueryClient(true)` option
* Prepared statements always send query text on Execute call from now (previous behaviour - send query ID)
* Prevented create decoder instance until start read a message from topics

## v3.99.4
* Fixed bug with wrong context on session closing
* Fixed goroutine leak on closing `database/sql` driver
* "No endpoints" is retriable error now

## v3.99.3
* Fixed potential infinity loop for local dc detection (CWE-835)
* Fixed nil pointer dereferenced in a topic listener (CWE-476)

## v3.99.2
* Fixed panic when error returned from parsing sql params
* Fixed explicit null dereferenced issue in internal/credentials/static.go (CWE-476)

## v3.99.1
* Bumped dependencies:
  - `golang.org/x/net` from v0.23.0 to v0.33.0
  - `golang.org/x/sync` from v0.6.0 to v0.10.0
  - `golang.org/x/sys` from v0.18.0 to v0.28.0
  - `golang.org/x/text` from v0.14.0 to v0.21.0
  - `github.com/golang-jwt/jwt/v4` from v4.4.1 to v4.5.0

## v3.99.0
* Added `ydb.WithExecuteDataQueryOverQueryClient(bool)` option to execute data queries from table service
  client using query client API. Using this option you can execute queries from legacy table service client
  through `table.Session.Execute` using internal query client API without limitation of 1000 rows in response.
  Be careful: an OOM problem may happen because bigger result requires more memory

## v3.98.0
* Supported pool of encoders, which implement ResetableWriter interface

## v3.97.0
* Added immutable range iterators from go1.23 into query stats to iterate over query phases and accessed tables without query stats object mutation

## v3.96.2
* Fixed broken metric `ydb_go_sdk_ydb_database_sql_conns`

## v3.96.1
* Fixed drop session from pool unnecessary in query service

## v3.96.0
* Supported of list, set and struct for unmarshall using `sugar.Unmarshall...`

## v3.95.6
* Fixed panic on span reporting in `xsql/Tx`

## v3.95.5
* Fixed goroutine leak on failed execute call in query client

## v3.95.4
* Fixed connections pool leak on closing sessions
* Fixed an error in logging session deletion events

## v3.95.3
* Supported of `database/sql/driver.Valuer` interfaces for params which passed to query using sql driver
* Exposed `credentials/credentials.OAuth2Config` OAuth2 config

## v3.95.2
* Fixed panic on multiple closing driver

## v3.95.1
* Added alias from `ydb.WithFakeTx(ydb.ScriptingQueryMode)` to `ydb.WithFakeTx(ydb.QueryExecuteQueryMode)` for compatibility with legacy code

## v3.95.0
* Added implementation of `database/sql` driver over query service client
* Added `ydb.WithQueryService(bool)` option to explicitly enable `database/sql` driver over query service client
* Added environment parameter `YDB_DATABASE_SQL_OVER_QUERY_SERVICE` to enable `database/sql` driver over query service client without code rewriting

## v3.94.0
* Refactored golang types mapping into ydb types using `ydb.ParamsFromMap` and `database/sql` query arguments
* Small breaking change: type mapping for `ydb.ParamsFromMap` and `database/sql` type `uuid.UUID` changed from ydb type `Text` to ydb type `UUID`

## v3.93.3
* Supported raw protobuf `*Ydb.TypedValue` using `ydb.ParamsBuilder()`

## v3.93.2
* Removed experimental helper `ydb.MustParamsFromMap`
* Changed result of experimental helper `ydb.ParamsFromMap` from tuple <`params.Parameters`, `error`> to `params.Parameters` only

## v3.93.1
* Published `query.ExecuteOption` as alias to `internal/query/options.Execute`

## v3.93.0
* Added `ydb.WithStaticCredentialsLogin` and `ydb.WithStaticCredentialsPassword` options

## v3.92.6
* Fixed string representation of `TzTimestamp`, `TzDatetime` and `TzDate` type values
* Added `database/sql/driver.Value` as type destination for almost ydb values

## v3.92.5
* Avoid retrying requests finished with `UNAUTHORIZED` errors

## v3.92.4
* Fixed connections pool leak on closing

## v3.92.3
* Fixed error with incompleted data return from transaction.ReadQueryResult method
* Added option `query/WithResponsePartLimitSizeBytes(...)` for queries with query service

## v3.92.2
* Added `table/options.WithShardNodesInfo()` experimental option to get shard nodeId for describe table call

## v3.92.1
* Added `sugar.WithUserPassword(user,password)` option for `sugar.DSN()` helper
* Added `sugar.WithSecure(bool)` option for `sugar.DSN()` helper
* Small breaking change: `sugar.DSN` have only two required parameters (endpoint and database) from now on.
  Third parameter `secure` must be passed as option `sugar.WithSecure(bool)`

## v3.92.0
* Added experimental ydb.ParamsFromMap and ydb.MustParamsFromMap for build query parameters
* Refactored coordination traces
* gRPC connection will be forcefully closed on DNS resolver errors from now on

## v3.91.0
* Added `ydb.WithPreferredNodeID(ctx, nodeID)` context modifier for trying to execute queries on given nodeID

## v3.90.2
* Set the `pick_first` balancer for short-lived grpc connection inside ydb cluster discovery attempt

## v3.90.1
* Small broken change: added method `ID()` into `spans.Span` interface (need to implement in adapter)
* Fixed traceparent header for tracing grpc requests

## v3.90.0
* Fixed closing of child driver with shared balancer

## v3.89.6
* Refactored `database/sql` driver internals for query-service client support in the future

## v3.89.5
* Fixed nil pointer dereference in metabalancer initialization

## v3.89.4
* Changed behaviour on re-discovery: always open new grpc connection for discovery request

## v3.89.3
* Wrapped internal balancer with metadata middleware

## v3.89.2
* Returned log.XXX methods for create fields, removed from public at v3.85.0

## v3.89.1
* Added option `ydb.WithSharedBalancer(*Driver)` for child drivers

## v3.89.0
* Fixed send optional arguments to the server with `ydb.ParamsBuilder`

## v3.88.0
* Removed UUID methods from ydb.ParamsBuilder()

## v3.87.0
* BREAK OLD STYLE WORK WITH UUID. See https://github.com/ydb-platform/ydb-go-sdk/issues/1501 for details.
  At the version you must explicit choose way for work with uuid: old with bug or new (fixed).

## v3.86.1
* Fixed scan to optional uuid

## v3.86.0
* Add workaround for bug in uuid send/receive from server. It is migration version. All native code and most database sql code worked with uuid continue to work.
Dedicated version for migrate code for workaround/fix uuid bug. See https://github.com/ydb-platform/ydb-go-sdk/issues/1501 for details.

## v3.85.3
* Renamed `query.WithPoolID()` into `query.WithResourcePool()`

## v3.85.2
* Added experimental `query.WithPoolID()` execute option for define resource pool for execute query

## v3.85.1
* Added `spans.Retry` constructor of `trace.Retry`

## v3.85.0
* Added experimental package `spans` with tracing adapter interfaces for OpenTelemetry, OpenTracing, etc.
* Added `db.Topic().DescribeTopicConsumer()` method for displaying consumer information
* Marked as deprecated options `ydb.WithDatabase(database)` and `ydb.WithEndpoint(endpoint)`

## v3.84.1
* Added session info into `trace.TableSessionBulkUpsertStartInfo`

## v3.84.0
* Added `meta.WithTraceParent` context modifier for explicit putting traceparent header into grpc calls

## v3.83.0
* Supported `db.Table().BulkUpsert()` from scv, arrow and ydb rows formats

## v3.82.0
* Fixed error on experimental `TopicListener.Close`
* Disabled reporting of `ydb_go_sdk_query_session_count` when metrics are disabled
* Disabled reporting of `ydb_go_sdk_ydb_query_session_create_latency` histogram metrics when metrics are disabled
* Allowed skip column for `ScanStruct` by tag `-`

## v3.81.4
* Returned `topicwriter.ErrQueueLimitExceed`, accidental removed at `v3.81.0`

## v3.81.3
* Fixed tracing details check for some metrics

## v3.81.2
* Removed `experimantal` comment for query service client

## v3.81.1
* Fixed nil pointer dereference panic on failed `ydb.Open`
* Added ip discovery. Server can show own ip address and target hostname in the ListEndpoint message. These fields are used to bypass DNS resolving.

## v3.81.0
* Added error ErrMessagesPutToInternalQueueBeforeError to topic writer
* Added write to topics within transactions

## v3.80.10
* Added `ydb.WithSessionPoolSessionUsageLimit()` option for limitation max count of session usage
* Refactored experimental topic iterators in `topicsugar` package

## v3.80.9
* Fixed bug in experimental api: `ydb.ParamsBuilder().Param().Optional()` receive pointer and really produce optional value.

## v3.80.8
* Added `ydb.WithLazyTx(bool)` option for create lazy transactions on `query.Session.Begin` call
* Added initial experimental topic and cdc-helpers, see examples in [tests/integration/topic_helpers_test.go](https://github.com/ydb-platform/ydb-go-sdk/blob/master/tests/integration/topic_helpers_test.go)
* Added experimental `sugar.UnmarshalRows` for user unmarshaller structs in own code in go 1.23, change example for use the iterator.
* Added `ydb_go_sdk_ydb_query_pool_size_index` metrics

## v3.80.7
* Fixed bug with doesn't rollback the transaction on the operation error in table service

## v3.80.6
* Fixed concurrent map writes in metrics
* Renamed method at experimental API `reader.PopBatchTx` to `reader.PopMessagesBatchTx`

## v3.80.5
* Fixed connections pool leak on failed `ydb.Open` call

## v3.80.4
* Fixed panic on usage metrics package from prometheus adapter on `trace.Driver.OnNewStream` callback

## v3.80.3
* Added option `ydb.WithSessionPoolSessionIdleTimeToLive` for restrict idle time of query sessions
* Fixed bug with leak of query transactions
* Changed `ydb_go_sdk_ydb_driver_conn_requests` metrics splitted to `ydb_go_sdk_ydb_driver_conn_request_statuses` and `ydb_go_sdk_ydb_driver_conn_request_methods`
* Fixed metadata for operation service connection
* Fixed composing query traces in call `db.Query.Do[Tx]` using option `query.WithTrace`

## v3.80.2
* Added `balancers.PreferNearestDC[WithFallback]` balancers
* Marked as deprecated `balancers.PreferLocalDC[WithFallback]` balancers because `local` word is ambiguous for balancer idea

## v3.80.1
* Added `lastErr` from previous attempt in `retry.RetryWithResult`

## v3.80.0
* Replaced internal table client pool entities to `internal/pool`

## v3.79.2
* Enabled by default usage of `internal/pool` in `internal/query.Client`

## v3.79.1
* Changed `trace.Table` and `trace.Query` traces
* Implemented `internal/pool` the same as table client pool from `internal/table.Client`

## v3.79.0
* Added commit messages for topic listener
* EOF error in RecvMsg is no longer logged

## v3.78.0
* Changed result type of method `query.Executor.QueryResultSet` from `query.ResultSet` to `query.ClosableResultSet`
* Added `table/types.DecimalValueFromString` decimal type constructor

## v3.77.1
* Added log topic writer ack
* Replaced `operation.Client.List` to five methods for listing operations `operation.List{BuildIndex,ImportFromS3,ExportToS3,ExportToYT,ExecuteQuery}`

## v3.77.0
* Changed log message about send topic message
* Added experimental support for executing scripts over query service client (`query.Client.ExecuteScript` and `query.CLient.FetchScriptResults`)
* Removed tx result from `query.Session.Execute` (tx can be obtained from `query.Session.Begin`)
* Changed behaviour of `query.Session.Begin` to `noop` for lazy initialization with first call `query.TxActor.Execute`
* Splitted experimental method `query.Client.Execute` to methods `query.Client.Exec` without result and `query.Client.Query` with result
* Splitted experimental method `query.TxActor.Execute` to methods `query.TxActor.Exec` without result and `query.TxActor.Query` with result
* Renamed experimental method `query.Client.ReadResultSet` to `query.Client.QueryResultSet`
* Renamed experimental method `query.Client.ReadRow` to `query.Client.QueryRow`
* Removed experimental methods `query.Session.ReadResultSet` and  `query.Session.ReadRows`
* Removed experimental methods `query.TxActor.ReadResultSet` and  `query.TxActor.ReadRows`
* Removed experimental method `query.Client.Stats`
* Option `query.WithIdempotent()` allowed for `query.Client.{Exec,Query,QueryResultSet,QueryRow}` methods now
* Added experimental support for operation service client through `db.Operation()` method (supports methods `Get`, `List`, `Cancel` and `Forget`)

## v3.76.6
* Replaced requirements from go1.22 + experimantal flag to go1.23 for experimental range-over interface

## v3.76.5
* Fixed out of index item creation in `internal/pool.Pool`
* Fixed tracing of `(*grpcClientStream).finish` event

## v3.76.4
* Added traces and logs for read messages from topic within transaction
* Changed result type of `query.Session.NodeID()` from `int64` to `uint32` for compatibility with table session and discovery
* Removed experimental method `query.Result.Err()`
* Added the finishing reading the grpc stream on `query.Result.Close()` call
* Renamed experimental method `query.Result.Range()` to `query.Result.ResultSets()`
* Renamed experimental method `query.ResultSet.Range()` to `query.ResultSet.Rows()`
* Removed support of `go1.20`
* Added PopMessages from topic within transaction

## v3.76.3
* Changed interface `table.TransactionIdentifier` (added private method) for prohibition of any implementations outside ydb-go-sdk

## v3.76.2
* Fixed bug with nil pointer dereference on trace callback from `query.createSession`
* Fixed test message builder, now all method return itself pointer
* Fixed handle reconnection timeout error
* Fixed experimental topic listener handle stop partition event

## v3.76.1
* Fixed `query.WithCommit()` flag behaviour for `tx.Execute` in query service
* OAuth 2.0 token exchange: allowed multiple resource parameters in according to https://www.rfc-editor.org/rfc/rfc8693

## v3.76.0
* Added experimental topic listener implementation
* Fixed `internal/xstrings.Buffer()` leak without call `buffer.Free()`
* Removed double quotas from goroutine labels background workers for prevent problem with pprof

## v3.75.2
* Fixed build for go1.20

## v3.75.1
* Fixed return more than one row error if real error raised on try read next row
* Fixed checking errors for session must be deleted
* Changed signature of filter func in balancers (replaced argument from `conn.Conn` type to `endpoint.Info`)

## v3.75.0
* Improve config validation before start topic reader
* Added metrics over `db.Table().Do()` and `db.Table().DoTx()`
* Added method `ydb.ParamsBuilder().Param(name).Any(value)` to add custom `types.Value`
* Upgraded dependencies:
  * `google.golang.org/grpc` - from `v1.57.1` to `v1.62.1`
  * `github.com/google/uuid` - from `v1.3.0` to `v1.6.0`
  * `golang.org/x/sync` - from `v0.3.0` to `v0.6.0`
* Fixed goroutine leak on close reader
* Fixed topic reader and writer WaitInit hunging on unretriable connection error
* Added `query.Client.Stats()` method
* Added `query.Result.Stats()` method
* Added `query.ResultSet.Index()` method
* Support loading OAuth 2.0 token exchange credentials provider from config file
* Added options for JWT tokens for loading EC private keys and HMAC secrets
* Add retries to OAuth 2.0 token exchange credentials

## v3.74.5
* Fixed bug with reading empty result set parts.
* Fixed nil pointer dereference when closing result set

## v3.74.4
* Fixed bug with fail cast of grpc response to `operation.{Response,Status}`

## v3.74.3
* Removed check the node is available for query and table service sessions
* Refactored the `balancers.PreferLocations()` function - it is a clean/pure function
* Added experimental `balancers.WithNodeID()` context modifier for define per request the YDB endpoint by NodeID
* Reverted the allowing the casts from signed YDB types to unsigned destination types if source value is not negative
* Replaced internal query session pool by default to stub for exclude impact from internal/pool

## v3.74.2
* Added description to scan errors with use query service client scanner

## v3.74.1
* Allowed the use of DSN without specifying the protocol/scheme
* Allowed casts from signed YDB types to unsigned destination types if source value is not negative
* Removed public `query.TxIdentifier` interface for exclude any external implementations for use with YDB

## v3.74.0
* Added experimental range functions to the `query.Result` and `query.ResultSet` types, available as for-range loops starting with Go version 1.22. These features can be enabled by setting the environment variable `GOEXPERIMENT=rangefunc`.
* Added public types for `tx.Option`, `options.DoOption` and `options.DoTxOption`

## v3.73.1
* Changed `query.DefaultTxControl()` from `query.SerializableReadWrite()` with commit to `query.NoTx()`

## v3.73.0
* Added experimental `retry.DoWithResult` and `retry.DoTxWithResult` helpers for retry lambda and return value from lambda

## v3.72.0
* Excluded `Query()` method from interface `ydb.Connection`. Method `Query()` remains accessible from `ydb.Driver`

## v3.71.0
* Added `query/ResultSet.{Columns,ColumnTypes}` methods for get column names and types from query result set
* Added experimental `retry.RetryWithResult` helper for retry lambda and return value from lambda

## v3.70.0
* Fixed `config.WithDatabase` behaviour with empty database in DSN string
* Added experimental method `query/Client.Execute` for execute query and read materialized result

## v3.69.0
* Added experimental method for execute query and read only one row from result:
  * `query/Client.ReadRow`
  * `query/Session.ReadRow`
  * `query/Transaction.ReadRow`
* Added experimental method for execute query and read only one result set from result:
  * `query/Client.ReadResultSet`
  * `query/Session.ReadResultSet`
  * `query/Transaction.ReadResultSet`
* Added experimental `sugar.UnmarshallRow[T]` and `sugar.UnmarshallResultSet[T]` helpers for converts YDB rows to typed objects

## v3.68.1
* Downgraded minimal version of Go to 1.20
* Refactored internal packages by `ifshort` linter issues

## v3.68.0
* Added experimental `ydb.{Register,Unregister}DsnParser` global funcs for register/unregister external custom DSN parser for `ydb.Open` and `sql.Open` driver constructor
* Simple implement option WithReaderWithoutConsumer
* Fixed bug: topic didn't send specified partition number to a server

## v3.67.2
* Fixed incorrect formatting of decimal. Implementation of decimal has been reverted to latest working version

## v3.67.1 (retracted)
* Fixed race of stop internal processes on close topic writer
* Fixed goroutines leak within topic reader on network problems

## v3.67.0
* Added `ydb.WithNodeAddressMutator` experimental option for mutate node addresses from `discovery.ListEndpoints` response
* Added type assertion checks to enhance type safety and prevent unexpected panics in critical sections of the codebase

## v3.66.3
* Fixed the OAuth2 test

## v3.66.2
* Added `trace.DriverConnStreamEvents` details bit
* Added `trace.Driver.OnConnStreamFinish` event

## v3.66.1
* Added flush messages from buffer before close topic writer
* Added Flush method for topic writer

## v3.66.0
* Added experimental package `retry/budget` for limit second and subsequent retry attempts
* Refactored internals for enabling `containedctx` linter
* Fixed the hanging semaphore issue on coordination session reconnect

## v3.65.3
* Fixed data race in `internal/conn.grpcClientStream`

## v3.65.2
* Fixed data race using `log.WithNames`

## v3.65.1
* Updated dependency `ydb-go-genproto`
* Added processing of `Ydb.StatusIds_EXTERNAL_ERROR` in `retry.Retry`

## v3.65.0
* Supported OAuth 2.0 Token Exchange credentials provider

## v3.64.0
* Supported `table.Session.RenameTables` method
* Fixed out of range panic if next query result set part is empty
* Updated the indirect dependencies `golang.org/x/net` to `v0.17.0` and `golang.org/x/sys` to `v0.13.0` due to vulnerability issue

## v3.63.0
* Added versioning policy

## v3.62.0
* Restored `WithSessionPoolKeepAliveMinSize` and `WithSessionPoolKeepAliveTimeout` for backward compatibility.
* Fixed leak timers
* Changed default StartTime (time of retries for connect to server) for topic writer from 1 minute to infinite (can be overrided by WithWriterStartTimeout topic option)
* Added `Struct` support for `Variant` in `ydb.ParamsBuilder()`
* Added `go` with anonymous function case in `gstack`

## v3.61.2
* Changed default transaction control to `NoTx` for execute query through query service client

## v3.61.1
* Renamed `db.Coordination().CreateSession()` to `db.Coordination().Session()` for compatibility with protos

## v3.61.0
* Added `Tuple` support for `Variant` in `ydb.ParamsBuilder()`

## v3.60.1
* Added additional traces for coordination service client internals

## v3.60.0
* Added experimental support of semaphores over coordination service client

## v3.59.3
* Fixed `gstack` logic for parsing `ast.BlockStmt`

## v3.59.2
* Added internal `gstack` codegen tool for filling `stack.FunctionID` with value from call stack

## v3.59.1
* Fixed updating last usage timestamp for smart parking of the conns

## v3.59.0
* Added `Struct` support for `ydb.ParamsBuilder()`
* Added support of `TzDate`,`TzDateTime`,`TzTimestamp` types in `ydb.ParamsBuilder()`
* Added `trace.Query.OnTransactionExecute` event
* Added query pool metrics
* Fixed logic of query session pool
* Changed initialization of internal driver clients to lazy
* Removed `ydb.WithSessionPoolSizeLimit()` option
* Added async put session into pool if external context is done
* Dropped intermediate callbacks from `trace.{Table,Retry,Query}` events
* Wrapped errors from `internal/pool.Pool.getItem` as retryable
* Disabled the logic of background grpc-connection parking
* Improved stringification for postgres types

## v3.58.2
* Added `trace.Query.OnSessionBegin` event
* Added `trace.Query.OnResult{New,NextPart,NextResultSet,Close}` events
* Added `trace.Query.OnRow{Scan,ScanNamed,ScanStruct}` events

## v3.58.1
* Dropped all deprecated callbacks and events from traces
* Added `trace.Driver.OnConnStream{SendMsg,RecvMsg,CloseSend}` events
* Added `trace.Query.OnSessionExecute` event

## v3.58.0
* Changed `List` constructor from `ydb.ParamsBuilder().List().Build().Build()` to `ydb.ParamsBuilder().BeginList().EndList().Build()`
* Changed `Set` constructor from `ydb.ParamsBuilder().Set().Build().Build()` to `ydb.ParamsBuilder().BeginSet().EndSet().Build()`
* Changed `Dict` constructor from `ydb.ParamsBuilder().Dict().Build().Build()` to `ydb.ParamsBuilder().BeginDict().EndDict().Build()`
* Changed `Optional` constructor from `ydb.ParamsBuilder().Set().Build().Build()` to `ydb.ParamsBuilder().BeginOptional().EndOptional().Build()`
* Added events into `trace.Query` trace
* Rewrote `internal/pool` to buffered channel
* Added `internal/xcontext.WithDone()`
* Added `internal/xsync.{OnceFunc,OnceValue}`
* Updated `google.golang.org/protobuf` from `v1.31.0` to `v.33.0`
* Added `ydb.ParamsBuilder().Pg().{Value,Int4,Int8,Unknown}` for postgres arguments
* Added `Tuple` support for `ydb.ParamsBuilder()`

## v3.57.4
* Added client pid to each gRPC requests to YDB over header `x-ydb-client-pid`
* Added `ydb.WithApplicationName` option
* Added `Dict` support for `ydb.ParamsBuilder()`

## v3.57.3
* Added metrics over query service internals
* Added session create and delete events into `trace.Query`
* Moved public type `query.SessionStatus` into `internal/query` package

## v3.57.2
* Fixed cases when some option is nil

## v3.57.1
* Added logs over query service internals
* Changed `trace.Query` events
* Changed visibility of `query.{Do,DoTx}Options` from public to private

## v3.57.0
* Added experimental implementation of query service client
* Fixed sometime panic on topic writer closing
* Added experimental query parameters builder `ydb.ParamsBuilder()`
* Changed types of `table/table.{QueryParameters,ParameterOption}` to aliases on `internal/params.{Parameters,NamedValue}`
* Fixed bug with optional decimal serialization

## v3.56.2
* Fixed return private error for commit to stopped partition in topic reader.
* Stopped wrapping err error as transport error at topic streams (internals)

## v3.56.1
* Fixed fixenv usage (related to tests only)

## v3.56.0
* Fixed handle of operational errors in topic streams
* The minimum version of Go in `ydb-go-sdk` has been raised to `go1.21`
* Fixed topic writer infinite reconnections in some cases
* Refactored nil on err `internal/grpcwrapper/rawydb/issues.go`, when golangci-lint nilerr enabled
* Refactored nil on err `internal/grpcwrapper/rawtopic/describe_topic.go`, when golangci-lint nilerr enabled

## v3.55.3
* Fixed handle of operational errors in topic streams (backported fix only)

## v3.55.2
* Fixed init info in topic writer, when autoseq num turned off.

## v3.55.1
* Supported column name prefix `__discard_column_` for discard columns in result sets
* Made `StatusIds_SESSION_EXPIRED` retriable for idempotent operations

## v3.55.0
* Refactored `internal/value/intervalValue.Yql()`
* The minimum version of Go in `ydb-go-sdk` has been raised to `go1.20`

## v3.54.3
* Added per message metadata support for topic api
* Context for call options now have same lifetime as driver (previous - same lifetime as context for call Open function).
* Extended metrics (fill database.sql callbacks, recognize TLI error)
* Refactored config prefix in metrics
* Removed excess status labels from metrics
* Implement `fmt.Stringer` interface for `Driver` struct

## v3.54.2
* Added context to some internal methods for better tracing
* Added `trace.FunctionID` helper and `FunctionID` field to trace start info's
* Replaced lazy initialization of ydb clients (table, topic, etc.) to explicit initialization on `ydb.Open` step

## v3.54.1
* Fixed inconsistent labels in `metrics`

## v3.54.0
* Allowed `sql.LevelSerializable` isolation level in read-write mode in `database/sql` transactions
* Refactored traces and metrics
* Added `{retry,table}.WithLabel` options for mark retriers calls
* Added `ydb.WithTraceRetry` option
* Moved `internal/allocator.Buffers` to package `internal/xstring`
* Bumped `golang.org/x/sync` to `v0.3.0`
* Bumped `google.golang.org/protobuf` to `v1.31.0`
* Bumped `google.golang.org/grpc` to `v1.57.1`
* Allowed grpc status error as arg in `internal/xerrors.TransportError(err)`
* Added `interanl/xtest.CurrentFileLine()` helper for table tests
* Added `internal/credentials.IsAccessError(err)` helper for check access errors
* Changed period for re-fresh static credentials token from `1/2` to `1/10` to expiration time
* Added `table.SnapshotReadOnlyTxControl()` helper for get transaction control with snapshot read-only

## v3.53.4
* Downgrade `golang.org/x/net` from `0.17.0` to `0.15.0`
* Downgrade `golang.org/x/sys` from `v0.13.0` to `v0.12.0`
* Downgrade `golang.org/x/crypto` from `v0.14.0` to `v0.13.0`

## v3.53.3
* Refactored credentials options (from funcs to interfaces and types)
* Fixed stringification of credentials object

## v3.53.2
* Fixed panic when try to unwrap values with more than 127 columns with custom ydb unmarshaler

## v3.53.1
* Bumps `github.com/ydb-platform/ydb-go-genproto` for support `query` service
* Bumps `golang.org/x/net` from `0.7.0` to `0.17.0`
* Bumps `golang.org/x/sys` from `v0.5.0` to `v0.13.0`
* Bumps `golang.org/x/text` from `v0.7.0` to `v0.13.0`

## v3.53.0
* Removed `internal/backoff.Backoff.Wait` interface method for exclude resource leak with bug-provoked usage of `time.After` method
* Marked as deprecated `retry.WithDoRetryOptions` and `retry.WithDoTxRetryOptions`
* Added receiving first result set on construct `internal/table/scanner.NewStream()`
* Added experimental package `metrics` with SDK metrics
* Fixed redundant trace call for finished `database/sql` transactions
* Added repeater event type to wake-up func context
* Refactored default logger format
* Refactored `internal/conn.coonError` format
* Fixed data race on `internal/conn.conn.cc` access

## v3.52.3
* Removed almost all experimental marks from topic api.
* Rename some topic APIs (old names was deprecated and will be removed in one of next versions).
* Deprecated topic options (the option will be removed): min size of read messages batch
* Deprecated WithOnWriterFirstConnected callback, use Writer.WaitInitInfo instead.
* Changed topic Codec base type from int to int32 (was experimental code)
* Added `WaitInit` and `WaitInitInfo` method to the topic reader and writer
* Remove extra allocations in `types.TupleValue`, `types.ListValue` and `types.SetValue`

## v3.52.2
* Removed support of placeholder "_" for ignoring columns in `database/sql` result sets

## v3.52.1
* Merged `internal/xsql/conn.{GetTables,GetAllTables}` methods for `DRY`
* Replaced `internal/xsql.Connector.PathNormalizer` default from `nopPathNormalizer` to `bind.TablePathPrefix` with database name as path prefix
* Supported placeholder "_" for ignored column names in `database/sql` result sets

## v3.52.0
* Added `table.Session.CopyTables` method
* Added `x-ydb-trace-id` header into grpc calls
* Improved topic reader logs
* Fixed `internal/xstring` package with deprecated warning in `go1.21` about `reflect.{String,Slice}Header`

## v3.51.3
* Added `internal/xstring.{FromBytes([]byte),ToBytes(string)` for increase performance on `string` from/to `[]byte` conversion

## v3.51.2
* Added `table/options.ReadFromSnapshot(bool)` option for `session.StreamReadTable()`

## v3.51.1
* Added checking condition for `tx.Rollback()` in `retry.DoTx`

## v3.51.0
* Added node info to grpc errors

## v3.50.0
* Added methods `TotalCPUTime()` and `TotalDuration()` to `table/stats/QueryStats` interface
* Added check if commit order is bad in sync mode

## v3.49.1
* Added `table.options.WithIgnoreTruncated` option for `session.Execute` method
* Added `table.result.ErrTruncated` error for check it with `errors.Is()` outside of `ydb-go-sdk`

## v3.49.0
* Added `table.Session.ReadRows` method for getting rows by keys
* Added `table/options.ChangefeedFormatDynamoDBStreamsJSON` format of `DynamoDB` change feeds

## v3.48.8
* Fixed `sugar.RemoveRecursive()` for column table type

## v3.48.7
* Added `sugar.StackRecord()` helper for stringification of current file path and line
* Updated `google.golang.org/grpc` from `v1.49.0` to `v1.53.0` due to vulnerability
* Updated `google.golang.org/protobuf` from `v1.28.0` to `v1.28.1` due to vulnerability
* Implemented implicit standard interface `driver.RowsColumnTypeNullable` in `internal/xsql.rows`
* Upgraded errors description from `retry.Retry` with attempts info

## v3.48.6
* Added builder for topic reader message (usable for tests)

## v3.48.5
* Removed `log.Secret` helper as unnessesarry in public API after refactoring logging subsystem
* Enriched the error with important details from initial discovery
* Added `internal.{secret,stack}` packages
* Implemented `fmt.Stringer` interface in credential types

## v3.48.4
* Added `ydb.IsOperationErrorTransactionLocksInvalidated(err)` helper for checks `TLI` flag in err

## v3.48.3
* Added `table/types.IsOptional()` helper

## v3.48.2
* Refactored tests

## v3.48.1
* Added `sugar.Is{Entry,ColumnTable}Exists` helper

## v3.48.0
* Fixed stopping topic reader by grpc stream shutdown
* Fixed `database/sql` driver for get and parse container ydb types
* Changed `table/scanner.scanner.Any()` behaviour: for non-primitive types returns raw `table/types.Value` instead nil from previous behaviour
* Added `table/types.{ListItems,VariantValue,DictValues}` helpers for get internal content of abstract `table/types.Value`
* Marked as deprecated `table/types.DictFields` (use `table/types.DictValues` instead)

## v3.47.5
* Added `scheme.Entry.IsColumnTable()` helper

## v3.47.4
* Disabled check of node exists with `balancers.SingleConn`
* Improved code with `go-critic` linter
* Added session info into `database/sql` event `connected`

## v3.47.3
* Added `table/options.Description.Tiering` field

## v3.47.2
* Refactored `internal/cmd/gtrace` tool (prefer pointers instead trace struct copies) for bust performance
* Fixed usage of generated traces in code

## v3.47.1
* Removed test artifacts from repository

## v3.47.0
* Added `table/types.ToDecimal()` converter from `table/types.Value` to `table/types.Decimal`

## v3.46.1
* Implemented `internal/xcontext.With{Cancel,Timeout}` with stack record and switched all usages from standard `context.With{Cancel,Timeout}`

## v3.46.0
* Refactored package `log` for support typed fields in log messages

## v3.45.0
* Added `table/options.WithPartitions` for configure partitioning policy
* Marked as deprecated `table/options.WithPartitioningPolicy{UniformPartitions,ExplicitPartitions}` (use `table/options.With{UniformPartitions,ExplicitPartitions}` instead)

## v3.44.3
* Fixed bug of processing endpoint with `node_id=0`
* Refactored of checking node ID in cluster discovery before `Get` and during in `Put` of session into session pool

## v3.44.2
* Removed debug print

## v3.44.1
* Fixed bug with returning session into pool before second discovery

## v3.44.0
* Added `table/options.WithCallOptions` options for append custom grpc call options into `session.{BulkUpsert,Execute,StreamExecuteScanQuery}`
* Supported fake transactions in `database/sql` driver over connector option `ydb.WithFakeTx(queryMode)` and connection string param `go_fake_tx`
* Removed `testutil/timeutil` package (all usages replaced with `clockwork` package)
* Changed behaviour of retryer on transport errors `cancelled` and `deadline exceeded` - will retry idempotent operation if context is not done
* Added address of node to operation error description as optional
* Fixed bug with put session from unknown node
* Fixed bug with parsing of `TzTimestamp` without microseconds
* Fixed code -1 of retryable error if wrapped error with code
* Added `ydb.MustOpen` and `ydb.MustConnector` helpers
* Fixed `internal/xerrors.Transport` error wrapping for case when given error is not transport error
* Added grpc and operation codes to errors string description
* Extend `scheme.Client` interface with method `Database`
* Removed `driver.ResultNoRows` in `internal/xsql`
* Added `ydb.{WithTablePathPrefix,WithAutoDeclare,WithPositionalArgs,WithNumericalArgs}` query modifiers options
* Supported binding parameters for `database/sql` driver over connector option `ydb.WithAutoBind()` and connection string params `go_auto_bind={table_path_prefix(path),declare,numeric,positional}`
* Added `testutil.QueryBind` test helper
* Fixed topic retry policy callback call: not call it with nil error
* Fixed bug with no checking operation error on `discovery.Client` calls
* Allowed zero create session timeout in `ydb.WithSessionPoolCreateSessionTimeout(timeout)` (less than or equal to zero - no used timeout on create session request)
* Added examples with own `go.mod`
* Marked as deprecated `ydb.WithErrWriter(w)` and `ydb.WithOutWriter(w)` logger options
* Added `ydb.WithWriter(w)` logger option

## v3.43.0
**Small broken changes**

Most users can skip there notes and upgrade as usual because build break rare used methods (expiremental API and api for special cases, not need for common use YDB) and this version has no any behavior changes.

Changes for experimental topic API:
* Moved `producer_id` from required positional argument to option `WithProducerID` (and it is optional now)
* Removed `WithMessageGroupID` option (because not supported now)

Changes in ydb connection:
* Publish internal private struct `ydb.connection` as `ydb.Driver` (it is implement `ydb.Connection`)
* `ydb.Connection` marked as deprecated
* Changed return type of `ydb.Open(...)` from `ydb.Connection` to `*ydb.Driver`
* Changed return type of `ydb.New(...)` from `ydb.Connection` to `*ydb.Driver`
* Changed argument type for `ydb.GRPCConn` from `ydb.Connection` to `*ydb.Driver`
* Removed method `With` from `ydb.Connection` (use `*Driver.With` instead).

Changes in package `sugar`:
* Changed a type of database arg in `sugar.{MakeRecursive,RemoveRecursive}` from `ydb.Connection` to minimal required local interface

Dependencies:
* Up minimal supported version of `go` to `1.17` for update dependencies (new `golang.org/x` doesn't compiled for `go1.16`)
* Upgrade `golang.org/x/...`  for prevent issues: `CVE-2021-33194`, `CVE-2022-27664`, `CVE-2021-31525`, `CVE-2022-41723`

## v3.42.15
* Fixed checking `nil` error with `internal/xerrors.Is`

## v3.42.14
* Supported `scheme.EntryTopic` path child entry in `sugar.RemoveRecursive`

## v3.42.13
* Fixed default state of `internal/xerrors.retryableError`: it inherit properties from parent error as possible
* Marked event `grpc/stats.End` as ignored at observing status of grpc connection

## v3.42.12
* Replaced the balancer connection to discovery service from short-lived grpc connection to `internal/conn` lazy connection (revert related changes from `v3.42.6`)
* Marked as deprecated `trace.Driver.OnBalancerDialEntrypoint` event callback
* Deprecated `trace.Driver.OnConnTake` event callback
* Added `trace.Driver.OnConnDial` event callback

## v3.42.11
* Fixed validation error for `topicoptions.WithPartitionID` option of start topic writer.

## v3.42.10
* Added exit from retryer if got grpc-error `Unauthenticated` on `discovery/ListEndpoints` call

## v3.42.9
* Added `internal/xerrors.Errorf` error for wrap multiple errors and check them with `errors.Is` of `errors.As`
* Fixed corner cases of `internal/wait.Wait`
* Added check of port in connection string and error throw
* Fixed bug with initialization of connection pool before apply static credentials
* Refactored of applying grpc dial options with defaults
* Added `trace.Driver.{OnBalancerDialEntrypoint,OnBalancerClusterDiscoveryAttempt}` trace events
* Fixed compilation of package `internal/xresolver` with `google.golang.org/grpc@v1.53`
* Fixed returning `io.EOF` on `rows.Next` and `rows.NextResultSet`
* Added wrapping of errors from unary and stream results
* Added error throw on `database/sql.Conn.BeginTx()`, `*sql.Tx.ExecContext` and `*sql.Tx.QueryContext` if query mode is not `ydb.DataQueryMode`
* Added test for `database/sql` scan-query

## v3.42.8
* Fixed `internal/scheme/helpers/IsDirectoryExists(..)` recursive bug

## v3.42.7
* Fixed `sugar.IsTableExists` with recursive check directory exists
* Added `sugar.IsDirectoryExists`
* Changed type of `table/options.IndexType` for type checks
* Added constants `table/options.IndexTypeGlobal` and `table/options.IndexTypeGlobalAsync`
* Added `table/options.IndexDescription.Type` field with `table/options.IndexType` type

## v3.42.6
* Implemented `driver.RowsColumnTypeDatabaseTypeName` interface in `internal/xsql.rows` struct
* Extended `internal/xsql.conn` struct with methods for getting `YDB` metadata
* Added `scheme.Client` to `internal/xsql.connection` interface
* Added `helpers` package with method for checking existence of table, refactored `sugar.IsTableExists()`
* Added checks for nil option to all opts range loops
* Moved content of package `internal/ctxlabels` into `internal/xcontext`
* Implemented `GRPCStatus` method in `internal/xerrors/transportError`
* Added different implementations of stacktrace error for grpc errors and other
* Dropped `internal/xnet` package as useless
* Fixed default grpc dial options
* Replaced single connection for discovery repeater into connection which creates each time for discovery request
* Fixed retry of cluster discovery on initialization
* Fixed dial timeout processing

## v3.42.5
* Fixed closing of `database/sql` connection (aka `YDB` session)
* Made `session.Close()` as `nop` for idled session
* Implemented goroutine for closing idle connection in `database/sql` driver
* Separated errors of commit from other reader and to expired session
* Fixed wrapping error in `internal/balancer/Balancer.wrapCall()`

## v3.42.4
* Added `ydb.WithDisableServerBalancer()` database/sql connector option

## v3.42.3
* Added `credentials.NewStaticCredentials()` static credentials constructor
* Changed `internal/credentials.NewStaticCredentials()` signature and behaviour for create grpc connection on each call to auth service
* Downgrade `google.golang.org/grpc` to `v1.49.0`

## v3.42.2
* Added `trace.Details.Details()` method for use external detailer

## v3.42.1
* Fixed lazy transaction example for `godoc`

## v3.42.0
* Added retry policy options for topics: `topic/topicoptions.WithReaderCheckRetryErrorFunction`, `topic/topicoptions.WithReaderStartTimeout`, `topic/topicoptions.WithWriterCheckRetryErrorFunction`, `topic/topicoptions.WithWriterStartTimeout`
* Refactored `internal/conn` middlewares
* Added `trace.tableSessionInfo.LastUsage()` method for get last usage timestamp
* Reverted `tx.WithCommit()` changes for fix unstable behaviour of lazy transactions
* Added `options.WithCommit()` option for execute query with auto-commit flag
* Removed `trace.TableTransactionExecuteStartInfo.KeepInCache` field as redundant

## v3.41.0
* Added option for set interval of auth token update in topic streams
* Supported internal allocator in `{session,statement}.Execute` for decrease memory usage
* Fixed typo in `topic/README.md`
* Upgraded `ydb-go-genproto` dependency
* Fixed duplicating of traces in `table.Client.Do()` call
* Supported `table.Transaction.WithCommit()` method for execute query and auto-commit after
* Added `DataColumns` to `table.options.IndexDescription`
* Added `scheme.EntryColumnStore` and `scheme.EntryColumnColumn` entry types
* Added `table.options.WithPartitioningBy(columns)` option

## v3.40.1
* Added constructor of `options.TimeToLiveSettings` and fluent modifiers

## v3.40.0
* Added `options.WithAddAttribute` and `options.WithDropAttribute` options for `session.AlterTable` request
* Added `options.WithAddIndex` and `options.WithDropIndex` options for `session.AlterTable` request
* Added return error while create topic writer with not equal producer id and message group id.
* Added package `meta` with methods about `YDB` metadata
* Added `meta.WithTrailerCallback(ctx, callback)` context modifier for attaching callback function which will be called on incoming metadata
* Added `meta.ConsumedUnits(metadata.MD)` method for getting consumed units from metadata
* Added `NestedCall` field to retry trace start infos for alarm on nested calls
* Added `topicoptions.WithWriterTrace` option for attach tracer into separated writer
* Added `sugar.IsTableExists()` helper for check existence of table

## v3.39.0
* Removed message level partitioning from experimental topic API. It is unavailable on server side yet.
* Supported `NullValue` type as received type from `YDB`
* Supported `types.SetValue` type
* Added `types.CastTo(types.Value, destination)` public method for cast `types.Value` to golang native type value destination
* Added `types.TupleItem(types.Value)`, `types.StructFields(types.Value)` and `types.DictValues(types.Value)` funcs (extractors of internal fields of tuple, struct and dict values)
* Added `types.Value.Yql()` func for getting values string representation as `YQL` literal
* Added `types.Type.Yql()` func for getting `YQL` representation of type
* Marked `table/types.WriteTypeStringTo` as deprecated
* Added `table/options.WithDataColumns` for supporting covering indexes
* Supported `balancer` query string parameter in `DSN`
* Fixed bug with scanning `YSON` value from result set
* Added certificate caching in `WithCertificatesFromFile` and `WithCertificatesFromPem`

## v3.38.5
* Fixed bug from scan unexpected column name

## v3.38.4
* Changed type of `table/options.{Create,Alter,Drop}TableOption` from func to interface
* Added implementations of `table/options.{Create,Alter,Drop}Option`
* Changed type of `topic/topicoptions.{Create,Alter,Drop}Option` from func to interface
* Added implementations of `topic/topicoptions.{Create,Alter}Option`
* Fix internal race-condition bugs in internal background worker

## v3.38.3
* Added retries to initial discovering

## v3.38.2
* Added missing `RetentionPeriod` parameter for topic description
* Fixed reconnect problem for topic client
* Added queue limit for sent messages and split large grpc messages while send to topic service
* Improved control plane for topic services: allow list topic in schema, read cdc feeds in table, retry on contol plane operations in topic client, full info in topic describe result
* Allowed writing zero messages to topic writer

## v3.38.1
* Fixed deadlock with implicit usage of `internal.table.Client.internalPoolAsyncCloseSession`

## v3.38.0
* Fixed commit errors for experimental topic reader
* Updated `ydb-go-genproto` dependency
* Added `table.WithSnapshotReadOnly()` `TxOption` for supporting `SnapshotReadOnly` transaction control
* Fixed bug in `db.Scripting()` queries (not checked operation results)
* Added `sugar.ToYdbParam(sql.NamedArg)` helper for converting `sql.NamedArg` to `table.ParameterOption`
* Changed type `table.ParameterOption` for getting name and value from `table.ParameterOption` instance
* Added topic writer experimental api with internal logger

## v3.37.8
* Refactored the internal closing behaviour of table client
* Implemented the `sql.driver.Validator` interface
* Fixed update token for topic reader
* Marked sessions which creates from `database/sql` driver as supported server-side session balancing

## v3.37.7
* Changed type of truncated result error from `StreamExecuteScanQuery` to retryable error
* Added closing sessions if node removed from discovery results
* Moved session status type from `table/options` package to `table`
* Changed session status source type from `uint32` to `string` alias

## v3.37.6
* Added to balancer notifying mechanism for listening in table client event about removing some nodes and closing sessions on them
* Removed from public client interfaces `closer.Closer` (for exclude undefined behaviour on client-side)

## v3.37.5
* Refactoring of `xsql` errors checking

## v3.37.4
* Revert the marking of context errors as required to delete session

## v3.37.3
* Fixed alter topic request - stop send empty setSupportedCodecs if customer not set them
* Marked the context errors as required to delete session
* Added log topic api reader for internal logger

## v3.37.2
* Fixed nil pointer exception in topic reader if reconnect failed

## v3.37.1
* Refactored the `xsql.badconn.Error`

## v3.37.0
* Supported read-only `sql.LevelSnapshot` isolation with fake transaction and `OnlineReadOnly` transaction control (transient, while YDB clusters are not updated with true snapshot isolation mode)
* Supported the `*sql.Conn` as input type `ydb.Unwrap` helper for go's 1.18

## v3.36.2
* Changed output of `sugar.GenerateDeclareSection` (added error as second result)
* Specified `sugar.GenerateDeclareSection` for `go1.18` (supports input types `*table.QueryParameters` `[]table.ParameterOption` or `[]sql.NamedArg`)
* Supports different go's primitive value types as arg of `sql.Named("name", value)`
* Added `database/sql` example and docs

## v3.36.1
* Fixed `xsql.Rows` error checking

## v3.36.0
* Changed behavior on `result.Err()` on truncated result (returns non-retryable error now, exclude `StreamExecuteScanQuery`)
* Added `ydb.WithIgnoreTruncated` option for disabling errors on truncated flag
* Added simple transaction control constructors `table.OnlineReadOnlyTxControl()` and `table.StaleReadOnlyTxControl()`
* Added transaction control specifier with context `ydb.WithTxControl`
* Added value constructors `types.BytesValue`, `types.BytesValueFromString`, `types.TextValue`
* Removed auto-prepending declare section on `xsql` queries
* Supports `time.Time` as type destination in `xsql` queries
* Defined default dial timeout (5 seconds)

## v3.35.1
* Removed the deprecation warning for `ydb.WithSessionPoolIdleThreshold` option

## v3.35.0
* Replaced internal table client background worker to plain wait group for control spawned goroutines
* Replaced internal table client background session keeper to internal background session garbage collector for idle sessions
* Extended the `DescribeTopicResult` struct

## v3.34.2
* Added some description to error message from table pool get
* Moved implementation `sugar.GenerateDeclareSection` to `internal/table`
* Added transaction trace callbacks and internal logging with them
* Stored context from `BeginTx` to `internal/xsql` transaction
* Added automatically generated declare section to query text in `database/sql` usage
* Removed supports `sql.LevelSerializable`
* Added `retry.Do` helper for retry custom lambda with `database/sql` without transactions
* Removed `retry.WithTxOptions` option (only default isolation supports)

## v3.34.1
* Changed `database/sql` driver `prepare` behaviour to `nop` with proxing call to conn exec/query with keep-in-cache flag
* Added metadata to `trace.Driver.OnInvoke` and `trace.Driver.OnNewStream` done events

## v3.34.0
* Improved the `xsql` errors mapping to `driver.ErrBadConn`
* Extended `retry.DoTx` test for to achieve equivalence with `retry.Retry` behaviour
* Added `database/sql` events for tracing `database/sql` driver events
* Added internal logging for `database/sql` events
* Supports `YDB_LOG_DETAILS` environment variable for specify scope of log messages
* Removed support of `YDB_LOG_NO_COLOR` environment variable
* Changed default behaviour of internal logger to without coloring
* Fixed coloring (to true) with environment variable `YDB_LOG_SEVERITY_LEVEL`
* Added `ydb.WithStaticCredentials(user, password)` option for make static credentials
* Supports static credentials as part of connection string (dsn - data source name)
* Changed minimal supported version of go from 1.14 to 1.16 (required for jwt library)


## v3.33.0
* Added `retry.DoTx` helper for retrying `database/sql` transactions
* Implemented `database/sql` driver over `ydb-go-sdk`
* Marked as deprecated `trace.Table.OnPoolSessionNew` and `trace.Table.OnPoolSessionClose` events
* Added `trace.Table.OnPoolSessionAdd` and `trace.Table.OnPoolSessionRemove` events
* Refactored session lifecycle in session pool for fix flaked `TestTable`
* Fixed deadlock in topicreader batcher, while add and read raw server messages
* Fixed bug in `db.Topic()` with send response to stop partition message

## v3.32.1
* Fixed flaky TestTable
* Renamed topic events in `trace.Details` enum

## v3.32.0
* Refactored `trace.Topic` (experimental) handlers
* Fixed signature and names of helpers in `topic/topicsugar` package
* Allowed parallel reading and committing topic messages

## v3.31.0
* Extended the `ydb.Connection` interface with experimental `db.Topic()` client (control plane and reader API)
* Removed `ydb.RegisterParser()` function (was needed for `database/sql` driver outside `ydb-go-sdk` repository, necessity of `ydb.RegisterParser()` disappeared with implementation `database/sql` driver in same repository)
* Refactored `db.Table().CreateSession(ctx)` (maked retryable with internal create session timeout)
* Refactored `internal/table/client.createSession(ctx)` (got rid of unnecessary goroutine)
* Supported many user-agent records

## v3.30.0
* Added `ydb.RegisterParser(name string, parser func(value string) []ydb.Option)` function for register parser of specified param name (supporting additional params in connection string)
* Fixed writing `KeepInCacheFlag` in table traces

## v3.29.5
* Fixed regression of `table/types.WriteTypeStringTo`

## v3.29.4
* Added touching of last updated timestamp in existing conns on stage of applying new endpoint list

## v3.29.3
* Reverted `xerrors.IsTransportError(err)` behaviour for raw grpc errors to false

## v3.29.2
* Enabled server-side session balancing for sessions created from internal session pool
* Removed unused public `meta.Meta` methods
* Renamed `meta.Meta.Meta(ctx)` public method to `meta.Meta.Context(ctx)`
* Reverted default balancer to `balancers.RandomChoice()`

## v3.29.1
* Changed default balancer to `balancers.PreferLocalDC(balancers.RandomChoice())`

## v3.29.0
* Refactored `internal/value` package for decrease CPU and memory workload with GC
* Added `table/types.Equal(lhs, rhs)` helper for check equal for two types

## v3.28.3
* Fixed false-positive node pessimization on receiving from stream io.EOF

## v3.28.2
* Upgraded dependencies (grpc, protobuf, testify)

## v3.28.1
* Marked dial errors as retryable
* Supported node pessimization on dialing errors
* Marked error from `Invoke` and `NewStream` as retryable if request not sended to server

## v3.28.0
* Added `sugar.GenerateDeclareSection()` helper for make declare section in `YQL`
* Added check when parameter name not started from `$` and automatically prepends it to name
* Refactored connection closing

## v3.27.0
* Added internal experimental packages `internal/value/exp` and `internal/value/exp/allocator` with alternative value implementations with zero-allocation model
* Supported parsing of database name from connection string URI path
* Added `options.WithExecuteScanQueryStats` option
* Added to query stats plan and AST
* Changed behaviour of `result.Stats()` (if query result have no stats - returns `nil`)
* Added context cancel with specific error
* Added mutex wrapper for mutex, rwmutex for guarantee unlock and better show critical section

## v3.26.10
* Fixed syntax mistake in `trace.TablePooStateChangeInfo` to `trace.TablePoolStateChangeInfo`

## v3.26.9
* Fixed bug with convert ydb value to `time.Duration` in `result.Scan[WithDefaults,Named]()`
* Fixed bug with make ydb value from `time.Duration` in `types.IntervalValueFromDuration(d)`
* Marked `table/types.{IntervalValue,NullableIntervalValue}` as deprecated

## v3.26.8
* Removed the processing of trailer metadata on stream calls

## v3.26.7
* Updated the `ydb-go-genproto` dependency

## v3.26.6
* Defined the `SerializableReadWrite` isolation level by default in `db.Table.DoTx(ctx, func(ctx, tx))`
* Updated the `ydb-go-genproto` dependency

## v3.26.5
* Disabled the `KeepInCache` policy for queries without params

## v3.26.4
* Updated the indirect dependency to `gopkg.in/yaml.v3`

## v3.26.3
* Removed `Deprecated` mark from `table/session.Prepare` method
* Added comments for `table/session.Execute` method

## v3.26.2
* Refactored of making permissions from scheme entry

## v3.26.1
* Removed deprecated traces

## v3.26.0
* Fixed data race on session stream queries
* Renamed `internal/router` package to `internal/balancer` for unambiguous understanding of package mission
* Implemented detection of local data-center with measuring tcp dial RTT
* Added `trace.Driver.OnBalancer{Init,Close,ChooseEndpoint,Update}` events
* Marked the driver cluster events as deprecated
* Simplified the balancing logic

## v3.25.3
* Changed primary license to `Apache2.0` for auto-detect license
* Refactored `types.Struct` value creation

## v3.25.2
* Fixed repeater initial force timeout from 500 to 0.5 second

## v3.25.1
* Fixed bug with unexpected failing of call `Invoke` and `NewStream` on closed cluster
* Fixed bug with releasing `internal/conn/conn.Pool` in cluster
* Replaced interface `internal/conn/conn.Pool` to struct `internal/conn/conn.Pool`

## v3.25.0
* Added `ydb.GRPCConn(ydb.Connection)` helper for connect to driver-unsupported YDB services
* Marked as deprecated `session.Prepare` callback
* Marked as deprecated `options.WithQueryCachePolicyKeepInCache` and `options.WithQueryCachePolicy` options
* Added `options.WithKeepInCache` option
* Enabled by default keep-in-cache policy for data queries
* Removed from `ydb.Connection` embedding of `grpc.ClientConnInterface`
* Fixed stopping of repeater
* Added log backoff between force repeater wake up's (from 500ms to 32s)
* Renamed `trace.DriverRepeaterTick{Start,Done}Info` to `trace.DriverRepeaterWakeUp{Start,Done}Info`
* Fixed unexpected `NullFlag` while parse nil `JSONDocument` value
* Removed `internal/conn/conn.streamUsages` and `internal/conn/conn.usages` (`internal/conn.conn` always touching last usage timestamp on API calls)
* Removed auto-reconnecting for broken conns
* Renamed `internal/database` package to `internal/router` for unambiguous understanding of package mission
* Refactored applying actual endpoints list after re-discovery (replaced diff-merge logic to swap cluster struct, cluster and balancers are immutable now)
* Added `trace.Driver.OnUnpessimizeNode` trace event

## v3.24.2
* Changed default balancer to `RandomChoice()` because `PreferLocalDC()` balancer works incorrectly with DNS-balanced call `Discovery/ListEndpoints`

## v3.24.1
* Refactored initialization of coordination, ratelimiter, scheme, scripting and table clients from `internal/lazy` package to each client initialization with `sync.Once`
* Removed `internal/lazy` package
* Added retry option `retry.WithStackTrace` for wrapping errors with stacktrace

## v3.24.0
* Fixed re-opening case after close lazy-initialized clients
* Removed dependency of call context for initializing lazy table client
* Added `config.AutoRetry()` flag with `true` value by default. `config.AutoRetry()` affects how to errors handle in sub-clients calls.
* Added `config.WithNoAutoRetry` for disabling auto-retry on errors in sub-clients calls
* Refactored `internal/lazy` package (supported check `config.AutoRetry()`, removed all error wrappings with stacktrace)

## v3.23.0
* Added `WithTLSConfig` option for redefine TLS config
* Added `sugar.LoadCertificatesFromFile` and `sugar.LoadCertificatesFromPem` helpers

## v3.22.0
* Supported `json.Unmarshaler` type for scanning row to values
* Reimplemented `sugar.DSN` with `net/url`

## v3.21.0
* Fixed gtrace tool generation code style bug with leading spaces
* Removed accounting load factor (unused field) in balancers
* Enabled by default anonymous credentials
* Enabled by default internal dns resolver
* Removed from defaults `grpc.WithBlock()` option
* Added `ydb.Open` method with required param connection string
* Marked `ydb.New` method as deprecated
* Removed package `dsn`
* Added `sugar.DSN` helper for make dsn (connection string)
* Refactored package `retry` (moved `retryBackoff` and `retryMode` implementations to `internal`)
* Refactored `config.Config` (remove interface `Config`, renamed private struct `config` to `Config`)
* Moved `discovery/config` to `internal/discovery/config`
* Moved `coordination/config` to `internal/coordination/config`
* Moved `scheme/config` to `internal/scheme/config`
* Moved `scripting/config` to `internal/scripting/config`
* Moved `table/config` to `internal/table/config`
* Moved `ratelimiter/config` to `internal/ratelimiter/config`

## v3.20.2
* Fixed race condition on lazy clients first call

## v3.20.1
* Fixed gofumpt linter issue on `credentials/credentials.go`

## v3.20.0
* Added `table.DefaultTxControl()` transaction control creator with serializable read-write isolation mode and auto-commit
* Fixed passing nil query parameters
* Fixed locking of cluster during call `cluster.Get`

## v3.19.1
* Simplified README.md for godoc documentation in pkg.go.dev

## v3.19.0
* Added public package `dsn` for making piped data source name (connection string)
* Marked `ydb.WithEndpoint`, `ydb.WithDatabase`, `ydb.WithSecure`, `ydb.WithInsecure` options as deprecated
* Moved `ydb.RegisterParser` to package `dsn`
* Added version into all error and warn log messages

## v3.18.5
* Fixed duplicating `WithPanicCallback` proxying to table config options
* Fixed comments for `xerrros.Is` and `xerrros.As`

## v3.18.4
* Renamed internal packages `errors`, `net` and `resolver` to `xerrors`, `xnet` and `xresolver` for excluding ambiguous interpretation
* Renamed internal error wrapper `xerrors.New` to `xerrors.Wrap`

## v3.18.3
* Added `WithPanicCallback` option to all service configs (discovery, coordination, ratelimiter, scheme, scripting, table) and auto-applying from `ydb.WithPanicCallback`
* Added panic recovering (if defined `ydb.WithPanicCallback` option) which thrown from retry operation

## v3.18.2
* Refactored balancers (makes concurrent-safe)
* Excluded separate balancers lock from cluster
* Refactored `cluster.Cluster` interface (`Insert` and `Remove` returning nothing now)
* Replaced unsafe `cluster.close` boolean flag to `cluster.done` chan for listening close event
* Added internal checker `cluster.isClosed()` for check cluster state
* Extracted getting available conn from balancer to internal helper `cluster.get` (called inside `cluster.Get` as last effort)
* Added checking `conn.Conn` availability with `conn.Ping()` in prefer nodeID case

## v3.18.1
* Added `conn.Ping(ctx)` method for check availability of `conn.Conn`
* Refactored `cluster.Cluster.Get(ctx)` to return only available connection (instead of returning any connection from balancer)
* Added address to error description thrown from `conn.take()`
* Renamed package `internal/db` to `internal/database` to exclude collisions with variable name `db`

## v3.18.0
* Added `go1.18` to test matrix
* Added `ydb.WithOperationTimeout` and `ydb.WithOperationCancelAfter` context modifiers

## v3.17.0
* Removed redundant `trace.With{Table,Driver,Retry}` and `trace.Context{Table,Driver,Retry}` funcs
* Moved `gtrace` tool from `./cmd/gtrace` to `./internal/cmd/gtrace`
* Refactored `gtrace` tool for generate `Compose` options
* Added panic recover on trace calls in `Compose` call step
* Added `trace.With{Discovery,Driver,Coordination,Ratelimiter,Table,Scheme,Scripting}PanicCallback` options
* Added `ydb.WithPanicCallback` option

## v3.16.12
* Fixed bug with check acquire error over `ydb.IsRatelimiterAcquireError`
* Added full changelog link to github release description

## v3.16.11
* Added stacktrace to errors with issues

## v3.16.10
* Refactored `cluster.Cluster` and `balancer.Balancer` interfaces (removed `Update` method)
* Replaced `cluster.Update` with `cluster.Remove` and `cluster.Insert` calls
* Removed `trace.Driver.OnClusterUpdate` event
* Fixed bug with unexpected changing of local datacenter flag in endpoint
* Refactored errors wrapping (stackedError are not ydb error now, checking `errors.IsYdb(err)` with `errors.As` now)
* Wrapped retry operation errors with `errors.WithStackTrace(err)`
* Changed `trace.RetryLoopStartInfo.Context` type from `context.Context` to `*context.Context`

## v3.16.9
* Refactored internal operation and transport errors

## v3.16.8
* Added `config.ExcludeGRPCCodesForPessimization()` opttion for exclude some grpc codes from pessimization rules
* Refactored pessimization node conditions
* Added closing of ticker in `conn.Conn.connParker`
* Removed `config.WithSharedPool` and usages it
* Removed `conn.Creator` interface and usage it
* Removed unnecessary options append in `ydb.With`

## v3.16.7
* Added closing `conn.Conn` if discovery client build failure
* Added wrapping errors with stacktrace
* Added discharging banned state of `conn.Conn` on `cluster.Update` step

## v3.16.6
* Rollback moving `meta.Meta` call to conn exclusively from `internal/db` and `internal/discovery`
* Added `WithMeta()` discovery config option

## v3.16.5
* Added `config.SharedPool()` setting and `config.WithSharedPool()` option
* Added management of shared pool flag on change dial timeout and credentials
* Removed explicit checks of conditions for use (or not) shared pool in `ydb.With()`
* Renamed `internal/db` interfaces
* Changed signature of `conn.Conn.Release` (added error as result)

## v3.16.4
* Removed `WithMeta()` discovery config option
* Moved `meta.Meta` call to conn exclusively

## v3.16.3
* Replaced panic on cluster close to error issues

## v3.16.2
* Fixed bug in `types.Nullable()`
* Refactored package `meta`
* Removed explicit call meta in `db.New()`

## v3.16.1
* Added `WithMeta()` discovery config option
* Fixed bug with credentials on discovery

## v3.16.0
* Refactored internal dns-resolver
* Added option `config.WithInternalDNSResolver` for use internal dns-resolver and use resolved IP-address for dialing instead FQDN-address

## v3.15.1
* Removed all conditions for trace retry errors
* Fixed background color of warn messages
* Added to log messages additional information about error, such as retryable (or not), delete session (or not), etc.

## v3.15.0
* Added github action for publish release tags
* Refactored version constant (split to major, minor and patch constants)
* Added `table.types.Nullable{*}Value` helpers and `table.types.Nullable()` common helper
* Fixed race on check trailer on closing table grpc-stream
* Refactored traces (start and done struct names have prefix about trace)
* Replaced `errors.Error`, `errors.Errorf` and `errors.ErrorfSkip` to single `errors.WithStackTrace`
* Refactored table client options
* Declared and implemented interface `errors.isYdbError` for checking ybd/non-ydb errors
* Fixed double tracing table do events
* Added `retry.WithFastBackoff` and `retry.WithFastBackoff` options
* Refactored `table.CreateSession` as retry operation with options
* Moved log level from root of repository to package `log`
* Added details and address to transport error
* Fixed `recursive` param in `ratelimiter.ListResource`
* Added counting stream usages for exclude park connection if it in use
* Added `trace.Driver` events about change stream usage and `conn.Release()` call

## 3.14.4
* Implemented auto-removing `conn.Conn` from `conn.Pool` with counting usages of `conn.Conn`
* Refactored naming of source files which declares service client interfaces

## 3.14.3
* Fixed bug with update balancer element with nil handle

## 3.14.2
* Refactored internal error wrapping (with file and line identification) - replaced `fmt.Printf("%w", err)` error wrapping to internal `stackError`

## 3.14.1
* Added `balacers.CreateFromConfig` balancer creator
* Added `Create` method to interface `balancer.Balancer`

## 3.14.0
* Added `balacers.FromConfig` balancer creator

## 3.13.3
* Fixed linter issues

## 3.13.2
* Fixed race with read/write pool conns on closing conn

## 3.13.1
* Improved error messages
* Defended `cluster.balancer` with `sync.RWMutex` on `cluster.Insert`, `cluster.Update`, `cluster.Remove` and `cluster.Get`
* Excluded `Close` and `Park` methods from `conn.Conn` interface
* Fixed bug with `Multi` balancer `Create()`
* Improved `errors.IsTransportError` (check a few transport error codes instead check single transport error code)
* Improved `errors.Is` (check a few errors instead check single error)
* Refactored YDB errors checking API on client-side
* Implemented of scripting traces

## 3.13.0
* Refactored `Connection` interface
* Removed `CustomOption` and taking client with custom options
* Removed `proxy` package
* Improved `db.With()` helper for child connections creation
* Set shared `conn.Pool` for all children `ydb.Connection`
* Fixed bug with `RoundRobin` and `RandomChoice` balancers `Create()`

## 3.12.1
* Added `trace.Driver.OnConnPark` event
* Added `trace.Driver.OnConnClose` event
* Fixed bug with closing nil session in table retryer
* Restored repeater `Force` call on pessimize event
* Changed mutex type in `conn.Conn` from `sync.Mutex` to `sync.RWMutex` for exclude deadlocks
* Reverted applying empty `discovery` results to `cluster`

## 3.12.0
* Added `balancers.Prefer` and `balancers.PreferWithFallback` constructors

## 3.11.13
* Added `trace.Driver.OnRepeaterWakeUp` event
* Refactored package `repeater`

## 3.11.12
* Added `trace.ClusterInsertDoneInfo.Inserted` boolean flag for notify about success of insert endpoint into balancer
* Added `trace.ClusterRemoveDoneInfo.Removed` boolean flag for notify about success of remove endpoint from balancer

## 3.11.11
* Reverted usage of `math/rand` (instead `crypto/rand`)

## 3.11.10
* Imported tool gtrace to `./cmd/gtrace`
* Changed minimal version of go from 1.13 to 1.14

## 3.11.9
* Fixed composing of service traces
* Fixed end-call of `trace.Driver.OnConnStateChange`

## 3.11.8
* Added `trace.EndpointInfo.LastUpdated()` timestamp
* Refactored `endpoint.Endpoint` (split to struct `endopint` and interface `Endpoint`)
* Returned safe-thread copy of `endpoint.Endpoint` to trace callbacks
* Added `endpoint.Endpoint.Touch()` func for refresh endpoint info
* Added `conn.conn.onClose` slice for call optional funcs on close step
* Added removing `conn.Conn` from `conn.Pool` on `conn.Conn.Close()` call
* Checked cluster close/empty on keeper goroutine
* Fixed `internal.errors.New` wrapping depth
* Added context flag for no wrapping operation results as error
* Refactored `trace.Driver` conn events

## 3.11.7
* Removed internal alias-type `errors.IssuesIterator`

## 3.11.6
* Changed `trace.GetCredentialsDoneInfo` token representation from bool to string
* Added `log.Secret` helper for mask token

## 3.11.5
* Replaced meta in `proxyConnection.Invoke` and `proxyConnection.NewStream`

## 3.11.4
* Refactored `internal/cluster.Cluster` (add option for notify about external lock, lock cluster for update cluster endpoints)
* Reverted `grpc.ClientConnInterface` API to `ydb.Connection`

## 3.11.3
* Replaced in `table/types/compare_test.go` checking error by error message to checking with `errors.Is()`

## 3.11.2
* Wrapped internal errors in retry operations

## 3.11.1
* Excluded error wrapping from retry operations

## 3.11.0
* Added `ydb.WithTLSSInsecureSkipVerify()` option
* Added `trace.Table.OnPoolStateChange` event
* Wrapped internal errors with print <func, file, line>
* Removed `trace.Table.OnPoolTake` event (unused)
* Refactored `trace.Details` matching by string pattern
* Added resolver trace callback
* Refactored initialization step of grpc dial options
* Added internal package `net` with `net.Conn` proxy object
* Fixed closing proxy clients
* Added `ydb.Connection.With(opts ...ydb.CustomOption)` for taking proxy `ydb.Connection` with some redefined options
* Added `ydb.MetaRequestType` and `ydb.MetaTraceID` aliases to internal `meta` package constants
* Added `ydb.WithCustomCredentials()` option
* Refactored `ydb.Ratelimiter().AcquireResource()` method (added options for defining type of acquire request)
* Removed single point to define operation mode params (each grpc-call with `OperationParams` must explicit define `OperationParams`)
* Removed defining operation params over context
* Removed `config.RequestTimeout` and `config.StreamTimeout` (each grpc-call must manage context instead define `config.RequestTimeout` or `config.StreamTimeout`)
* Added internal `OperationTimeout` and `OperationCancelAfter` to each client (ratelimiter, coordination, table, scheme, scripting, discovery) config. `OperationTimeout` and `OperationCancelAfter` config params defined from root config

## 3.10.0
* Extended `trace.Details` constants for support per-service events
* Added `trace.Discovery` struct for traces discovery events
* Added `trace.Ratelimiter`, `trace.Coordination`, `trace.Scripting`, `trace.Scheme` stubs (will be implements in the future)
* Added `ratelimiter/config`, `coordination/config`, `scripting/config`, `scheme/config`, `discovery/config` packages for specify per-service configs
* Removed `trace.Driver.OnDiscovery` callback (moved to `trace.Discovery`)
* Refactored initialization step (firstly makes discovery client)
* Removed `internal/lazy.Discovery` (discovery client always initialized)
* Fixed `trace.Table` event structs
* Refactored grpc options for define dns-balancing configuration
* Refactored `retry.Retry` signature (added `retry.WithID`, `retry.WithTrace` and `retry.WithIdempotent` opt-in args, required param `isIdempotentOperation` removed)
* Refactored package `internal/repeater`

## 3.9.4
* Fixed data race on closing session pool

## 3.9.3
* Fixed busy loop on call internal logger with external logger implementation of `log.Logger`

## 3.9.2
* Fixed `WithDiscoveryInterval()` option with negative argument (must use `SingleConn` balancer)

## 3.9.1
* Added `WithMinTLSVersion` option

## 3.9.0
* Removed `ydb.EndpointDatabase`, `ydb.ConnectionString` and `ydb.MustConnectionString` helpers
* Removed `ydb.ConnectParams` struct and `ydb.WithConnectParams` option creator
* Added internal package `dsn` for register external parsers and parse connection string
* Added `ydb.RegisterParser` method for registering external parser of connection string

## 3.8.12
* Unwrap sub-tests called as `t.Run(...)` in integration tests
* Updated `grpc` dependency (from `v1.38.0` to `v1.43.0`)
* Updated `protobuf` dependency (from `v1.26.0` to `v1.27.1`)
* Added internal retryers into `lazy.Ratelimiter`
* Added internal retryers into `lazy.Coordination`
* Added internal retryers into `lazy.Discovery`
* Added internal retryers into `lazy.Scheme`
* Added internal retryers into `lazy.Scripting`
* Added internal retryer into `lazy.Table.CreateSession`

## 3.8.11
* Fixed version

## 3.8.10
* Fixed misspell linter issue

## 3.8.9
* Removed debug print to log

## 3.8.8
* Refactored session shutdown test

## 3.8.7
* Ignored session shutdown test if no defined `YDB_SHUTDOWN_URLS` environment variable

## 3.8.6
* Added `ydb.WithInsecure()` option

## 3.8.5
* Fixed version

## 3.8.4
* Fixed syntax error in `CHANGELOG.md`

## 3.8.3
* Fixed `CHANGELOG.md`

## 3.8.2
* Updated `github.com/ydb-platform/ydb-go-genproto`

## 3.8.1
* Fixed `trace.Table.OnPoolDoTx` - added `Idempotent` flag to `trace.PoolDoTxStartInfo`

## 3.8.0
* Added `table.result.Result.ScanNamed()` scan function
* Changed connection secure to `true` by default
* Renamed public package `balancer` to `balancers` (this package contains only constructors of balancers)
* Moved interfaces from package `internal/balancer/ibalancer` to `internal/balancer`
* Added `NextResultSetErr()` func for select next result set and return error
* Added package `table/result/indexed` with interfaces `indexed.Required`, `indexed.Optional`, `indexed.RequiredOrOptional`
* Replaced abstract `interface{}` in `Scan` to `indexed.RequiredOrOptional`
* Replaced abstract `interface{}` in `ScanWithDefaults` to `indexed.Required`
* Replaced `trace.Table.OnPoolRetry` callback to `trace.Table.OnPoolDo` and `trace.Table.OnPoolDoTx` callbacks
* Supports server hint `session-close` for gracefully shutdown session

## 3.7.2
* Retry remove directory in `sugar.RemoveRecursive()` for retryable error

## 3.7.1
* Fixed panic on `result.Reset(nil)`

## 3.7.0
* Replaced `Option` to `CustomOption` on `Connection` interface methods
* Implements `WithCustom[Token,Database]` options for redefine database and token
* Removed experimental `balancer.PreferEndpoints[WithFallback][RegEx]` balancers
* Supported connections `TTL` with `Option` `WithConnectionTTL`
* Remove unnecessary `WithFastDial` option (lazy connections are always fast inserts into cluster)
* Added `Scripting` service client with API methods `Execute()`, `StreamExecute()` and `Explain()`
* Added `String()` method to `table.types.Type` interface
* Added `With[Custom]UserAgent()` `Option` and `CustomOption` constructors
* Refactored `log.Logger` interface and internal implementation
* Added `retry.RetryableError()` for returns user-defined error which must be retryed
* Renamed internal type `internal.errors.OperationCompleted` to `internal.errors.OperationStatus`
* Added `String()` method to `table.KeyRange` and `table.Value` types
* Replaced creation of goroutine on each stream call to explicit call stream.Recv() on NextResultSet()

## 3.6.2
* Refactored table retry helpers
* Added new `PreferLocations[WithFallback][RegEx]` balancers
* Added `trace.Details.String()` and `trace.Details.Strings()` helpers
* Added `trace.DetailsFromString(s)` and `trace.DetailsFromStrings(s)` helper

## 3.6.1
* Switched closing cluster after closing all sub-services
* Added windows and macOS runtimes to unit and integration tests

## 3.6.0
* Added `config/balancer` package with popular balancers
* Added new `PreferEndpoints[WithFallback][RegEx]` balancers
* Removed `config.BalancerConfig` struct
* Refactored internal packages (tree to flat, split balancers to different packages)
* Moved a taking conn to start of `conn.Invoke` /` conn.NewStream` for applying timeouts to alive conn instead lazy conn (previous logic applied timeouts to all request including dialing on lazy conn)

## 3.5.4
* Added auto-close stream result on end of stream

## 3.5.3
* Changed `Logger` interface for support custom loggers
* Added public type `LoggerOption` for proxies to internal `logger.Option`
* Fixed deadlock on table stream requests

## 3.5.2
* Fixed data race on closing table result
* Added custom dns-resolver to grpc options for use dns-balancing with round_robin balancing policy
* Wrapped with `recover()` system panic on getting system certificates pool
* Added linters and fixed issues from them
* Changed API of `sugar` package

## 3.5.1
* Added system certificates for `darwin` system
* Fixed `table.StreamResult` finishing
* Fixes `sugar.MakePath()`
* Added helper `ydb.MergeOptions()` for merge several `ydb.Option` to single `ydb.Option`

## 3.5.0
* Added `ClosabelSession` interface which extends `Session` interface and provide `Close` method
* Added `CreateSession` method into `table.Client` interface
* Added `Context` field into `trace.Driver.Net{Dial,Read,Write,Close}StartInfo` structs
* Added `Address` field into `trace.Driver.DiscoveryStartInfo` struct
* Improved logger options (provide err and out writers, provide external logger)
* Renamed package `table.resultset` to `table.result`
* Added `trace.Driver.{OnInit,OnClose}` events
* Changed unit/integration tests running
* Fixed/added YDB error checkers
* Dropped `ydb.WithDriverConfigOptions` (duplicate of `ydb.With`)
* Fixed freeze on closing driver
* Fixed `CGO` race on `Darwin` system when driver tried to expand tilde on certificates path
* Removed `EnsurePathExists` and `CleanupDatabase` from API of `scheme.Client`
* Added helpers `MakePath` and `CleanPath` to root of package `ydb-go-sdk`
* Removed call `types.Scanner.UnmarshalYDB()` inside `scanner.setDefaults()`
* Added `DoTx()` API method into `table.Client`
* Added `String()` method into `ConnectParams` for serialize params to connection string
* Added early exit from Rollback for committed transaction
* Moved `HasNextResultSet()` method from `Result` interface to common `result` interface. It provides access to `HasNextResultSet()` on both result interfaces (unary and stream results)
* Added public credentials constructors `credentials.NewAnonymousCredentials()` and `credentials.NewAccessTokenCredentials(token)`

## 3.4.4
* Prefer `ydb.table.types.Scanner` scanner implementation over `sql.Scanner`, when both available.

## 3.4.3
* Forced `round_robin` grpc load balancing instead default `pick_first`
* Added checker `IsTransportErrorCancelled`

## 3.4.2
* Simplified `Is{Transport,Operation}Error`
* Added `IsYdbError` helper

## 3.4.1
* Fixed retry reaction on operation error NotFound (non-retryable now)

## 3.4.0
* Fixed logic bug in `trace.Table.ExecuteDataQuery{Start,Done}Info`

## 3.3.3
* Cleared repeater context for discovery goroutine
* Fixed type of `trace.Details`

## 3.3.2
* Added `table.options.WithPartitioningSettings`

## 3.3.1
* Added `trace.DriverConnEvents` constant

## 3.3.0
* Stored node ID into `endpoint.Endpoint` struct
* Simplified <Host,Port> in `endpoint.Endpoint` to single fqdn Address
* On table session requests now preferred the endpoint by `ID` extracted from session `ID`. If
  endpoint by `ID` not found - using the endpoint from balancer
* Upgraded internal logger for print colored messages

## 3.2.7
* Fixed compare endpoints func

## 3.2.6
* Reverted `NodeID` as key for link between session and endpoint because yandex-cloud YDB
  installation not supported `Endpoint.ID` entity

## 3.2.5
* Dropped endpoint.Addr entity as unused. After change link type between session and endpoint
  to NodeID endpoint.Addr became unnecessary for internal logic of driver
* Enabled integration test table pool health
* Fixed race on session stream requests

## 3.2.4
* Returned context error when context is done on `session.StreamExecuteScanQuery`
  and `session.StreamReadTable`

## 3.2.3
* Fixed bug of interpret tilda in path of certificates file
* Added chapter to `README.md` about ecosystem of debug tools over `ydb-go-sdk`

## 3.2.2
* Fixed result type of `RawValue.String` (ydb string compatible)
* Fixed scans ydb types into string and slice byte receivers

## 3.2.1
* Upgraded dependencies
* Added `WithEndpoint` and `WithDatabase` Option constructors

## 3.2.0
* added package `log` with interface `log.Logger`
* implements `trace.Driver` and `trace.Table` with `log.Logger`
* added internal leveled logger which implement interface `log.Logger`
* supported environment variable `YDB_LOG_SEVERITY_LEVEL`
* changed name of the field `RetryAttempts` to` Attempts` in the structure `trace.PoolGetDoneInfo`.
  This change reduces back compatibility, but there are no external uses of v3 sdk, so this change is
  fine. We are sorry if this change broke your code

## 3.1.0
* published scheme Client interface

## 3.0.1
* refactored integration tests
* fixed table retry trace calls

## 3.0.0
* Refactored sources for splitting public interfaces and internal
  implementation for core changes in the future without change major version
* Refactored of transport level of driver - now we use grpc code generation by stock `protoc-gen-go` instead internal protoc codegen. New API provide operate from codegen grpc-clients with driver as a single grpc client connection. But driver hide inside self a pool of grpc connections to different cluster endpoints YDB. All communications with YDB (base services includes to driver: table, discovery, coordiantion and ratelimiter) provides stock codegen grpc-clients now.
* Much changed API of driver for easy usage.
* Dropped package `ydbsql` (moved to external project)
* Extracted yandex-cloud authentication to external project
* Extracted examples to external project
* Changed of traces API for next usage in jaeger и prometheus
* Dropped old APIs marked as `deprecated`
* Added integration tests with docker ydb container
* Changed table session and endpoint link type from string address to integer NodeID

## 2.11.0
* Added possibility to override `x-ydb-database` metadata value

## 2.10.9
* Fixed context cancellation inside repeater loop

## 2.10.8
* Fixed data race on cluster get/pessimize

## 2.10.7
* Dropped internal cluster connections tracker
* Switched initial connect to all endpoints after discovery to lazy connect
* Added reconnect for broken conns

## 2.10.6
* Thrown context without deadline into discovery goroutine
* Added `Address` param to `DiscoveryStartInfo` struct
* Forced `round_bobin` grpc load balancing config instead default `pick_first`
* Fixed applying driver trace from context in `connect.New`
* Excluded using session pool usage for create/take sessions in `database/sql`
  driver implementation. Package `ydbsql` with `database/sql` driver implementation
  used direct `CreateSession` table client call in the best effort loop

## 2.10.5
* Fixed panic when ready conns is zero

## 2.10.4
* Initialized repeater permanently regardless of the value `DriverConfig.DiscoveryInterval`
  This change allow forcing re-discovery depends on cluster state

## 2.10.3
* Returned context error when context is done on `StreamExecuteScanQuery`

## 2.10.2
* Fixed `mapBadSessionError()` in `ydbsql` package

## 2.10.1
* Fixed race on `ydbsql` concurrent connect. This hotfix only for v2 version

## 2.10.0
* Added `GlobalAsyncIndex` implementation of index interface

## 2.9.6
* Replaced `<session, endpoint>` link type from raw conn to plain endpoint address
* Moved checking linked endpoint from `driver.{Call,StreamRead}` to `cluster.Get`
* Added pessimization endpoint code for `driver.StreamRead` if transport error received
* Setted transport error `Cancelled` as needs to remove session from pool
* Deprecated connection use policy (used auto policy)
* Fixed goroutines leak on StreamRead call
* Fixed force re-discover on receive error after 1 second
* Added timeout to context in `cluster.Get` if context deadline not defined

## 2.9.5
* Renamed context idempotent operation flag

## 2.9.4
* Forced cancelled transport error as retriable (only idempotent operations)
* Renamed some internal retry mode types

## 2.9.3
* Forced grpc keep-alive PermitWithoutStream parameter to true

## 2.9.2
* Added errors without panic

## 2.9.1
* Added check nil grpc.ClientConn connection
* Processed nil connection error in keeper loop

## 2.9.0
* Added RawValue and supported ydb.Scanner in Scan

## 2.8.0
* Added NextResultSet for both streaming and non-streaming operations

## 2.7.0
* Dropped busy checker logic
* Refactoring of `RetryMode`, `RetryChecker` and `Retryer`
* Added fast/slow retry logic
* Supported context param for retry operation with no idempotent errors
* Added secondary indexes info to table describing method

## 2.6.1
* fix panic on lazy put to full pool

## 2.6.0
* Exported `SessionProvider.CloseSession` func
* Implements by default async closing session and putting busy
  session into pool
* Added some session pool trace funcs for execution control of
  goroutines in tests
* Switched internal session pool boolean field closed from atomic
  usage to mutex-locked usage

## 2.5.7
* Added panic on double scan per row

## 2.5.6
* Supported nil and time conventions for scanner

## 2.5.5
* Reverted adds async sessionGet and opDo into `table.Retry`.
* Added `sessionClose()` func into `SessionProvider` interface.

## 2.5.4
* Remove ready queue from session pool

## 2.5.3
* Fix put session into pool

## 2.5.2
* Fix panic on operate with result scanner

## 2.5.1
* Fix lock on write to chan in case when context is done

## 2.5.0
* Added `ScanRaw` for scan results as struct, list, tuple, map
* Created `RawScanner` interface in order to generate method With

## 2.4.1
* Fixed deadlock in the session pool

## 2.4.0
* Added new scanner API.
* Fixed dualism of interpret data (default values were deprecated for optional values)

## 2.3.3
* Fixed `internal/stats/series.go` (index out of range)
* Optimized rotate buckets in the `Series`

## 2.3.2
* Moved `api/wrap.go` to root for next replacement api package to external genproto

## 2.3.1
* Correct session pool tests
* Fixed conditions with KeepAliveMinSize and `IdleKeepAliveThreshold`

## 2.3.0
* Added credentials connect options:
  - `connect.WithAccessTokenCredentials(accessToken)`
  - `connect.WithAnonymousCredentials()`
  - `connect.WithMetadataCredentials(ctx)`
  - `connect.WithServiceAccountKeyFileCredentiials(serviceAccountKeyFile)`
* Added auth examples:
  - `example/auth/environ`
  - `example/auth/access_token_credentials`
  - `example/auth/anonymous_credentials`
  - `example/auth/metadata_credentials`
  - `example/auth/service_account_credentials`

## 2.2.1
* Fixed returning error from `table.StreamExecuteScanQuery`

## 2.2.0
* Supported loading certs from file using `YDB_SSL_ROOT_CERTIFICATES_FILE` environment variable

## 2.1.0
* Fixed erasing session from pool if session keep-alive count great then `IdleKeepAliveThreshold`
* Add major session pool config params as `connect.WithSessionPool*()` options

## 2.0.3
* Added panic for wrong `NextSet`/`NextStreamSet` call

## 2.0.2
* Fixed infinite keep alive session on transport errors `Cancelled` and `DeadlineExceeded`

## 2.0.1
* Fixed parser of connection string
* Fixed `EnsurePathExists` and `CleanupDatabase` methods
* Fixed `basic_example_v1`
* Renamed example cli flag `-link=connectionString` to `-ydb=connectionString` for connection string to YDB
* Added `-connect-timeout` flag to example cli
* Fixed some linter issues

## 2.0.0
* Renamed package ydbx to connect. New usage semantic: `connect.New()` instead `ydbx.Connect()`
* Added `healthcheck` example
* Fixed all examples with usage connect package
* Dropped `example/internal/ydbutil` package
* Simplified API of Traces - replace all pairs start/done to single handler with closure.

## 1.5.2
* Fixed `WithYdbCA` at nil certPool case

## 1.5.1
* Fixed package name of `ydbx`

## 1.5.0
* Added `ydbx` package

## 1.4.1
* Fixed `fmt.Errorf` error wrapping and some linter issues

## 1.4.0
* Added helper for create credentials from environ
* Added anonymous credentials
* Move YDB Certificate Authority from auth/iam package to root  package. YDB CA need to dial with
  dedicated YDB and not need to dial with IAM. YDB CA automatically added to all grpc calling

## 1.3.0
* Added `Compose` method to traces

## 1.2.0
* Load YDB certificates by default with TLS connection

## 1.1.0
* Support scan-query method in `ydbsql` (database/sql API)

## 1.0.7
* Use `github.com/golang-jwt/jwt` instead of `github.com/dgrijalva/jwt-go`

## 1.0.6
* Append (if not exits) SYNC Operation mode on table calls: *Session, *DataQuery, *Transaction, KeepAlive

## 1.0.5
* Remove unused ContextDeadlineMapping driver config (always used default value)
* Simplify operation params logic
* Append (if not exits) SYNC Operation mode on ExecuteDataQuery call

## 1.0.4
* Fixed timeout and cancellation setting for YDB operations
* Introduced possibility to use `ContextDeadlineNoMapping` once again

## 1.0.3
* Negative `table.Client.MaxQueryCacheSize` will disable a client query cache now
* Refactoring of `meta.go` for simple adding in the future new headers to requests
* Added support `x-ydb-trace-id` as standard SDK header

## 1.0.2
* Implements smart lazy createSession for best control of create/delete session balance. This feature fix leakage of forgotten sessions on server-side
* Some imporvements of session pool stats

## 1.0.1
* Fix closing sessions on PutBusy()
* Force setting operation timeout from client context timeout (if this timeout less then default operation timeout)
* Added helper `ydb.ContextWithoutDeadline` for clearing existing context from any deadlines

## 1.0.0
* SDK versioning switched to `Semantic Versioning 2.0.0`

## 2021.04.1
* Added `table.TimeToLiveSettings` struct and corresponding
  `table.WithTimeToLiveSettings`, `table.WithSetTimeToLive`
  and `table.WithDropTimeToLive` options.
* Deprecated `table.TTLSettings` struct alongside with
  `table.WithTTL`, `table.WithSetTTL` and `table.WithDropTTL` functions.

## 2021.03.2
* Add Truncated flag support.

## 2021.03.1
* Fixed a race between `SessionPool.Put` and `SessionPool.Get`, where the latter
  would end up waiting forever for a session that is already in the pool.

## 2021.02.1
* Changed semantics of `table.Result.O...` methods (e.g., `OUTF8`):
  it will not fail if current item is non-optional primitive.

## 2020.12.1
* added CommitTx method, which returns QueryStats

## 2020.11.4
* re-implementation of ydb.Value comparison
* fix basic examples

## 2020.11.3
* increase default and minimum `Dialer.KeepAlive` setting

## 2020.11.2
* added `ydbsql/connector` options to configure default list of `ExecDataQueryOption`

## 2020.11.1
* tune `grpc.Conn` behaviour

## 2020.10.4
* function to compare two ydb.Value

## 2020.10.3
* support scan query execution

## 2020.10.2
* add table Ttl options

## 2020.10.1
* added `KeyBloomFilter` support for `CreateTable`, `AlterTable` and `DescribeTalbe`
* added `PartitioningSettings` support for `CreateTable`, `AlterTable` and `DescribeTalbe`. Move to `PartitioningSettings` object

## 2020.09.3
* add `FastDial` option to `DriverConfig`.
  This will allow `Dialer` to return `Driver` as soon as the 1st connection is ready.

## 2020.09.2
* parallelize endpoint operations

## 2020.09.1
* added `ProcessCPUTime` method to `QueryStats`
* added `ReadReplicasSettings` support for `CreateTable`, `AlterTable` and `DescribeTalbe`
* added `StorageSettings` support for `CreateTable`, `AlterTable` and `DescribeTalbe`

## 2020.08.2
* added `PartitioningSettings` support for `CreateTable` and `AlterTable`

## 2020.08.1
* added `CPUTime` and `AffectedShards` fields to `QueryPhase` struct
* added `CompilationStats` statistics

## 2020.07.7
* support manage table attributes

## 2020.07.6
* support Column Families

## 2020.07.5
* support new types: DyNumber, JsonDocument

## 2020.07.4
* added coordination service
* added rate_limiter service

## 2020.07.3
* made `api` wrapper for `internal` api subset

## 2020.07.2
* return TableStats and PartitionStats on DescribeTable request with options
* added `ydbsql/connector` option to configure `DefaultTxControl`

## 2020.07.1
* support go modules tooling for ydbgen

## 2020.06.2
* refactored `InstanceServiceAccount`: refresh token in background.
  Also, will never produce error on creation
* added getting `ydb.Credentials` examples

## 2020.06.1

* exported internal `api.Wrap`/`api.Unwrap` methods and linked structures

## 2020.04.5

* return on discovery only endpoints that match SSL status of driver

## 2020.04.4

* added GCP metadata auth style with `InstanceServiceAccount` in `auth.iam`

## 2020.04.3

* fix race in `auth.metadata`
* fix races in test hooks

## 2020.04.2

* set limits to grpc `MaxCallRecvMsgSize` and `MaxCallSendMsgSize` to 64MB
* remove deprecated IAM (jwt) `Client` structure
* fix panic on nil dereference while accessing optional fields of `IssueMessage` message

## 2020.04.1

* added options to `DescribeTable` request
* added `ydbsql/connector` options to configure `pool`s  `KeepAliveBatchSize`, `KeepAliveTimeout`, `CreateSessionTimeout`, `DeleteTimeout`

## 2020.03.2

* set session keepAlive period to 5 min - same as in other SDKs
* fix panic on access to index after pool close

## 2020.03.1

* added session pre-creation limit check in pool
* added discovery trigger on more then half unhealthy transport connects
* await transport connect only if no healthy connections left

## 2020.02

* support cloud IAM (jwt) authorization from service account file
* minimum version of Go become 1.13. Started support of new `errors` features<|MERGE_RESOLUTION|>--- conflicted
+++ resolved
@@ -1,10 +1,7 @@
-<<<<<<< HEAD
-* Added method `query.WithIssuesHandler` to get query issues  
-=======
+* Added method `query.WithIssuesHandler` to get query issues
 * Added support for `Result.RowsAffected()` for YDB `database/sql` driver
 * Upgraded minimal version of Go to 1.23.9
 * Fixed race in `readerReconnector`
->>>>>>> 56349ad7
 
 ## v3.117.1
 * Fixed scan a column of type `Decimal(precision,scale)` into a struct field of type `types.Decimal{}` using `ScanStruct()`

<<<<<<< HEAD
* Removed check the node is available for query and table service sessions 
=======
* Refactored the `balancers.PreferLocations()' function - it is a clean/pure function
>>>>>>> f2e5b7b5

## v3.74.2
* Added description to scan errors with use query service client scanner

## v3.74.1
* Allowed the use of DSN without specifying the protocol/scheme
* Allowed casts from signed YDB types to unsigned destination types if source value is not negative
* Removed public `query.TxIdentifier` interface for exclude any external implementations for use with YDB

## v3.74.0
* Added experimental range functions to the `query.Result` and `query.ResultSet` types, available as for-range loops starting with Go version 1.22. These features can be enabled by setting the environment variable `GOEXPERIMENT=rangefunc`.
* Added public types for `tx.Option`, `options.DoOption` and `options.DoTxOption`

## v3.73.1
* Changed `query.DefaultTxControl()` from `query.SerializableReadWrite()` with commit to `query.NoTx()`

## v3.73.0
* Added experimental `retry.DoWithResult` and `retry.DoTxWithResult` helpers for retry lambda and return value from lambda

## v3.72.0
* Excluded `Query()` method from interface `ydb.Connection`. Method `Query()` remains accessible from `ydb.Driver`

## v3.71.0
* Added `query/ResultSet.{Columns,ColumnTypes}` methods for get column names and types from query result set
* Added experimental `retry.RetryWithResult` helper for retry lambda and return value from lambda

## v3.70.0
* Fixed `config.WithDatabase` behaviour with empty database in DSN string
* Added experimental method `query/Client.Execute` for execute query and read materialized result

## v3.69.0
* Added experimental method for execute query and read only one row from result:
  * `query/Client.ReadRow`
  * `query/Session.ReadRow`
  * `query/Transaction.ReadRow`
* Added experimental method for execute query and read only one result set from result:
  * `query/Client.ReadResultSet`
  * `query/Session.ReadResultSet`
  * `query/Transaction.ReadResultSet`
* Added experimental `sugar.UnmarshallRow[T]` and `sugar.UnmarshallResultSet[T]` helpers for converts YDB rows to typed objects

## v3.68.1
* Downgraded minimal version of Go to 1.20
* Refactored internal packages by `ifshort` linter issues

## v3.68.0
* Added experimental `ydb.{Register,Unregister}DsnParser` global funcs for register/unregister external custom DSN parser for `ydb.Open` and `sql.Open` driver constructor
* Simple implement option WithReaderWithoutConsumer
* Fixed bug: topic didn't send specified partition number to a server 

## v3.67.2
* Fixed incorrect formatting of decimal. Implementation of decimal has been reverted to latest working version

## v3.67.1 (retracted)
* Fixed race of stop internal processes on close topic writer
* Fixed goroutines leak within topic reader on network problems

## v3.67.0
* Added `ydb.WithNodeAddressMutator` experimental option for mutate node addresses from `discovery.ListEndpoints` response
* Added type assertion checks to enhance type safety and prevent unexpected panics in critical sections of the codebase

## v3.66.3
* Fixed the OAuth2 test

## v3.66.2
* Added `trace.DriverConnStreamEvents` details bit
* Added `trace.Driver.OnConnStreamFinish` event

## v3.66.1
* Added flush messages from buffer before close topic writer
* Added Flush method for topic writer

## v3.66.0
* Added experimental package `retry/budget` for limit second and subsequent retry attempts 
* Refactored internals for enabling `containedctx` linter
* Fixed the hanging semaphore issue on coordination session reconnect

## v3.65.3
* Fixed data race in `internal/conn.grpcClientStream` 

## v3.65.2
* Fixed data race using `log.WithNames`

## v3.65.1
* Updated dependency `ydb-go-genproto`
* Added processing of `Ydb.StatusIds_EXTERNAL_ERROR` in `retry.Retry`

## v3.65.0
* Supported OAuth 2.0 Token Exchange credentials provider

## v3.64.0
* Supported `table.Session.RenameTables` method
* Fixed out of range panic if next query result set part is empty
* Updated the indirect dependencies `golang.org/x/net` to `v0.17.0` and `golang.org/x/sys` to `v0.13.0` due to vulnerability issue

## v3.63.0
* Added versioning policy

## v3.62.0
* Restored `WithSessionPoolKeepAliveMinSize` and `WithSessionPoolKeepAliveTimeout` for backward compatibility.
* Fixed leak timers
* Changed default StartTime (time of retries for connect to server) for topic writer from 1 minute to infinite (can be overrided by WithWriterStartTimeout topic option)
* Added `Struct` support for `Variant` in `ydb.ParamsBuilder()`
* Added `go` with anonymous function case in `gstack`

## v3.61.2
* Changed default transaction control to `NoTx` for execute query through query service client

## v3.61.1
* Renamed `db.Coordination().CreateSession()` to `db.Coordination().Session()` for compatibility with protos

## v3.61.0
* Added `Tuple` support for `Variant` in `ydb.ParamsBuilder()`

## v3.60.1
* Added additional traces for coordination service client internals

## v3.60.0
* Added experimental support of semaphores over coordination service client

## v3.59.3
* Fixed `gstack` logic for parsing `ast.BlockStmt`

## v3.59.2
* Added internal `gstack` codegen tool for filling `stack.FunctionID` with value from call stack

## v3.59.1
* Fixed updating last usage timestamp for smart parking of the conns

## v3.59.0
* Added `Struct` support for `ydb.ParamsBuilder()`
* Added support of `TzDate`,`TzDateTime`,`TzTimestamp` types in `ydb.ParamsBuilder()`
* Added `trace.Query.OnTransactionExecute` event
* Added query pool metrics
* Fixed logic of query session pool
* Changed initialization of internal driver clients to lazy
* Removed `ydb.WithSessionPoolSizeLimit()` option
* Added async put session into pool if external context is done
* Dropped intermediate callbacks from `trace.{Table,Retry,Query}` events
* Wrapped errors from `internal/pool.Pool.getItem` as retryable
* Disabled the logic of background grpc-connection parking
* Improved stringification for postgres types

## v3.58.2
* Added `trace.Query.OnSessionBegin` event
* Added `trace.Query.OnResult{New,NextPart,NextResultSet,Close}` events
* Added `trace.Query.OnRow{Scan,ScanNamed,ScanStruct}` events

## v3.58.1
* Dropped all deprecated callbacks and events from traces
* Added `trace.Driver.OnConnStream{SendMsg,RecvMsg,CloseSend}` events
* Added `trace.Query.OnSessionExecute` event

## v3.58.0
* Changed `List` constructor from `ydb.ParamsBuilder().List().Build().Build()` to `ydb.ParamsBuilder().BeginList().EndList().Build()`
* Changed `Set` constructor from `ydb.ParamsBuilder().Set().Build().Build()` to `ydb.ParamsBuilder().BeginSet().EndSet().Build()`
* Changed `Dict` constructor from `ydb.ParamsBuilder().Dict().Build().Build()` to `ydb.ParamsBuilder().BeginDict().EndDict().Build()`
* Changed `Optional` constructor from `ydb.ParamsBuilder().Set().Build().Build()` to `ydb.ParamsBuilder().BeginOptional().EndOptional().Build()`
* Added events into `trace.Query` trace
* Rewrote `internal/pool` to buffered channel
* Added `internal/xcontext.WithDone()`
* Added `internal/xsync.{OnceFunc,OnceValue}`
* Updated `google.golang.org/protobuf` from `v1.31.0` to `v.33.0`
* Added `ydb.ParamsBuilder().Pg().{Value,Int4,Int8,Unknown}` for postgres arguments
* Added `Tuple` support for `ydb.ParamsBuilder()`

## v3.57.4
* Added client pid to each gRPC requests to YDB over header `x-ydb-client-pid`
* Added `ydb.WithApplicationName` option
* Added `Dict` support for `ydb.ParamsBuilder()`

## v3.57.3
* Added metrics over query service internals
* Added session create and delete events into `trace.Query`
* Moved public type `query.SessionStatus` into `internal/query` package

## v3.57.2
* Fixed cases when some option is nil

## v3.57.1
* Added logs over query service internals
* Changed `trace.Query` events
* Changed visibility of `query.{Do,DoTx}Options` from public to private

## v3.57.0
* Added experimental implementation of query service client
* Fixed sometime panic on topic writer closing
* Added experimental query parameters builder `ydb.ParamsBuilder()`
* Changed types of `table/table.{QueryParameters,ParameterOption}` to aliases on `internal/params.{Parameters,NamedValue}`
* Fixed bug with optional decimal serialization

## v3.56.2
* Fixed return private error for commit to stopped partition in topic reader.
* Stopped wrapping err error as transport error at topic streams (internals)

## v3.56.1
* Fixed fixenv usage (related to tests only)

## v3.56.0
* Fixed handle of operational errors in topic streams
* The minimum version of Go in `ydb-go-sdk` has been raised to `go1.21`
* Fixed topic writer infinite reconnections in some cases
* Refactored nil on err `internal/grpcwrapper/rawydb/issues.go`, when golangci-lint nilerr enabled
* Refactored nil on err `internal/grpcwrapper/rawtopic/describe_topic.go`, when golangci-lint nilerr enabled

## v3.55.3
* Fixed handle of operational errors in topic streams (backported fix only)

## v3.55.2
* Fixed init info in topic writer, when autoseq num turned off.

## v3.55.1
* Supported column name prefix `__discard_column_` for discard columns in result sets
* Made `StatusIds_SESSION_EXPIRED` retriable for idempotent operations

## v3.55.0
* Refactored `internal/value/intervalValue.Yql()`
* The minimum version of Go in `ydb-go-sdk` has been raised to `go1.20`

## v3.54.3
* Added per message metadata support for topic api
* Context for call options now have same lifetime as driver (previous - same lifetime as context for call Open function).
* Extended metrics (fill database.sql callbacks, recognize TLI error)
* Refactored config prefix in metrics
* Removed excess status labels from metrics
* Implement `fmt.Stringer` interface for `Driver` struct

## v3.54.2
* Added context to some internal methods for better tracing
* Added `trace.FunctionID` helper and `FunctionID` field to trace start info's
* Replaced lazy initialization of ydb clients (table, topic, etc.) to explicit initialization on `ydb.Open` step

## v3.54.1
* Fixed inconsistent labels in `metrics`

## v3.54.0
* Allowed `sql.LevelSerializable` isolation level in read-write mode in `database/sql` transactions
* Refactored traces and metrics
* Added `{retry,table}.WithLabel` options for mark retriers calls
* Added `ydb.WithTraceRetry` option
* Moved `internal/allocator.Buffers` to package `internal/xstring`
* Bumped `golang.org/x/sync` to `v0.3.0`
* Bumped `google.golang.org/protobuf` to `v1.31.0`
* Bumped `google.golang.org/grpc` to `v1.57.1`
* Allowed grpc status error as arg in `internal/xerrors.TransportError(err)`
* Added `interanl/xtest.CurrentFileLine()` helper for table tests
* Added `internal/credentials.IsAccessError(err)` helper for check access errors
* Changed period for re-fresh static credentials token from `1/2` to `1/10` to expiration time
* Added `table.SnapshotReadOnlyTxControl()` helper for get transaction control with snapshot read-only

## v3.53.4
* Downgrade `golang.org/x/net` from `0.17.0` to `0.15.0`
* Downgrade `golang.org/x/sys` from `v0.13.0` to `v0.12.0`
* Downgrade `golang.org/x/crypto` from `v0.14.0` to `v0.13.0`

## v3.53.3
* Refactored credentials options (from funcs to interfaces and types)
* Fixed stringification of credentials object

## v3.53.2
* Fixed panic when try to unwrap values with more than 127 columns with custom ydb unmarshaler

## v3.53.1
* Bumps `github.com/ydb-platform/ydb-go-genproto` for support `query` service
* Bumps `golang.org/x/net` from `0.7.0` to `0.17.0`
* Bumps `golang.org/x/sys` from `v0.5.0` to `v0.13.0`
* Bumps `golang.org/x/text` from `v0.7.0` to `v0.13.0`

## v3.53.0
* Removed `internal/backoff.Backoff.Wait` interface method for exclude resource leak with bug-provoked usage of `time.After` method
* Marked as deprecated `retry.WithDoRetryOptions` and `retry.WithDoTxRetryOptions`
* Added receiving first result set on construct `internal/table/scanner.NewStream()`
* Added experimental package `metrics` with SDK metrics
* Fixed redundant trace call for finished `database/sql` transactions
* Added repeater event type to wake-up func context
* Refactored default logger format
* Refactored `internal/conn.coonError` format
* Fixed data race on `internal/conn.conn.cc` access

## v3.52.3
* Removed almost all experimental marks from topic api.
* Rename some topic APIs (old names was deprecated and will be removed in one of next versions).
* Deprecated topic options (the option will be removed): min size of read messages batch
* Deprecated WithOnWriterFirstConnected callback, use Writer.WaitInitInfo instead.
* Changed topic Codec base type from int to int32 (was experimental code)
* Added `WaitInit` and `WaitInitInfo` method to the topic reader and writer
* Remove extra allocations in `types.TupleValue`, `types.ListValue` and `types.SetValue`

## v3.52.2
* Removed support of placeholder "_" for ignoring columns in `database/sql` result sets

## v3.52.1
* Merged `internal/xsql/conn.{GetTables,GetAllTables}` methods for `DRY`
* Replaced `internal/xsql.Connector.PathNormalizer` default from `nopPathNormalizer` to `bind.TablePathPrefix` with database name as path prefix
* Supported placeholder "_" for ignored column names in `database/sql` result sets

## v3.52.0
* Added `table.Session.CopyTables` method
* Added `x-ydb-trace-id` header into grpc calls
* Improved topic reader logs
* Fixed `internal/xstring` package with deprecated warning in `go1.21` about `reflect.{String,Slice}Header`

## v3.51.3
* Added `internal/xstring.{FromBytes([]byte),ToBytes(string)` for increase performance on `string` from/to `[]byte` conversion

## v3.51.2
* Added `table/options.ReadFromSnapshot(bool)` option for `session.StreamReadTable()`

## v3.51.1
* Added checking condition for `tx.Rollback()` in `retry.DoTx`

## v3.51.0
* Added node info to grpc errors

## v3.50.0
* Added methods `TotalCPUTime()` and `TotalDuration()` to `table/stats/QueryStats` interface
* Added check if commit order is bad in sync mode

## v3.49.1
* Added `table.options.WithIgnoreTruncated` option for `session.Execute` method
* Added `table.result.ErrTruncated` error for check it with `errors.Is()` outside of `ydb-go-sdk`

## v3.49.0
* Added `table.Session.ReadRows` method for getting rows by keys
* Added `table/options.ChangefeedFormatDynamoDBStreamsJSON` format of `DynamoDB` change feeds

## v3.48.8
* Fixed `sugar.RemoveRecursive()` for column table type

## v3.48.7
* Added `sugar.StackRecord()` helper for stringification of current file path and line
* Updated `google.golang.org/grpc` from `v1.49.0` to `v1.53.0` due to vulnerability
* Updated `google.golang.org/protobuf` from `v1.28.0` to `v1.28.1` due to vulnerability
* Implemented implicit standard interface `driver.RowsColumnTypeNullable` in `internal/xsql.rows`
* Upgraded errors description from `retry.Retry` with attempts info

## v3.48.6
* Added builder for topic reader message (usable for tests)

## v3.48.5
* Removed `log.Secret` helper as unnessesarry in public API after refactoring logging subsystem
* Enriched the error with important details from initial discovery
* Added `internal.{secret,stack}` packages
* Implemented `fmt.Stringer` interface in credential types

## v3.48.4
* Added `ydb.IsOperationErrorTransactionLocksInvalidated(err)` helper for checks `TLI` flag in err

## v3.48.3
* Added `table/types.IsOptional()` helper

## v3.48.2
* Refactored tests

## v3.48.1
* Added `sugar.Is{Entry,ColumnTable}Exists` helper

## v3.48.0
* Fixed stopping topic reader by grpc stream shutdown
* Fixed `database/sql` driver for get and parse container ydb types
* Changed `table/scanner.scanner.Any()` behaviour: for non-primitive types returns raw `table/types.Value` instead nil from previous behaviour
* Added `table/types.{ListItems,VariantValue,DictValues}` helpers for get internal content of abstract `table/types.Value`
* Marked as deprecated `table/types.DictFields` (use `table/types.DictValues` instead)

## v3.47.5
* Added `scheme.Entry.IsColumnTable()` helper

## v3.47.4
* Disabled check of node exists with `balancers.SingleConn`
* Improved code with `go-critic` linter
* Added session info into `database/sql` event `connected`

## v3.47.3
* Added `table/options.Description.Tiering` field

## v3.47.2
* Refactored `internal/cmd/gtrace` tool (prefer pointers instead trace struct copies) for bust performance
* Fixed usage of generated traces in code

## v3.47.1
* Removed test artifacts from repository

## v3.47.0
* Added `table/types.ToDecimal()` converter from `table/types.Value` to `table/types.Decimal`

## v3.46.1
* Implemented `internal/xcontext.With{Cancel,Timeout}` with stack record and switched all usages from standard `context.With{Cancel,Timeout}`

## v3.46.0
* Refactored package `log` for support typed fields in log messages

## v3.45.0
* Added `table/options.WithPartitions` for configure partitioning policy
* Marked as deprecated `table/options.WithPartitioningPolicy{UniformPartitions,ExplicitPartitions}` (use `table/options.With{UniformPartitions,ExplicitPartitions}` instead)

## v3.44.3
* Fixed bug of processing endpoint with `node_id=0`
* Refactored of checking node ID in cluster discovery before `Get` and during in `Put` of session into session pool

## v3.44.2
* Removed debug print

## v3.44.1
* Fixed bug with returning session into pool before second discovery

## v3.44.0
* Added `table/options.WithCallOptions` options for append custom grpc call options into `session.{BulkUpsert,Execute,StreamExecuteScanQuery}`
* Supported fake transactions in `database/sql` driver over connector option `ydb.WithFakeTx(queryMode)` and connection string param `go_fake_tx`
* Removed `testutil/timeutil` package (all usages replaced with `clockwork` package)
* Changed behaviour of retryer on transport errors `cancelled` and `deadline exceeded` - will retry idempotent operation if context is not done
* Added address of node to operation error description as optional
* Fixed bug with put session from unknown node
* Fixed bug with parsing of `TzTimestamp` without microseconds
* Fixed code -1 of retryable error if wrapped error with code
* Added `ydb.MustOpen` and `ydb.MustConnector` helpers
* Fixed `internal/xerrors.Transport` error wrapping for case when given error is not transport error
* Added grpc and operation codes to errors string description
* Extend `scheme.Client` interface with method `Database`
* Removed `driver.ResultNoRows` in `internal/xsql`
* Added `ydb.{WithTablePathPrefix,WithAutoDeclare,WithPositionalArgs,WithNumericalArgs}` query modifiers options
* Supported binding parameters for `database/sql` driver over connector option `ydb.WithAutoBind()` and connection string params `go_auto_bind={table_path_prefix(path),declare,numeric,positional}`
* Added `testutil.QueryBind` test helper
* Fixed topic retry policy callback call: not call it with nil error
* Fixed bug with no checking operation error on `discovery.Client` calls
* Allowed zero create session timeout in `ydb.WithSessionPoolCreateSessionTimeout(timeout)` (less than or equal to zero - no used timeout on create session request)
* Added examples with own `go.mod`
* Marked as deprecated `ydb.WithErrWriter(w)` and `ydb.WithOutWriter(w)` logger options
* Added `ydb.WithWriter(w)` logger option

## v3.43.0
**Small broken changes**

Most users can skip there notes and upgrade as usual because build break rare used methods (expiremental API and api for special cases, not need for common use YDB) and this version has no any behavior changes.

Changes for experimental topic API:
* Moved `producer_id` from required positional argument to option `WithProducerID` (and it is optional now)
* Removed `WithMessageGroupID` option (because not supported now)

Changes in ydb connection:
* Publish internal private struct `ydb.connection` as `ydb.Driver` (it is implement `ydb.Connection`)
* `ydb.Connection` marked as deprecated
* Changed return type of `ydb.Open(...)` from `ydb.Connection` to `*ydb.Driver`
* Changed return type of `ydb.New(...)` from `ydb.Connection` to `*ydb.Driver`
* Changed argument type for `ydb.GRPCConn` from `ydb.Connection` to `*ydb.Driver`
* Removed method `With` from `ydb.Connection` (use `*Driver.With` instead).

Changes in package `sugar`:
* Changed a type of database arg in `sugar.{MakeRecursive,RemoveRecursive}` from `ydb.Connection` to minimal required local interface

Dependencies:
* Up minimal supported version of `go` to `1.17` for update dependencies (new `golang.org/x` doesn't compiled for `go1.16`)
* Upgrade `golang.org/x/...`  for prevent issues: `CVE-2021-33194`, `CVE-2022-27664`, `CVE-2021-31525`, `CVE-2022-41723`

## v3.42.15
* Fixed checking `nil` error with `internal/xerrors.Is`

## v3.42.14
* Supported `scheme.EntryTopic` path child entry in `sugar.RemoveRecursive`

## v3.42.13
* Fixed default state of `internal/xerrors.retryableError`: it inherit properties from parent error as possible
* Marked event `grpc/stats.End` as ignored at observing status of grpc connection

## v3.42.12
* Replaced the balancer connection to discovery service from short-lived grpc connection to `internal/conn` lazy connection (revert related changes from `v3.42.6`)
* Marked as deprecated `trace.Driver.OnBalancerDialEntrypoint` event callback
* Deprecated `trace.Driver.OnConnTake` event callback
* Added `trace.Driver.OnConnDial` event callback

## v3.42.11
* Fixed validation error for `topicoptions.WithPartitionID` option of start topic writer.

## v3.42.10
* Added exit from retryer if got grpc-error `Unauthenticated` on `discovery/ListEndpoints` call

## v3.42.9
* Added `internal/xerrors.Errorf` error for wrap multiple errors and check them with `errors.Is` of `errors.As`
* Fixed corner cases of `internal/wait.Wait`
* Added check of port in connection string and error throw
* Fixed bug with initialization of connection pool before apply static credentials
* Refactored of applying grpc dial options with defaults
* Added `trace.Driver.{OnBalancerDialEntrypoint,OnBalancerClusterDiscoveryAttempt}` trace events
* Fixed compilation of package `internal/xresolver` with `google.golang.org/grpc@v1.53`
* Fixed returning `io.EOF` on `rows.Next` and `rows.NextResultSet`
* Added wrapping of errors from unary and stream results
* Added error throw on `database/sql.Conn.BeginTx()`, `*sql.Tx.ExecContext` and `*sql.Tx.QueryContext` if query mode is not `ydb.DataQueryMode`
* Added test for `database/sql` scan-query

## v3.42.8
* Fixed `internal/scheme/helpers/IsDirectoryExists(..)` recursive bug

## v3.42.7
* Fixed `sugar.IsTableExists` with recursive check directory exists
* Added `sugar.IsDirectoryExists`
* Changed type of `table/options.IndexType` for type checks
* Added constants `table/options.IndexTypeGlobal` and `table/options.IndexTypeGlobalAsync`
* Added `table/options.IndexDescription.Type` field with `table/options.IndexType` type

## v3.42.6
* Implemented `driver.RowsColumnTypeDatabaseTypeName` interface in `internal/xsql.rows` struct
* Extended `internal/xsql.conn` struct with methods for getting `YDB` metadata
* Added `scheme.Client` to `internal/xsql.connection` interface
* Added `helpers` package with method for checking existence of table, refactored `sugar.IsTableExists()`
* Added checks for nil option to all opts range loops
* Moved content of package `internal/ctxlabels` into `internal/xcontext`
* Implemented `GRPCStatus` method in `internal/xerrors/transportError`
* Added different implementations of stacktrace error for grpc errors and other
* Dropped `internal/xnet` package as useless
* Fixed default grpc dial options
* Replaced single connection for discovery repeater into connection which creates each time for discovery request
* Fixed retry of cluster discovery on initialization
* Fixed dial timeout processing

## v3.42.5
* Fixed closing of `database/sql` connection (aka `YDB` session)
* Made `session.Close()` as `nop` for idled session
* Implemented goroutine for closing idle connection in `database/sql` driver
* Separated errors of commit from other reader and to expired session
* Fixed wrapping error in `internal/balancer/Balancer.wrapCall()`

## v3.42.4
* Added `ydb.WithDisableServerBalancer()` database/sql connector option

## v3.42.3
* Added `credentials.NewStaticCredentials()` static credentials constructor
* Changed `internal/credentials.NewStaticCredentials()` signature and behaviour for create grpc connection on each call to auth service
* Downgrade `google.golang.org/grpc` to `v1.49.0`

## v3.42.2
* Added `trace.Details.Details()` method for use external detailer

## v3.42.1
* Fixed lazy transaction example for `godoc`

## v3.42.0
* Added retry policy options for topics: `topic/topicoptions.WithReaderCheckRetryErrorFunction`, `topic/topicoptions.WithReaderStartTimeout`, `topic/topicoptions.WithWriterCheckRetryErrorFunction`, `topic/topicoptions.WithWriterStartTimeout`
* Refactored `internal/conn` middlewares
* Added `trace.tableSessionInfo.LastUsage()` method for get last usage timestamp
* Reverted `tx.WithCommit()` changes for fix unstable behaviour of lazy transactions
* Added `options.WithCommit()` option for execute query with auto-commit flag
* Removed `trace.TableTransactionExecuteStartInfo.KeepInCache` field as redundant

## v3.41.0
* Added option for set interval of auth token update in topic streams
* Supported internal allocator in `{session,statement}.Execute` for decrease memory usage
* Fixed typo in `topic/README.md`
* Upgraded `ydb-go-genproto` dependency
* Fixed duplicating of traces in `table.Client.Do()` call
* Supported `table.Transaction.WithCommit()` method for execute query and auto-commit after
* Added `DataColumns` to `table.options.IndexDescription`
* Added `scheme.EntryColumnStore` and `scheme.EntryColumnColumn` entry types
* Added `table.options.WithPartitioningBy(columns)` option

## v3.40.1
* Added constructor of `options.TimeToLiveSettings` and fluent modifiers

## v3.40.0
* Added `options.WithAddAttribute` and `options.WithDropAttribute` options for `session.AlterTable` request
* Added `options.WithAddIndex` and `options.WithDropIndex` options for `session.AlterTable` request
* Added return error while create topic writer with not equal producer id and message group id.
* Added package `meta` with methods about `YDB` metadata
* Added `meta.WithTrailerCallback(ctx, callback)` context modifier for attaching callback function which will be called on incoming metadata
* Added `meta.ConsumedUnits(metadata.MD)` method for getting consumed units from metadata
* Added `NestedCall` field to retry trace start infos for alarm on nested calls
* Added `topicoptions.WithWriterTrace` option for attach tracer into separated writer
* Added `sugar.IsTableExists()` helper for check existence of table

## v3.39.0
* Removed message level partitioning from experimental topic API. It is unavailable on server side yet.
* Supported `NullValue` type as received type from `YDB`
* Supported `types.SetValue` type
* Added `types.CastTo(types.Value, destination)` public method for cast `types.Value` to golang native type value destination
* Added `types.TupleItem(types.Value)`, `types.StructFields(types.Value)` and `types.DictValues(types.Value)` funcs (extractors of internal fields of tuple, struct and dict values)
* Added `types.Value.Yql()` func for getting values string representation as `YQL` literal
* Added `types.Type.Yql()` func for getting `YQL` representation of type
* Marked `table/types.WriteTypeStringTo` as deprecated
* Added `table/options.WithDataColumns` for supporting covering indexes
* Supported `balancer` query string parameter in `DSN`
* Fixed bug with scanning `YSON` value from result set
* Added certificate caching in `WithCertificatesFromFile` and `WithCertificatesFromPem`

## v3.38.5
* Fixed bug from scan unexpected column name

## v3.38.4
* Changed type of `table/options.{Create,Alter,Drop}TableOption` from func to interface
* Added implementations of `table/options.{Create,Alter,Drop}Option`
* Changed type of `topic/topicoptions.{Create,Alter,Drop}Option` from func to interface
* Added implementations of `topic/topicoptions.{Create,Alter}Option`
* Fix internal race-condition bugs in internal background worker

## v3.38.3
* Added retries to initial discovering

## v3.38.2
* Added missing `RetentionPeriod` parameter for topic description
* Fixed reconnect problem for topic client
* Added queue limit for sent messages and split large grpc messages while send to topic service
* Improved control plane for topic services: allow list topic in schema, read cdc feeds in table, retry on contol plane operations in topic client, full info in topic describe result
* Allowed writing zero messages to topic writer

## v3.38.1
* Fixed deadlock with implicit usage of `internal.table.Client.internalPoolAsyncCloseSession`

## v3.38.0
* Fixed commit errors for experimental topic reader
* Updated `ydb-go-genproto` dependency
* Added `table.WithSnapshotReadOnly()` `TxOption` for supporting `SnapshotReadOnly` transaction control
* Fixed bug in `db.Scripting()` queries (not checked operation results)
* Added `sugar.ToYdbParam(sql.NamedArg)` helper for converting `sql.NamedArg` to `table.ParameterOption`
* Changed type `table.ParameterOption` for getting name and value from `table.ParameterOption` instance
* Added topic writer experimental api with internal logger

## v3.37.8
* Refactored the internal closing behaviour of table client
* Implemented the `sql.driver.Validator` interface
* Fixed update token for topic reader
* Marked sessions which creates from `database/sql` driver as supported server-side session balancing

## v3.37.7
* Changed type of truncated result error from `StreamExecuteScanQuery` to retryable error
* Added closing sessions if node removed from discovery results
* Moved session status type from `table/options` package to `table`
* Changed session status source type from `uint32` to `string` alias

## v3.37.6
* Added to balancer notifying mechanism for listening in table client event about removing some nodes and closing sessions on them
* Removed from public client interfaces `closer.Closer` (for exclude undefined behaviour on client-side)

## v3.37.5
* Refactoring of `xsql` errors checking

## v3.37.4
* Revert the marking of context errors as required to delete session

## v3.37.3
* Fixed alter topic request - stop send empty setSupportedCodecs if customer not set them
* Marked the context errors as required to delete session
* Added log topic api reader for internal logger

## v3.37.2
* Fixed nil pointer exception in topic reader if reconnect failed

## v3.37.1
* Refactored the `xsql.badconn.Error`

## v3.37.0
* Supported read-only `sql.LevelSnapshot` isolation with fake transaction and `OnlineReadOnly` transaction control (transient, while YDB clusters are not updated with true snapshot isolation mode)
* Supported the `*sql.Conn` as input type `ydb.Unwrap` helper for go's 1.18

## v3.36.2
* Changed output of `sugar.GenerateDeclareSection` (added error as second result)
* Specified `sugar.GenerateDeclareSection` for `go1.18` (supports input types `*table.QueryParameters` `[]table.ParameterOption` or `[]sql.NamedArg`)
* Supports different go's primitive value types as arg of `sql.Named("name", value)`
* Added `database/sql` example and docs

## v3.36.1
* Fixed `xsql.Rows` error checking

## v3.36.0
* Changed behavior on `result.Err()` on truncated result (returns non-retryable error now, exclude `StreamExecuteScanQuery`)
* Added `ydb.WithIgnoreTruncated` option for disabling errors on truncated flag
* Added simple transaction control constructors `table.OnlineReadOnlyTxControl()` and `table.StaleReadOnlyTxControl()`
* Added transaction control specifier with context `ydb.WithTxControl`
* Added value constructors `types.BytesValue`, `types.BytesValueFromString`, `types.TextValue`
* Removed auto-prepending declare section on `xsql` queries
* Supports `time.Time` as type destination in `xsql` queries
* Defined default dial timeout (5 seconds)

## v3.35.1
* Removed the deprecation warning for `ydb.WithSessionPoolIdleThreshold` option

## v3.35.0
* Replaced internal table client background worker to plain wait group for control spawned goroutines
* Replaced internal table client background session keeper to internal background session garbage collector for idle sessions
* Extended the `DescribeTopicResult` struct

## v3.34.2
* Added some description to error message from table pool get
* Moved implementation `sugar.GenerateDeclareSection` to `internal/table`
* Added transaction trace callbacks and internal logging with them
* Stored context from `BeginTx` to `internal/xsql` transaction
* Added automatically generated declare section to query text in `database/sql` usage
* Removed supports `sql.LevelSerializable`
* Added `retry.Do` helper for retry custom lambda with `database/sql` without transactions
* Removed `retry.WithTxOptions` option (only default isolation supports)

## v3.34.1
* Changed `database/sql` driver `prepare` behaviour to `nop` with proxing call to conn exec/query with keep-in-cache flag
* Added metadata to `trace.Driver.OnInvoke` and `trace.Driver.OnNewStream` done events

## v3.34.0
* Improved the `xsql` errors mapping to `driver.ErrBadConn`
* Extended `retry.DoTx` test for to achieve equivalence with `retry.Retry` behaviour
* Added `database/sql` events for tracing `database/sql` driver events
* Added internal logging for `database/sql` events
* Supports `YDB_LOG_DETAILS` environment variable for specify scope of log messages
* Removed support of `YDB_LOG_NO_COLOR` environment variable
* Changed default behaviour of internal logger to without coloring
* Fixed coloring (to true) with environment variable `YDB_LOG_SEVERITY_LEVEL`
* Added `ydb.WithStaticCredentials(user, password)` option for make static credentials
* Supports static credentials as part of connection string (dsn - data source name)
* Changed minimal supported version of go from 1.14 to 1.16 (required for jwt library)


## v3.33.0
* Added `retry.DoTx` helper for retrying `database/sql` transactions
* Implemented `database/sql` driver over `ydb-go-sdk`
* Marked as deprecated `trace.Table.OnPoolSessionNew` and `trace.Table.OnPoolSessionClose` events
* Added `trace.Table.OnPoolSessionAdd` and `trace.Table.OnPoolSessionRemove` events
* Refactored session lifecycle in session pool for fix flaked `TestTable`
* Fixed deadlock in topicreader batcher, while add and read raw server messages
* Fixed bug in `db.Topic()` with send response to stop partition message

## v3.32.1
* Fixed flaky TestTable
* Renamed topic events in `trace.Details` enum

## v3.32.0
* Refactored `trace.Topic` (experimental) handlers
* Fixed signature and names of helpers in `topic/topicsugar` package
* Allowed parallel reading and committing topic messages

## v3.31.0
* Extended the `ydb.Connection` interface with experimental `db.Topic()` client (control plane and reader API)
* Removed `ydb.RegisterParser()` function (was needed for `database/sql` driver outside `ydb-go-sdk` repository, necessity of `ydb.RegisterParser()` disappeared with implementation `database/sql` driver in same repository)
* Refactored `db.Table().CreateSession(ctx)` (maked retryable with internal create session timeout)
* Refactored `internal/table/client.createSession(ctx)` (got rid of unnecessary goroutine)
* Supported many user-agent records

## v3.30.0
* Added `ydb.RegisterParser(name string, parser func(value string) []ydb.Option)` function for register parser of specified param name (supporting additional params in connection string)
* Fixed writing `KeepInCacheFlag` in table traces

## v3.29.5
* Fixed regression of `table/types.WriteTypeStringTo`

## v3.29.4
* Added touching of last updated timestamp in existing conns on stage of applying new endpoint list

## v3.29.3
* Reverted `xerrors.IsTransportError(err)` behaviour for raw grpc errors to false

## v3.29.2
* Enabled server-side session balancing for sessions created from internal session pool
* Removed unused public `meta.Meta` methods
* Renamed `meta.Meta.Meta(ctx)` public method to `meta.Meta.Context(ctx)`
* Reverted default balancer to `balancers.RandomChoice()`

## v3.29.1
* Changed default balancer to `balancers.PreferLocalDC(balancers.RandomChoice())`

## v3.29.0
* Refactored `internal/value` package for decrease CPU and memory workload with GC
* Added `table/types.Equal(lhs, rhs)` helper for check equal for two types

## v3.28.3
* Fixed false-positive node pessimization on receiving from stream io.EOF

## v3.28.2
* Upgraded dependencies (grpc, protobuf, testify)

## v3.28.1
* Marked dial errors as retryable
* Supported node pessimization on dialing errors
* Marked error from `Invoke` and `NewStream` as retryable if request not sended to server

## v3.28.0
* Added `sugar.GenerateDeclareSection()` helper for make declare section in `YQL`
* Added check when parameter name not started from `$` and automatically prepends it to name
* Refactored connection closing

## v3.27.0
* Added internal experimental packages `internal/value/exp` and `internal/value/exp/allocator` with alternative value implementations with zero-allocation model
* Supported parsing of database name from connection string URI path
* Added `options.WithExecuteScanQueryStats` option
* Added to query stats plan and AST
* Changed behaviour of `result.Stats()` (if query result have no stats - returns `nil`)
* Added context cancel with specific error
* Added mutex wrapper for mutex, rwmutex for guarantee unlock and better show critical section

## v3.26.10
* Fixed syntax mistake in `trace.TablePooStateChangeInfo` to `trace.TablePoolStateChangeInfo`

## v3.26.9
* Fixed bug with convert ydb value to `time.Duration` in `result.Scan[WithDefaults,Named]()`
* Fixed bug with make ydb value from `time.Duration` in `types.IntervalValueFromDuration(d)`
* Marked `table/types.{IntervalValue,NullableIntervalValue}` as deprecated

## v3.26.8
* Removed the processing of trailer metadata on stream calls

## v3.26.7
* Updated the `ydb-go-genproto` dependency

## v3.26.6
* Defined the `SerializableReadWrite` isolation level by default in `db.Table.DoTx(ctx, func(ctx, tx))`
* Updated the `ydb-go-genproto` dependency

## v3.26.5
* Disabled the `KeepInCache` policy for queries without params

## v3.26.4
* Updated the indirect dependency to `gopkg.in/yaml.v3`

## v3.26.3
* Removed `Deprecated` mark from `table/session.Prepare` method
* Added comments for `table/session.Execute` method

## v3.26.2
* Refactored of making permissions from scheme entry

## v3.26.1
* Removed deprecated traces

## v3.26.0
* Fixed data race on session stream queries
* Renamed `internal/router` package to `internal/balancer` for unambiguous understanding of package mission
* Implemented detection of local data-center with measuring tcp dial RTT
* Added `trace.Driver.OnBalancer{Init,Close,ChooseEndpoint,Update}` events
* Marked the driver cluster events as deprecated
* Simplified the balancing logic

## v3.25.3
* Changed primary license to `Apache2.0` for auto-detect license
* Refactored `types.Struct` value creation

## v3.25.2
* Fixed repeater initial force timeout from 500 to 0.5 second

## v3.25.1
* Fixed bug with unexpected failing of call `Invoke` and `NewStream` on closed cluster
* Fixed bug with releasing `internal/conn/conn.Pool` in cluster
* Replaced interface `internal/conn/conn.Pool` to struct `internal/conn/conn.Pool`

## v3.25.0
* Added `ydb.GRPCConn(ydb.Connection)` helper for connect to driver-unsupported YDB services
* Marked as deprecated `session.Prepare` callback
* Marked as deprecated `options.WithQueryCachePolicyKeepInCache` and `options.WithQueryCachePolicy` options
* Added `options.WithKeepInCache` option
* Enabled by default keep-in-cache policy for data queries
* Removed from `ydb.Connection` embedding of `grpc.ClientConnInterface`
* Fixed stopping of repeater
* Added log backoff between force repeater wake up's (from 500ms to 32s)
* Renamed `trace.DriverRepeaterTick{Start,Done}Info` to `trace.DriverRepeaterWakeUp{Start,Done}Info`
* Fixed unexpected `NullFlag` while parse nil `JSONDocument` value
* Removed `internal/conn/conn.streamUsages` and `internal/conn/conn.usages` (`internal/conn.conn` always touching last usage timestamp on API calls)
* Removed auto-reconnecting for broken conns
* Renamed `internal/database` package to `internal/router` for unambiguous understanding of package mission
* Refactored applying actual endpoints list after re-discovery (replaced diff-merge logic to swap cluster struct, cluster and balancers are immutable now)
* Added `trace.Driver.OnUnpessimizeNode` trace event

## v3.24.2
* Changed default balancer to `RandomChoice()` because `PreferLocalDC()` balancer works incorrectly with DNS-balanced call `Discovery/ListEndpoints`

## v3.24.1
* Refactored initialization of coordination, ratelimiter, scheme, scripting and table clients from `internal/lazy` package to each client initialization with `sync.Once`
* Removed `internal/lazy` package
* Added retry option `retry.WithStackTrace` for wrapping errors with stacktrace

## v3.24.0
* Fixed re-opening case after close lazy-initialized clients
* Removed dependency of call context for initializing lazy table client
* Added `config.AutoRetry()` flag with `true` value by default. `config.AutoRetry()` affects how to errors handle in sub-clients calls.
* Added `config.WithNoAutoRetry` for disabling auto-retry on errors in sub-clients calls
* Refactored `internal/lazy` package (supported check `config.AutoRetry()`, removed all error wrappings with stacktrace)

## v3.23.0
* Added `WithTLSConfig` option for redefine TLS config
* Added `sugar.LoadCertificatesFromFile` and `sugar.LoadCertificatesFromPem` helpers

## v3.22.0
* Supported `json.Unmarshaler` type for scanning row to values
* Reimplemented `sugar.DSN` with `net/url`

## v3.21.0
* Fixed gtrace tool generation code style bug with leading spaces
* Removed accounting load factor (unused field) in balancers
* Enabled by default anonymous credentials
* Enabled by default internal dns resolver
* Removed from defaults `grpc.WithBlock()` option
* Added `ydb.Open` method with required param connection string
* Marked `ydb.New` method as deprecated
* Removed package `dsn`
* Added `sugar.DSN` helper for make dsn (connection string)
* Refactored package `retry` (moved `retryBackoff` and `retryMode` implementations to `internal`)
* Refactored `config.Config` (remove interface `Config`, renamed private struct `config` to `Config`)
* Moved `discovery/config` to `internal/discovery/config`
* Moved `coordination/config` to `internal/coordination/config`
* Moved `scheme/config` to `internal/scheme/config`
* Moved `scripting/config` to `internal/scripting/config`
* Moved `table/config` to `internal/table/config`
* Moved `ratelimiter/config` to `internal/ratelimiter/config`

## v3.20.2
* Fixed race condition on lazy clients first call

## v3.20.1
* Fixed gofumpt linter issue on `credentials/credentials.go`

## v3.20.0
* Added `table.DefaultTxControl()` transaction control creator with serializable read-write isolation mode and auto-commit
* Fixed passing nil query parameters
* Fixed locking of cluster during call `cluster.Get`

## v3.19.1
* Simplified README.md for godoc documentation in pkg.go.dev

## v3.19.0
* Added public package `dsn` for making piped data source name (connection string)
* Marked `ydb.WithEndpoint`, `ydb.WithDatabase`, `ydb.WithSecure`, `ydb.WithInsecure` options as deprecated
* Moved `ydb.RegisterParser` to package `dsn`
* Added version into all error and warn log messages

## v3.18.5
* Fixed duplicating `WithPanicCallback` proxying to table config options
* Fixed comments for `xerrros.Is` and `xerrros.As`

## v3.18.4
* Renamed internal packages `errors`, `net` and `resolver` to `xerrors`, `xnet` and `xresolver` for excluding ambiguous interpretation
* Renamed internal error wrapper `xerrors.New` to `xerrors.Wrap`

## v3.18.3
* Added `WithPanicCallback` option to all service configs (discovery, coordination, ratelimiter, scheme, scripting, table) and auto-applying from `ydb.WithPanicCallback`
* Added panic recovering (if defined `ydb.WithPanicCallback` option) which thrown from retry operation

## v3.18.2
* Refactored balancers (makes concurrent-safe)
* Excluded separate balancers lock from cluster
* Refactored `cluster.Cluster` interface (`Insert` and `Remove` returning nothing now)
* Replaced unsafe `cluster.close` boolean flag to `cluster.done` chan for listening close event
* Added internal checker `cluster.isClosed()` for check cluster state
* Extracted getting available conn from balancer to internal helper `cluster.get` (called inside `cluster.Get` as last effort)
* Added checking `conn.Conn` availability with `conn.Ping()` in prefer nodeID case

## v3.18.1
* Added `conn.Ping(ctx)` method for check availability of `conn.Conn`
* Refactored `cluster.Cluster.Get(ctx)` to return only available connection (instead of returning any connection from balancer)
* Added address to error description thrown from `conn.take()`
* Renamed package `internal/db` to `internal/database` to exclude collisions with variable name `db`

## v3.18.0
* Added `go1.18` to test matrix
* Added `ydb.WithOperationTimeout` and `ydb.WithOperationCancelAfter` context modifiers

## v3.17.0
* Removed redundant `trace.With{Table,Driver,Retry}` and `trace.Context{Table,Driver,Retry}` funcs
* Moved `gtrace` tool from `./cmd/gtrace` to `./internal/cmd/gtrace`
* Refactored `gtrace` tool for generate `Compose` options
* Added panic recover on trace calls in `Compose` call step
* Added `trace.With{Discovery,Driver,Coordination,Ratelimiter,Table,Scheme,Scripting}PanicCallback` options
* Added `ydb.WithPanicCallback` option

## v3.16.12
* Fixed bug with check acquire error over `ydb.IsRatelimiterAcquireError`
* Added full changelog link to github release description

## v3.16.11
* Added stacktrace to errors with issues

## v3.16.10
* Refactored `cluster.Cluster` and `balancer.Balancer` interfaces (removed `Update` method)
* Replaced `cluster.Update` with `cluster.Remove` and `cluster.Insert` calls
* Removed `trace.Driver.OnClusterUpdate` event
* Fixed bug with unexpected changing of local datacenter flag in endpoint
* Refactored errors wrapping (stackedError are not ydb error now, checking `errors.IsYdb(err)` with `errors.As` now)
* Wrapped retry operation errors with `errors.WithStackTrace(err)`
* Changed `trace.RetryLoopStartInfo.Context` type from `context.Context` to `*context.Context`

## v3.16.9
* Refactored internal operation and transport errors

## v3.16.8
* Added `config.ExcludeGRPCCodesForPessimization()` opttion for exclude some grpc codes from pessimization rules
* Refactored pessimization node conditions
* Added closing of ticker in `conn.Conn.connParker`
* Removed `config.WithSharedPool` and usages it
* Removed `conn.Creator` interface and usage it
* Removed unnecessary options append in `ydb.With`

## v3.16.7
* Added closing `conn.Conn` if discovery client build failure
* Added wrapping errors with stacktrace
* Added discharging banned state of `conn.Conn` on `cluster.Update` step

## v3.16.6
* Rollback moving `meta.Meta` call to conn exclusively from `internal/db` and `internal/discovery`
* Added `WithMeta()` discovery config option

## v3.16.5
* Added `config.SharedPool()` setting and `config.WithSharedPool()` option
* Added management of shared pool flag on change dial timeout and credentials
* Removed explicit checks of conditions for use (or not) shared pool in `ydb.With()`
* Renamed `internal/db` interfaces
* Changed signature of `conn.Conn.Release` (added error as result)

## v3.16.4
* Removed `WithMeta()` discovery config option
* Moved `meta.Meta` call to conn exclusively

## v3.16.3
* Replaced panic on cluster close to error issues

## v3.16.2
* Fixed bug in `types.Nullable()`
* Refactored package `meta`
* Removed explicit call meta in `db.New()`

## v3.16.1
* Added `WithMeta()` discovery config option
* Fixed bug with credentials on discovery

## v3.16.0
* Refactored internal dns-resolver
* Added option `config.WithInternalDNSResolver` for use internal dns-resolver and use resolved IP-address for dialing instead FQDN-address

## v3.15.1
* Removed all conditions for trace retry errors
* Fixed background color of warn messages
* Added to log messages additional information about error, such as retryable (or not), delete session (or not), etc.

## v3.15.0
* Added github action for publish release tags
* Refactored version constant (split to major, minor and patch constants)
* Added `table.types.Nullable{*}Value` helpers and `table.types.Nullable()` common helper
* Fixed race on check trailer on closing table grpc-stream
* Refactored traces (start and done struct names have prefix about trace)
* Replaced `errors.Error`, `errors.Errorf` and `errors.ErrorfSkip` to single `errors.WithStackTrace`
* Refactored table client options
* Declared and implemented interface `errors.isYdbError` for checking ybd/non-ydb errors
* Fixed double tracing table do events
* Added `retry.WithFastBackoff` and `retry.WithFastBackoff` options
* Refactored `table.CreateSession` as retry operation with options
* Moved log level from root of repository to package `log`
* Added details and address to transport error
* Fixed `recursive` param in `ratelimiter.ListResource`
* Added counting stream usages for exclude park connection if it in use
* Added `trace.Driver` events about change stream usage and `conn.Release()` call

## 3.14.4
* Implemented auto-removing `conn.Conn` from `conn.Pool` with counting usages of `conn.Conn`
* Refactored naming of source files which declares service client interfaces

## 3.14.3
* Fixed bug with update balancer element with nil handle

## 3.14.2
* Refactored internal error wrapping (with file and line identification) - replaced `fmt.Printf("%w", err)` error wrapping to internal `stackError`

## 3.14.1
* Added `balacers.CreateFromConfig` balancer creator
* Added `Create` method to interface `balancer.Balancer`

## 3.14.0
* Added `balacers.FromConfig` balancer creator

## 3.13.3
* Fixed linter issues

## 3.13.2
* Fixed race with read/write pool conns on closing conn

## 3.13.1
* Improved error messages
* Defended `cluster.balancer` with `sync.RWMutex` on `cluster.Insert`, `cluster.Update`, `cluster.Remove` and `cluster.Get`
* Excluded `Close` and `Park` methods from `conn.Conn` interface
* Fixed bug with `Multi` balancer `Create()`
* Improved `errors.IsTransportError` (check a few transport error codes instead check single transport error code)
* Improved `errors.Is` (check a few errors instead check single error)
* Refactored YDB errors checking API on client-side
* Implemented of scripting traces

## 3.13.0
* Refactored `Connection` interface
* Removed `CustomOption` and taking client with custom options
* Removed `proxy` package
* Improved `db.With()` helper for child connections creation
* Set shared `conn.Pool` for all children `ydb.Connection`
* Fixed bug with `RoundRobin` and `RandomChoice` balancers `Create()`

## 3.12.1
* Added `trace.Driver.OnConnPark` event
* Added `trace.Driver.OnConnClose` event
* Fixed bug with closing nil session in table retryer
* Restored repeater `Force` call on pessimize event
* Changed mutex type in `conn.Conn` from `sync.Mutex` to `sync.RWMutex` for exclude deadlocks
* Reverted applying empty `discovery` results to `cluster`

## 3.12.0
* Added `balancers.Prefer` and `balancers.PreferWithFallback` constructors

## 3.11.13
* Added `trace.Driver.OnRepeaterWakeUp` event
* Refactored package `repeater`

## 3.11.12
* Added `trace.ClusterInsertDoneInfo.Inserted` boolean flag for notify about success of insert endpoint into balancer
* Added `trace.ClusterRemoveDoneInfo.Removed` boolean flag for notify about success of remove endpoint from balancer

## 3.11.11
* Reverted usage of `math/rand` (instead `crypto/rand`)

## 3.11.10
* Imported tool gtrace to `./cmd/gtrace`
* Changed minimal version of go from 1.13 to 1.14

## 3.11.9
* Fixed composing of service traces
* Fixed end-call of `trace.Driver.OnConnStateChange`

## 3.11.8
* Added `trace.EndpointInfo.LastUpdated()` timestamp
* Refactored `endpoint.Endpoint` (split to struct `endopint` and interface `Endpoint`)
* Returned safe-thread copy of `endpoint.Endpoint` to trace callbacks
* Added `endpoint.Endpoint.Touch()` func for refresh endpoint info
* Added `conn.conn.onClose` slice for call optional funcs on close step
* Added removing `conn.Conn` from `conn.Pool` on `conn.Conn.Close()` call
* Checked cluster close/empty on keeper goroutine
* Fixed `internal.errors.New` wrapping depth
* Added context flag for no wrapping operation results as error
* Refactored `trace.Driver` conn events

## 3.11.7
* Removed internal alias-type `errors.IssuesIterator`

## 3.11.6
* Changed `trace.GetCredentialsDoneInfo` token representation from bool to string
* Added `log.Secret` helper for mask token

## 3.11.5
* Replaced meta in `proxyConnection.Invoke` and `proxyConnection.NewStream`

## 3.11.4
* Refactored `internal/cluster.Cluster` (add option for notify about external lock, lock cluster for update cluster endpoints)
* Reverted `grpc.ClientConnInterface` API to `ydb.Connection`

## 3.11.3
* Replaced in `table/types/compare_test.go` checking error by error message to checking with `errors.Is()`

## 3.11.2
* Wrapped internal errors in retry operations

## 3.11.1
* Excluded error wrapping from retry operations

## 3.11.0
* Added `ydb.WithTLSSInsecureSkipVerify()` option
* Added `trace.Table.OnPoolStateChange` event
* Wrapped internal errors with print <func, file, line>
* Removed `trace.Table.OnPoolTake` event (unused)
* Refactored `trace.Details` matching by string pattern
* Added resolver trace callback
* Refactored initialization step of grpc dial options
* Added internal package `net` with `net.Conn` proxy object
* Fixed closing proxy clients
* Added `ydb.Connection.With(opts ...ydb.CustomOption)` for taking proxy `ydb.Connection` with some redefined options
* Added `ydb.MetaRequestType` and `ydb.MetaTraceID` aliases to internal `meta` package constants
* Added `ydb.WithCustomCredentials()` option
* Refactored `ydb.Ratelimiter().AcquireResource()` method (added options for defining type of acquire request)
* Removed single point to define operation mode params (each grpc-call with `OperationParams` must explicit define `OperationParams`)
* Removed defining operation params over context
* Removed `config.RequestTimeout` and `config.StreamTimeout` (each grpc-call must manage context instead define `config.RequestTimeout` or `config.StreamTimeout`)
* Added internal `OperationTimeout` and `OperationCancelAfter` to each client (ratelimiter, coordination, table, scheme, scripting, discovery) config. `OperationTimeout` and `OperationCancelAfter` config params defined from root config

## 3.10.0
* Extended `trace.Details` constants for support per-service events
* Added `trace.Discovery` struct for traces discovery events
* Added `trace.Ratelimiter`, `trace.Coordination`, `trace.Scripting`, `trace.Scheme` stubs (will be implements in the future)
* Added `ratelimiter/config`, `coordination/config`, `scripting/config`, `scheme/config`, `discovery/config` packages for specify per-service configs
* Removed `trace.Driver.OnDiscovery` callback (moved to `trace.Discovery`)
* Refactored initialization step (firstly makes discovery client)
* Removed `internal/lazy.Discovery` (discovery client always initialized)
* Fixed `trace.Table` event structs
* Refactored grpc options for define dns-balancing configuration
* Refactored `retry.Retry` signature (added `retry.WithID`, `retry.WithTrace` and `retry.WithIdempotent` opt-in args, required param `isIdempotentOperation` removed)
* Refactored package `internal/repeater`

## 3.9.4
* Fixed data race on closing session pool

## 3.9.3
* Fixed busy loop on call internal logger with external logger implementation of `log.Logger`

## 3.9.2
* Fixed `WithDiscoveryInterval()` option with negative argument (must use `SingleConn` balancer)

## 3.9.1
* Added `WithMinTLSVersion` option

## 3.9.0
* Removed `ydb.EndpointDatabase`, `ydb.ConnectionString` and `ydb.MustConnectionString` helpers
* Removed `ydb.ConnectParams` struct and `ydb.WithConnectParams` option creator
* Added internal package `dsn` for register external parsers and parse connection string
* Added `ydb.RegisterParser` method for registering external parser of connection string

## 3.8.12
* Unwrap sub-tests called as `t.Run(...)` in integration tests
* Updated `grpc` dependency (from `v1.38.0` to `v1.43.0`)
* Updated `protobuf` dependency (from `v1.26.0` to `v1.27.1`)
* Added internal retryers into `lazy.Ratelimiter`
* Added internal retryers into `lazy.Coordination`
* Added internal retryers into `lazy.Discovery`
* Added internal retryers into `lazy.Scheme`
* Added internal retryers into `lazy.Scripting`
* Added internal retryer into `lazy.Table.CreateSession`

## 3.8.11
* Fixed version

## 3.8.10
* Fixed misspell linter issue

## 3.8.9
* Removed debug print to log

## 3.8.8
* Refactored session shutdown test

## 3.8.7
* Ignored session shutdown test if no defined `YDB_SHUTDOWN_URLS` environment variable

## 3.8.6
* Added `ydb.WithInsecure()` option

## 3.8.5
* Fixed version

## 3.8.4
* Fixed syntax error in `CHANGELOG.md`

## 3.8.3
* Fixed `CHANGELOG.md`

## 3.8.2
* Updated `github.com/ydb-platform/ydb-go-genproto`

## 3.8.1
* Fixed `trace.Table.OnPoolDoTx` - added `Idempotent` flag to `trace.PoolDoTxStartInfo`

## 3.8.0
* Added `table.result.Result.ScanNamed()` scan function
* Changed connection secure to `true` by default
* Renamed public package `balancer` to `balancers` (this package contains only constructors of balancers)
* Moved interfaces from package `internal/balancer/ibalancer` to `internal/balancer`
* Added `NextResultSetErr()` func for select next result set and return error
* Added package `table/result/indexed` with interfaces `indexed.Required`, `indexed.Optional`, `indexed.RequiredOrOptional`
* Replaced abstract `interface{}` in `Scan` to `indexed.RequiredOrOptional`
* Replaced abstract `interface{}` in `ScanWithDefaults` to `indexed.Required`
* Replaced `trace.Table.OnPoolRetry` callback to `trace.Table.OnPoolDo` and `trace.Table.OnPoolDoTx` callbacks
* Supports server hint `session-close` for gracefully shutdown session

## 3.7.2
* Retry remove directory in `sugar.RemoveRecursive()` for retryable error

## 3.7.1
* Fixed panic on `result.Reset(nil)`

## 3.7.0
* Replaced `Option` to `CustomOption` on `Connection` interface methods
* Implements `WithCustom[Token,Database]` options for redefine database and token
* Removed experimental `balancer.PreferEndpoints[WithFallback][RegEx]` balancers
* Supported connections `TTL` with `Option` `WithConnectionTTL`
* Remove unnecessary `WithFastDial` option (lazy connections are always fast inserts into cluster)
* Added `Scripting` service client with API methods `Execute()`, `StreamExecute()` and `Explain()`
* Added `String()` method to `table.types.Type` interface
* Added `With[Custom]UserAgent()` `Option` and `CustomOption` constructors
* Refactored `log.Logger` interface and internal implementation
* Added `retry.RetryableError()` for returns user-defined error which must be retryed
* Renamed internal type `internal.errors.OperationCompleted` to `internal.errors.OperationStatus`
* Added `String()` method to `table.KeyRange` and `table.Value` types
* Replaced creation of goroutine on each stream call to explicit call stream.Recv() on NextResultSet()

## 3.6.2
* Refactored table retry helpers
* Added new `PreferLocations[WithFallback][RegEx]` balancers
* Added `trace.Details.String()` and `trace.Details.Strings()` helpers
* Added `trace.DetailsFromString(s)` and `trace.DetailsFromStrings(s)` helper

## 3.6.1
* Switched closing cluster after closing all sub-services
* Added windows and macOS runtimes to unit and integration tests

## 3.6.0
* Added `config/balancer` package with popular balancers
* Added new `PreferEndpoints[WithFallback][RegEx]` balancers
* Removed `config.BalancerConfig` struct
* Refactored internal packages (tree to flat, split balancers to different packages)
* Moved a taking conn to start of `conn.Invoke` /` conn.NewStream` for applying timeouts to alive conn instead lazy conn (previous logic applied timeouts to all request including dialing on lazy conn)

## 3.5.4
* Added auto-close stream result on end of stream

## 3.5.3
* Changed `Logger` interface for support custom loggers
* Added public type `LoggerOption` for proxies to internal `logger.Option`
* Fixed deadlock on table stream requests

## 3.5.2
* Fixed data race on closing table result
* Added custom dns-resolver to grpc options for use dns-balancing with round_robin balancing policy
* Wrapped with `recover()` system panic on getting system certificates pool
* Added linters and fixed issues from them
* Changed API of `sugar` package

## 3.5.1
* Added system certificates for `darwin` system
* Fixed `table.StreamResult` finishing
* Fixes `sugar.MakePath()`
* Added helper `ydb.MergeOptions()` for merge several `ydb.Option` to single `ydb.Option`

## 3.5.0
* Added `ClosabelSession` interface which extends `Session` interface and provide `Close` method
* Added `CreateSession` method into `table.Client` interface
* Added `Context` field into `trace.Driver.Net{Dial,Read,Write,Close}StartInfo` structs
* Added `Address` field into `trace.Driver.DiscoveryStartInfo` struct
* Improved logger options (provide err and out writers, provide external logger)
* Renamed package `table.resultset` to `table.result`
* Added `trace.Driver.{OnInit,OnClose}` events
* Changed unit/integration tests running
* Fixed/added YDB error checkers
* Dropped `ydb.WithDriverConfigOptions` (duplicate of `ydb.With`)
* Fixed freeze on closing driver
* Fixed `CGO` race on `Darwin` system when driver tried to expand tilde on certificates path
* Removed `EnsurePathExists` and `CleanupDatabase` from API of `scheme.Client`
* Added helpers `MakePath` and `CleanPath` to root of package `ydb-go-sdk`
* Removed call `types.Scanner.UnmarshalYDB()` inside `scanner.setDefaults()`
* Added `DoTx()` API method into `table.Client`
* Added `String()` method into `ConnectParams` for serialize params to connection string
* Added early exit from Rollback for committed transaction
* Moved `HasNextResultSet()` method from `Result` interface to common `result` interface. It provides access to `HasNextResultSet()` on both result interfaces (unary and stream results)
* Added public credentials constructors `credentials.NewAnonymousCredentials()` and `credentials.NewAccessTokenCredentials(token)`

## 3.4.4
* Prefer `ydb.table.types.Scanner` scanner implementation over `sql.Scanner`, when both available.

## 3.4.3
* Forced `round_robin` grpc load balancing instead default `pick_first`
* Added checker `IsTransportErrorCancelled`

## 3.4.2
* Simplified `Is{Transport,Operation}Error`
* Added `IsYdbError` helper

## 3.4.1
* Fixed retry reaction on operation error NotFound (non-retryable now)

## 3.4.0
* Fixed logic bug in `trace.Table.ExecuteDataQuery{Start,Done}Info`

## 3.3.3
* Cleared repeater context for discovery goroutine
* Fixed type of `trace.Details`

## 3.3.2
* Added `table.options.WithPartitioningSettings`

## 3.3.1
* Added `trace.DriverConnEvents` constant

## 3.3.0
* Stored node ID into `endpoint.Endpoint` struct
* Simplified <Host,Port> in `endpoint.Endpoint` to single fqdn Address
* On table session requests now preferred the endpoint by `ID` extracted from session `ID`. If
  endpoint by `ID` not found - using the endpoint from balancer
* Upgraded internal logger for print colored messages

## 3.2.7
* Fixed compare endpoints func

## 3.2.6
* Reverted `NodeID` as key for link between session and endpoint because yandex-cloud YDB
  installation not supported `Endpoint.ID` entity

## 3.2.5
* Dropped endpoint.Addr entity as unused. After change link type between session and endpoint
  to NodeID endpoint.Addr became unnecessary for internal logic of driver
* Enabled integration test table pool health
* Fixed race on session stream requests

## 3.2.4
* Returned context error when context is done on `session.StreamExecuteScanQuery`
  and `session.StreamReadTable`

## 3.2.3
* Fixed bug of interpret tilda in path of certificates file
* Added chapter to `README.md` about ecosystem of debug tools over `ydb-go-sdk`

## 3.2.2
* Fixed result type of `RawValue.String` (ydb string compatible)
* Fixed scans ydb types into string and slice byte receivers

## 3.2.1
* Upgraded dependencies
* Added `WithEndpoint` and `WithDatabase` Option constructors

## 3.2.0
* added package `log` with interface `log.Logger`
* implements `trace.Driver` and `trace.Table` with `log.Logger`
* added internal leveled logger which implement interface `log.Logger`
* supported environment variable `YDB_LOG_SEVERITY_LEVEL`
* changed name of the field `RetryAttempts` to` Attempts` in the structure `trace.PoolGetDoneInfo`.
  This change reduces back compatibility, but there are no external uses of v3 sdk, so this change is
  fine. We are sorry if this change broke your code

## 3.1.0
* published scheme Client interface

## 3.0.1
* refactored integration tests
* fixed table retry trace calls

## 3.0.0
* Refactored sources for splitting public interfaces and internal
  implementation for core changes in the future without change major version
* Refactored of transport level of driver - now we use grpc code generation by stock `protoc-gen-go` instead internal protoc codegen. New API provide operate from codegen grpc-clients with driver as a single grpc client connection. But driver hide inside self a pool of grpc connections to different cluster endpoints YDB. All communications with YDB (base services includes to driver: table, discovery, coordiantion and ratelimiter) provides stock codegen grpc-clients now.
* Much changed API of driver for easy usage.
* Dropped package `ydbsql` (moved to external project)
* Extracted yandex-cloud authentication to external project
* Extracted examples to external project
* Changed of traces API for next usage in jaeger и prometheus
* Dropped old APIs marked as `deprecated`
* Added integration tests with docker ydb container
* Changed table session and endpoint link type from string address to integer NodeID

## 2.11.0
* Added possibility to override `x-ydb-database` metadata value

## 2.10.9
* Fixed context cancellation inside repeater loop

## 2.10.8
* Fixed data race on cluster get/pessimize

## 2.10.7
* Dropped internal cluster connections tracker
* Switched initial connect to all endpoints after discovery to lazy connect
* Added reconnect for broken conns

## 2.10.6
* Thrown context without deadline into discovery goroutine
* Added `Address` param to `DiscoveryStartInfo` struct
* Forced `round_bobin` grpc load balancing config instead default `pick_first`
* Fixed applying driver trace from context in `connect.New`
* Excluded using session pool usage for create/take sessions in `database/sql`
  driver implementation. Package `ydbsql` with `database/sql` driver implementation
  used direct `CreateSession` table client call in the best effort loop

## 2.10.5
* Fixed panic when ready conns is zero

## 2.10.4
* Initialized repeater permanently regardless of the value `DriverConfig.DiscoveryInterval`
  This change allow forcing re-discovery depends on cluster state

## 2.10.3
* Returned context error when context is done on `StreamExecuteScanQuery`

## 2.10.2
* Fixed `mapBadSessionError()` in `ydbsql` package

## 2.10.1
* Fixed race on `ydbsql` concurrent connect. This hotfix only for v2 version

## 2.10.0
* Added `GlobalAsyncIndex` implementation of index interface

## 2.9.6
* Replaced `<session, endpoint>` link type from raw conn to plain endpoint address
* Moved checking linked endpoint from `driver.{Call,StreamRead}` to `cluster.Get`
* Added pessimization endpoint code for `driver.StreamRead` if transport error received
* Setted transport error `Cancelled` as needs to remove session from pool
* Deprecated connection use policy (used auto policy)
* Fixed goroutines leak on StreamRead call
* Fixed force re-discover on receive error after 1 second
* Added timeout to context in `cluster.Get` if context deadline not defined

## 2.9.5
* Renamed context idempotent operation flag

## 2.9.4
* Forced cancelled transport error as retriable (only idempotent operations)
* Renamed some internal retry mode types

## 2.9.3
* Forced grpc keep-alive PermitWithoutStream parameter to true

## 2.9.2
* Added errors without panic

## 2.9.1
* Added check nil grpc.ClientConn connection
* Processed nil connection error in keeper loop

## 2.9.0
* Added RawValue and supported ydb.Scanner in Scan

## 2.8.0
* Added NextResultSet for both streaming and non-streaming operations

## 2.7.0
* Dropped busy checker logic
* Refactoring of `RetryMode`, `RetryChecker` and `Retryer`
* Added fast/slow retry logic
* Supported context param for retry operation with no idempotent errors
* Added secondary indexes info to table describing method

## 2.6.1
* fix panic on lazy put to full pool

## 2.6.0
* Exported `SessionProvider.CloseSession` func
* Implements by default async closing session and putting busy
  session into pool
* Added some session pool trace funcs for execution control of
  goroutines in tests
* Switched internal session pool boolean field closed from atomic
  usage to mutex-locked usage

## 2.5.7
* Added panic on double scan per row

## 2.5.6
* Supported nil and time conventions for scanner

## 2.5.5
* Reverted adds async sessionGet and opDo into `table.Retry`.
* Added `sessionClose()` func into `SessionProvider` interface.

## 2.5.4
* Remove ready queue from session pool

## 2.5.3
* Fix put session into pool

## 2.5.2
* Fix panic on operate with result scanner

## 2.5.1
* Fix lock on write to chan in case when context is done

## 2.5.0
* Added `ScanRaw` for scan results as struct, list, tuple, map
* Created `RawScanner` interface in order to generate method With

## 2.4.1
* Fixed deadlock in the session pool

## 2.4.0
* Added new scanner API.
* Fixed dualism of interpret data (default values were deprecated for optional values)

## 2.3.3
* Fixed `internal/stats/series.go` (index out of range)
* Optimized rotate buckets in the `Series`

## 2.3.2
* Moved `api/wrap.go` to root for next replacement api package to external genproto

## 2.3.1
* Correct session pool tests
* Fixed conditions with KeepAliveMinSize and `IdleKeepAliveThreshold`

## 2.3.0
* Added credentials connect options:
  - `connect.WithAccessTokenCredentials(accessToken)`
  - `connect.WithAnonymousCredentials()`
  - `connect.WithMetadataCredentials(ctx)`
  - `connect.WithServiceAccountKeyFileCredentiials(serviceAccountKeyFile)`
* Added auth examples:
  - `example/auth/environ`
  - `example/auth/access_token_credentials`
  - `example/auth/anonymous_credentials`
  - `example/auth/metadata_credentials`
  - `example/auth/service_account_credentials`

## 2.2.1
* Fixed returning error from `table.StreamExecuteScanQuery`

## 2.2.0
* Supported loading certs from file using `YDB_SSL_ROOT_CERTIFICATES_FILE` environment variable

## 2.1.0
* Fixed erasing session from pool if session keep-alive count great then `IdleKeepAliveThreshold`
* Add major session pool config params as `connect.WithSessionPool*()` options

## 2.0.3
* Added panic for wrong `NextSet`/`NextStreamSet` call

## 2.0.2
* Fixed infinite keep alive session on transport errors `Cancelled` and `DeadlineExceeded`

## 2.0.1
* Fixed parser of connection string
* Fixed `EnsurePathExists` and `CleanupDatabase` methods
* Fixed `basic_example_v1`
* Renamed example cli flag `-link=connectionString` to `-ydb=connectionString` for connection string to YDB
* Added `-connect-timeout` flag to example cli
* Fixed some linter issues

## 2.0.0
* Renamed package ydbx to connect. New usage semantic: `connect.New()` instead `ydbx.Connect()`
* Added `healthcheck` example
* Fixed all examples with usage connect package
* Dropped `example/internal/ydbutil` package
* Simplified API of Traces - replace all pairs start/done to single handler with closure.

## 1.5.2
* Fixed `WithYdbCA` at nil certPool case

## 1.5.1
* Fixed package name of `ydbx`

## 1.5.0
* Added `ydbx` package

## 1.4.1
* Fixed `fmt.Errorf` error wrapping and some linter issues

## 1.4.0
* Added helper for create credentials from environ
* Added anonymous credentials
* Move YDB Certificate Authority from auth/iam package to root  package. YDB CA need to dial with
  dedicated YDB and not need to dial with IAM. YDB CA automatically added to all grpc calling

## 1.3.0
* Added `Compose` method to traces

## 1.2.0
* Load YDB certificates by default with TLS connection

## 1.1.0
* Support scan-query method in `ydbsql` (database/sql API)

## 1.0.7
* Use `github.com/golang-jwt/jwt` instead of `github.com/dgrijalva/jwt-go`

## 1.0.6
* Append (if not exits) SYNC Operation mode on table calls: *Session, *DataQuery, *Transaction, KeepAlive

## 1.0.5
* Remove unused ContextDeadlineMapping driver config (always used default value)
* Simplify operation params logic
* Append (if not exits) SYNC Operation mode on ExecuteDataQuery call

## 1.0.4
* Fixed timeout and cancellation setting for YDB operations
* Introduced possibility to use `ContextDeadlineNoMapping` once again

## 1.0.3
* Negative `table.Client.MaxQueryCacheSize` will disable a client query cache now
* Refactoring of `meta.go` for simple adding in the future new headers to requests
* Added support `x-ydb-trace-id` as standard SDK header

## 1.0.2
* Implements smart lazy createSession for best control of create/delete session balance. This feature fix leakage of forgotten sessions on server-side
* Some imporvements of session pool stats

## 1.0.1
* Fix closing sessions on PutBusy()
* Force setting operation timeout from client context timeout (if this timeout less then default operation timeout)
* Added helper `ydb.ContextWithoutDeadline` for clearing existing context from any deadlines

## 1.0.0
* SDK versioning switched to `Semantic Versioning 2.0.0`

## 2021.04.1
* Added `table.TimeToLiveSettings` struct and corresponding
  `table.WithTimeToLiveSettings`, `table.WithSetTimeToLive`
  and `table.WithDropTimeToLive` options.
* Deprecated `table.TTLSettings` struct alongside with
  `table.WithTTL`, `table.WithSetTTL` and `table.WithDropTTL` functions.

## 2021.03.2
* Add Truncated flag support.

## 2021.03.1
* Fixed a race between `SessionPool.Put` and `SessionPool.Get`, where the latter
  would end up waiting forever for a session that is already in the pool.

## 2021.02.1
* Changed semantics of `table.Result.O...` methods (e.g., `OUTF8`):
  it will not fail if current item is non-optional primitive.

## 2020.12.1
* added CommitTx method, which returns QueryStats

## 2020.11.4
* re-implementation of ydb.Value comparison
* fix basic examples

## 2020.11.3
* increase default and minimum `Dialer.KeepAlive` setting

## 2020.11.2
* added `ydbsql/connector` options to configure default list of `ExecDataQueryOption`

## 2020.11.1
* tune `grpc.Conn` behaviour

## 2020.10.4
* function to compare two ydb.Value

## 2020.10.3
* support scan query execution

## 2020.10.2
* add table Ttl options

## 2020.10.1
* added `KeyBloomFilter` support for `CreateTable`, `AlterTable` and `DescribeTalbe`
* added `PartitioningSettings` support for `CreateTable`, `AlterTable` and `DescribeTalbe`. Move to `PartitioningSettings` object

## 2020.09.3
* add `FastDial` option to `DriverConfig`.
  This will allow `Dialer` to return `Driver` as soon as the 1st connection is ready.

## 2020.09.2
* parallelize endpoint operations

## 2020.09.1
* added `ProcessCPUTime` method to `QueryStats`
* added `ReadReplicasSettings` support for `CreateTable`, `AlterTable` and `DescribeTalbe`
* added `StorageSettings` support for `CreateTable`, `AlterTable` and `DescribeTalbe`

## 2020.08.2
* added `PartitioningSettings` support for `CreateTable` and `AlterTable`

## 2020.08.1
* added `CPUTime` and `AffectedShards` fields to `QueryPhase` struct
* added `CompilationStats` statistics

## 2020.07.7
* support manage table attributes

## 2020.07.6
* support Column Families

## 2020.07.5
* support new types: DyNumber, JsonDocument

## 2020.07.4
* added coordination service
* added rate_limiter service

## 2020.07.3
* made `api` wrapper for `internal` api subset

## 2020.07.2
* return TableStats and PartitionStats on DescribeTable request with options
* added `ydbsql/connector` option to configure `DefaultTxControl`

## 2020.07.1
* support go modules tooling for ydbgen

## 2020.06.2
* refactored `InstanceServiceAccount`: refresh token in background.
  Also, will never produce error on creation
* added getting `ydb.Credentials` examples

## 2020.06.1

* exported internal `api.Wrap`/`api.Unwrap` methods and linked structures

## 2020.04.5

* return on discovery only endpoints that match SSL status of driver

## 2020.04.4

* added GCP metadata auth style with `InstanceServiceAccount` in `auth.iam`

## 2020.04.3

* fix race in `auth.metadata`
* fix races in test hooks

## 2020.04.2

* set limits to grpc `MaxCallRecvMsgSize` and `MaxCallSendMsgSize` to 64MB
* remove deprecated IAM (jwt) `Client` structure
* fix panic on nil dereference while accessing optional fields of `IssueMessage` message

## 2020.04.1

* added options to `DescribeTable` request
* added `ydbsql/connector` options to configure `pool`s  `KeepAliveBatchSize`, `KeepAliveTimeout`, `CreateSessionTimeout`, `DeleteTimeout`

## 2020.03.2

* set session keepAlive period to 5 min - same as in other SDKs
* fix panic on access to index after pool close

## 2020.03.1

* added session pre-creation limit check in pool
* added discovery trigger on more then half unhealthy transport connects
* await transport connect only if no healthy connections left

## 2020.02

* support cloud IAM (jwt) authorization from service account file
* minimum version of Go become 1.13. Started support of new `errors` features<|MERGE_RESOLUTION|>--- conflicted
+++ resolved
@@ -1,8 +1,5 @@
-<<<<<<< HEAD
 * Removed check the node is available for query and table service sessions 
-=======
 * Refactored the `balancers.PreferLocations()' function - it is a clean/pure function
->>>>>>> f2e5b7b5
 
 ## v3.74.2
 * Added description to scan errors with use query service client scanner

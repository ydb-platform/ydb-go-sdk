<<<<<<< HEAD
* Fixed `Publish YDB SLO Report` workflow
=======
## v3.111.1
* Replaced minimal requirements of `go` from `1.23` to `1.22`
>>>>>>> d0cc1535
* Migrated `golangci-lint` to version `v2.1.6`

## v3.111.0
* Added `sugar.PrintErrorWithoutStack` helper for remove stack records from error string
* Added `sugar.UnwrapError` helper for unwrap source error to root errors

## v3.110.1
* Added the ability to send BulkRequest exceeding the GrpcMaxMessageSize

## v3.110.0
* Added read partitions in parallel for topic listener.

## v3.109.0
* Added control plane fields for split-merge topics (Create,Alter,Describe) 

## v3.108.5
* Fixed stop topic reader after TLI in transaction

## v3.108.4
* Removed `experimental` from coordination API
* Added `WithReaderLogContext`, `WithWriterLogContext` options to topic reader/writer to supply log entries with user context fields

## v3.108.3
* Fixed handling of zero values for DyNumber
* Fixed the decimal yql slice bounds out of range

## v3.108.2
* Bumped dependencies:
  - `github.com/jonboulle/clockwork` from v0.3.0 to v0.5.0
  - `google.golang.org/grpc` from v1.62.1 to v1.69.4
  - `google.golang.org/protobuf` from v1.33.0 to v1.35.1
  - `github.com/golang-jwt/jwt/v4` from v4.5.0 to v4.5.2 (see security alerts https://github.com/golang-jwt/jwt/security/advisories/GHSA-mh63-6h87-95cp and https://github.com/ydb-platform/ydb-go-sdk/security/dependabot/45)
  - `golang.org/x/net` from v0.33.0 to v0.38.0 (see security alert https://github.com/ydb-platform/ydb-go-sdk/security/dependabot/59)
  - `golang.org/x/crypto` from 0.31.0 to 0.36.0 (see security alerts https://github.com/ydb-platform/ydb-go-sdk/security/dependabot/56 and https://github.com/ydb-platform/ydb-go-sdk/security/dependabot/52)
  - `golang.org/x/sync` from v0.10.0 to v0.12.0
  - `golang.org/x/sys` from v0.28.0 to v0.31.0
  - `golang.org/x/text` from v0.21.0 to v0.23.0

## v3.108.1
* Supported `json.Marshaller` query parameter in `database/sql` driver

## v3.108.0
* Added `query.EmptyTxControl()` for empty transaction control (server-side defines transaction control by internal logic)
* Marked as deprecated `query.NoTx()` because this is wrong name for server-side transaction control inference

## v3.107.0
* Refactored internal client balancer: added singleton for getting gRPC-connection (auto dial and auto reconnect on non-ready state) for use in discovery attempts
* Added `topicoptions.IncludePartitionStats()` for `Topic().Describe()` in order to get partition stats from server

## v3.106.1
* Dropped `internal/allocator` package and all usages of it for further switch (test) protobuf opaque API

## v3.106.0
* Added option WithReaderSupportSplitMergePartitions for topic manage support of split-merge partitions on client side (enabled by default).
* Allowed overflow queue limit for one goroutine at time for topic writer
* Removed delay before send commit in sync mode of a topic reader

## v3.105.2
* Improved the `ydb.WithSessionPoolSessionUsageLimit` option for allow `time.Duration` as argument type for limit max session time to live since create time 

## v3.105.1
* Changed the gRPC DNS balancer policy to `round_robin` for internal `discovery/ListEndpoints` call (reverted v3.90.2 changes)

## v3.105.0
* Supported topic split merge server feature for topic reader (no api changed)

## v3.104.7
* Added public type alias `ydb.Params` to `internal/params.Parameters` for external usage

## v3.104.6
* Refactored `table.TransactionControl` and `query.TransactionControl` for use single implementation in `internal/tx`
* Changed `ydb.WithTxControl` context modifier for allow both `table.TransactionControl` and `query.TransactionControl`

## v3.104.5
* Added query client session pool metrics: create_in_progress, in_use, waiters_queue
* Added pool item closing for not-alived item

## v3.104.4
* Fixed bug with session query latency metric collector

## v3.104.3
* Changed argument types in `table.Client.ReadRows` to public types for compatibility with mock-generation 

## v3.104.2
* Added bindings options into `ydb.ParamsFromMap` for bind wide time types
* Changed `ydb.WithWideTimeTypes(bool)` for allow boolean argument

## v3.104.1
* Added export of advanced metric information for QueryService calls

## v3.104.0
* Added binding `ydb.WithWideTimeTypes()` which interprets `time.Time` and `time.Duration` as `Timestamp64` and `Interval64` YDB types

## v3.103.0
* Supported wide `Interval64` type

## v3.102.0
* Supported wide `Date32`, `Datetime64` and `Timestamp64` types

## v3.101.4
* Switched internal type of result `ydb.Driver.Query()` from `*internal/query.Client` to `query.Client` interface 

## v3.101.3
* Added `query.TransactionActor` type alias to `query.TxActor` for compatibility with `table.Client` API's 
* Removed comment `experimental` from `ydb.ParamsBuilder` and `ydb.ParamsFromMap`
* Fixed panic on closing `internal/query/sessionCore.done` channel twice
* Fixed hangup when try to send batch of messages with size more, then grpc limits from topic writer internals

## v3.101.2
* Added a new metric `ydb_go_sdk_ydb_info` with the current version of the SDK

## v3.101.1
* Changed allowBanned=false for preferred node connections

## v3.101.0
* Added `table.Client.ReadRows` method with internal retries

## v3.100.3
* Fixed bug with concurrent rewrites source slice of `grpc.DialOption` on dial step

## v3.100.2
* Fixed bug in `internal/xcontext.WithDone` (not listening chan done)

## v3.100.1
* Refactored behaviour on `retry.Retryable` error for retry object (such as session, connection or transaction)

## v3.100.0
* Added `table.DescribeTable.StoreType` to table description result from `table.Session.DescribeTable` request

## v3.99.13
* Added checking errors for conditionally delete item from pool

## v3.99.12
* Internal debug improved

## v3.99.11
* Added stacktrace record to row scan errors for detect broken client code
* Fixed DescribeConsumer ignoring PartitionConsumerStats
* Added virtualtimestamps field to cdc description

## v3.99.10
* Returned legacy behaviour for interpret as `time.Time` YDB types `Date`, `Datetime` and `Timestamp` 

## v3.99.9
* Fixed broken compatibility `database/sql` driver which worked on query engine (usnig `ydb.WithQueryService(true)` connector option):
  - fixed list of valid data types for `database/sql.Row.Scan()`
  - allowed legacy option `ydb.WithTxControl(ctx, txControl)` for query engine

## v3.99.8
* Added details to all log messages
* Fixed sometime panic on stats receive in query service

## v3.99.7
* Fixed not passing request context to topic event logs
* Fixed deadlock on closing table session with internal query session core

## v3.99.6
* Added log grpc messages metadata on trace log level for topic writer

## v3.99.5
* Fixed error `Empty query text` using prepared statements and `ydb.WithExecuteDataQueryOverQueryClient(true)` option
* Prepared statements always send query text on Execute call from now (previous behaviour - send query ID)  
* Prevented create decoder instance until start read a message from topics

## v3.99.4
* Fixed bug with wrong context on session closing
* Fixed goroutine leak on closing `database/sql` driver
* "No endpoints" is retriable error now

## v3.99.3
* Fixed potential infinity loop for local dc detection (CWE-835)
* Fixed nil pointer dereferenced in a topic listener (CWE-476)

## v3.99.2
* Fixed panic when error returned from parsing sql params
* Fixed explicit null dereferenced issue in internal/credentials/static.go (CWE-476)

## v3.99.1
* Bumped dependencies:
  - `golang.org/x/net` from v0.23.0 to v0.33.0
  - `golang.org/x/sync` from v0.6.0 to v0.10.0
  - `golang.org/x/sys` from v0.18.0 to v0.28.0
  - `golang.org/x/text` from v0.14.0 to v0.21.0
  - `github.com/golang-jwt/jwt/v4` from v4.4.1 to v4.5.0

## v3.99.0
* Added `ydb.WithExecuteDataQueryOverQueryClient(bool)` option to execute data queries from table service 
  client using query client API. Using this option you can execute queries from legacy table service client 
  through `table.Session.Execute` using internal query client API without limitation of 1000 rows in response.
  Be careful: an OOM problem may happen because bigger result requires more memory

## v3.98.0
* Supported pool of encoders, which implement ResetableWriter interface

## v3.97.0
* Added immutable range iterators from go1.23 into query stats to iterate over query phases and accessed tables without query stats object mutation

## v3.96.2
* Fixed broken metric `ydb_go_sdk_ydb_database_sql_conns`

## v3.96.1
* Fixed drop session from pool unnecessary in query service 

## v3.96.0
* Supported of list, set and struct for unmarshall using `sugar.Unmarshall...`

## v3.95.6
* Fixed panic on span reporting in `xsql/Tx`

## v3.95.5
* Fixed goroutine leak on failed execute call in query client

## v3.95.4
* Fixed connections pool leak on closing sessions
* Fixed an error in logging session deletion events

## v3.95.3
* Supported of `database/sql/driver.Valuer` interfaces for params which passed to query using sql driver 
* Exposed `credentials/credentials.OAuth2Config` OAuth2 config

## v3.95.2
* Fixed panic on multiple closing driver

## v3.95.1
* Added alias from `ydb.WithFakeTx(ydb.ScriptingQueryMode)` to `ydb.WithFakeTx(ydb.QueryExecuteQueryMode)` for compatibility with legacy code   

## v3.95.0
* Added implementation of `database/sql` driver over query service client
* Added `ydb.WithQueryService(bool)` option to explicitly enable `database/sql` driver over query service client
* Added environment parameter `YDB_DATABASE_SQL_OVER_QUERY_SERVICE` to enable `database/sql` driver over query service client without code rewriting

## v3.94.0
* Refactored golang types mapping into ydb types using `ydb.ParamsFromMap` and `database/sql` query arguments
* Small breaking change: type mapping for `ydb.ParamsFromMap` and `database/sql` type `uuid.UUID` changed from ydb type `Text` to ydb type `UUID`

## v3.93.3
* Supported raw protobuf `*Ydb.TypedValue` using `ydb.ParamsBuilder()`

## v3.93.2
* Removed experimental helper `ydb.MustParamsFromMap`
* Changed result of experimental helper `ydb.ParamsFromMap` from tuple <`params.Parameters`, `error`> to `params.Parameters` only 

## v3.93.1
* Published `query.ExecuteOption` as alias to `internal/query/options.Execute`

## v3.93.0
* Added `ydb.WithStaticCredentialsLogin` and `ydb.WithStaticCredentialsPassword` options

## v3.92.6
* Fixed string representation of `TzTimestamp`, `TzDatetime` and `TzDate` type values
* Added `database/sql/driver.Value` as type destination for almost ydb values

## v3.92.5
* Avoid retrying requests finished with `UNAUTHORIZED` errors

## v3.92.4
* Fixed connections pool leak on closing

## v3.92.3
* Fixed error with incompleted data return from transaction.ReadQueryResult method
* Added option `query/WithResponsePartLimitSizeBytes(...)` for queries with query service

## v3.92.2
* Added `table/options.WithShardNodesInfo()` experimental option to get shard nodeId for describe table call

## v3.92.1
* Added `sugar.WithUserPassword(user,password)` option for `sugar.DSN()` helper
* Added `sugar.WithSecure(bool)` option for `sugar.DSN()` helper
* Small breaking change: `sugar.DSN` have only two required parameters (endpoint and database) from now on. 
  Third parameter `secure` must be passed as option `sugar.WithSecure(bool)`

## v3.92.0
* Added experimental ydb.ParamsFromMap and ydb.MustParamsFromMap for build query parameters
* Refactored coordination traces
* gRPC connection will be forcefully closed on DNS resolver errors from now on

## v3.91.0
* Added `ydb.WithPreferredNodeID(ctx, nodeID)` context modifier for trying to execute queries on given nodeID

## v3.90.2
* Set the `pick_first` balancer for short-lived grpc connection inside ydb cluster discovery attempt

## v3.90.1
* Small broken change: added method `ID()` into `spans.Span` interface (need to implement in adapter) 
* Fixed traceparent header for tracing grpc requests

## v3.90.0
* Fixed closing of child driver with shared balancer

## v3.89.6
* Refactored `database/sql` driver internals for query-service client support in the future 

## v3.89.5
* Fixed nil pointer dereference in metabalancer initialization

## v3.89.4
* Changed behaviour on re-discovery: always open new grpc connection for discovery request

## v3.89.3
* Wrapped internal balancer with metadata middleware

## v3.89.2
* Returned log.XXX methods for create fields, removed from public at v3.85.0

## v3.89.1
* Added option `ydb.WithSharedBalancer(*Driver)` for child drivers

## v3.89.0
* Fixed send optional arguments to the server with `ydb.ParamsBuilder`

## v3.88.0
* Removed UUID methods from ydb.ParamsBuilder()

## v3.87.0
* BREAK OLD STYLE WORK WITH UUID. See https://github.com/ydb-platform/ydb-go-sdk/issues/1501 for details.
  At the version you must explicit choose way for work with uuid: old with bug or new (fixed).

## v3.86.1
* Fixed scan to optional uuid

## v3.86.0
* Add workaround for bug in uuid send/receive from server. It is migration version. All native code and most database sql code worked with uuid continue to work.
Dedicated version for migrate code for workaround/fix uuid bug. See https://github.com/ydb-platform/ydb-go-sdk/issues/1501 for details.

## v3.85.3
* Renamed `query.WithPoolID()` into `query.WithResourcePool()`

## v3.85.2
* Added experimental `query.WithPoolID()` execute option for define resource pool for execute query

## v3.85.1
* Added `spans.Retry` constructor of `trace.Retry`

## v3.85.0
* Added experimental package `spans` with tracing adapter interfaces for OpenTelemetry, OpenTracing, etc.
* Added `db.Topic().DescribeTopicConsumer()` method for displaying consumer information
* Marked as deprecated options `ydb.WithDatabase(database)` and `ydb.WithEndpoint(endpoint)`

## v3.84.1
* Added session info into `trace.TableSessionBulkUpsertStartInfo`

## v3.84.0
* Added `meta.WithTraceParent` context modifier for explicit putting traceparent header into grpc calls

## v3.83.0
* Supported `db.Table().BulkUpsert()` from scv, arrow and ydb rows formats

## v3.82.0
* Fixed error on experimental `TopicListener.Close`
* Disabled reporting of `ydb_go_sdk_query_session_count` when metrics are disabled
* Disabled reporting of `ydb_go_sdk_ydb_query_session_create_latency` histogram metrics when metrics are disabled
* Allowed skip column for `ScanStruct` by tag `-`

## v3.81.4
* Returned `topicwriter.ErrQueueLimitExceed`, accidental removed at `v3.81.0`

## v3.81.3
* Fixed tracing details check for some metrics

## v3.81.2
* Removed `experimantal` comment for query service client

## v3.81.1
* Fixed nil pointer dereference panic on failed `ydb.Open`
* Added ip discovery. Server can show own ip address and target hostname in the ListEndpoint message. These fields are used to bypass DNS resolving.

## v3.81.0
* Added error ErrMessagesPutToInternalQueueBeforeError to topic writer
* Added write to topics within transactions

## v3.80.10
* Added `ydb.WithSessionPoolSessionUsageLimit()` option for limitation max count of session usage
* Refactored experimental topic iterators in `topicsugar` package

## v3.80.9
* Fixed bug in experimental api: `ydb.ParamsBuilder().Param().Optional()` receive pointer and really produce optional value.

## v3.80.8
* Added `ydb.WithLazyTx(bool)` option for create lazy transactions on `query.Session.Begin` call
* Added initial experimental topic and cdc-helpers, see examples in [tests/integration/topic_helpers_test.go](https://github.com/ydb-platform/ydb-go-sdk/blob/master/tests/integration/topic_helpers_test.go)
* Added experimental `sugar.UnmarshalRows` for user unmarshaller structs in own code in go 1.23, change example for use the iterator.
* Added `ydb_go_sdk_ydb_query_pool_size_index` metrics

## v3.80.7
* Fixed bug with doesn't rollback the transaction on the operation error in table service

## v3.80.6
* Fixed concurrent map writes in metrics
* Renamed method at experimental API `reader.PopBatchTx` to `reader.PopMessagesBatchTx`

## v3.80.5
* Fixed connections pool leak on failed `ydb.Open` call

## v3.80.4
* Fixed panic on usage metrics package from prometheus adapter on `trace.Driver.OnNewStream` callback

## v3.80.3
* Added option `ydb.WithSessionPoolSessionIdleTimeToLive` for restrict idle time of query sessions
* Fixed bug with leak of query transactions
* Changed `ydb_go_sdk_ydb_driver_conn_requests` metrics splitted to `ydb_go_sdk_ydb_driver_conn_request_statuses` and `ydb_go_sdk_ydb_driver_conn_request_methods`
* Fixed metadata for operation service connection
* Fixed composing query traces in call `db.Query.Do[Tx]` using option `query.WithTrace`

## v3.80.2
* Added `balancers.PreferNearestDC[WithFallback]` balancers
* Marked as deprecated `balancers.PreferLocalDC[WithFallback]` balancers because `local` word is ambiguous for balancer idea

## v3.80.1
* Added `lastErr` from previous attempt in `retry.RetryWithResult`

## v3.80.0
* Replaced internal table client pool entities to `internal/pool`

## v3.79.2
* Enabled by default usage of `internal/pool` in `internal/query.Client`

## v3.79.1
* Changed `trace.Table` and `trace.Query` traces
* Implemented `internal/pool` the same as table client pool from `internal/table.Client`

## v3.79.0
* Added commit messages for topic listener
* EOF error in RecvMsg is no longer logged

## v3.78.0
* Changed result type of method `query.Executor.QueryResultSet` from `query.ResultSet` to `query.ClosableResultSet`
* Added `table/types.DecimalValueFromString` decimal type constructor

## v3.77.1
* Added log topic writer ack
* Replaced `operation.Client.List` to five methods for listing operations `operation.List{BuildIndex,ImportFromS3,ExportToS3,ExportToYT,ExecuteQuery}`

## v3.77.0
* Changed log message about send topic message
* Added experimental support for executing scripts over query service client (`query.Client.ExecuteScript` and `query.CLient.FetchScriptResults`)
* Removed tx result from `query.Session.Execute` (tx can be obtained from `query.Session.Begin`)
* Changed behaviour of `query.Session.Begin` to `noop` for lazy initialization with first call `query.TxActor.Execute`
* Splitted experimental method `query.Client.Execute` to methods `query.Client.Exec` without result and `query.Client.Query` with result
* Splitted experimental method `query.TxActor.Execute` to methods `query.TxActor.Exec` without result and `query.TxActor.Query` with result
* Renamed experimental method `query.Client.ReadResultSet` to `query.Client.QueryResultSet`
* Renamed experimental method `query.Client.ReadRow` to `query.Client.QueryRow`
* Removed experimental methods `query.Session.ReadResultSet` and  `query.Session.ReadRows`
* Removed experimental methods `query.TxActor.ReadResultSet` and  `query.TxActor.ReadRows`
* Removed experimental method `query.Client.Stats`
* Option `query.WithIdempotent()` allowed for `query.Client.{Exec,Query,QueryResultSet,QueryRow}` methods now
* Added experimental support for operation service client through `db.Operation()` method (supports methods `Get`, `List`, `Cancel` and `Forget`)

## v3.76.6
* Replaced requirements from go1.22 + experimantal flag to go1.23 for experimental range-over interface

## v3.76.5
* Fixed out of index item creation in `internal/pool.Pool`
* Fixed tracing of `(*grpcClientStream).finish` event

## v3.76.4
* Added traces and logs for read messages from topic within transaction
* Changed result type of `query.Session.NodeID()` from `int64` to `uint32` for compatibility with table session and discovery
* Removed experimental method `query.Result.Err()`
* Added the finishing reading the grpc stream on `query.Result.Close()` call
* Renamed experimental method `query.Result.Range()` to `query.Result.ResultSets()`
* Renamed experimental method `query.ResultSet.Range()` to `query.ResultSet.Rows()`
* Removed support of `go1.20`
* Added PopMessages from topic within transaction

## v3.76.3
* Changed interface `table.TransactionIdentifier` (added private method) for prohibition of any implementations outside ydb-go-sdk

## v3.76.2
* Fixed bug with nil pointer dereference on trace callback from `query.createSession`
* Fixed test message builder, now all method return itself pointer
* Fixed handle reconnection timeout error
* Fixed experimental topic listener handle stop partition event

## v3.76.1
* Fixed `query.WithCommit()` flag behaviour for `tx.Execute` in query service
* OAuth 2.0 token exchange: allowed multiple resource parameters in according to https://www.rfc-editor.org/rfc/rfc8693

## v3.76.0
* Added experimental topic listener implementation
* Fixed `internal/xstrings.Buffer()` leak without call `buffer.Free()`
* Removed double quotas from goroutine labels background workers for prevent problem with pprof

## v3.75.2
* Fixed build for go1.20

## v3.75.1
* Fixed return more than one row error if real error raised on try read next row
* Fixed checking errors for session must be deleted
* Changed signature of filter func in balancers (replaced argument from `conn.Conn` type to `endpoint.Info`)

## v3.75.0
* Improve config validation before start topic reader
* Added metrics over `db.Table().Do()` and `db.Table().DoTx()`
* Added method `ydb.ParamsBuilder().Param(name).Any(value)` to add custom `types.Value`
* Upgraded dependencies:
  * `google.golang.org/grpc` - from `v1.57.1` to `v1.62.1`
  * `github.com/google/uuid` - from `v1.3.0` to `v1.6.0`
  * `golang.org/x/sync` - from `v0.3.0` to `v0.6.0`
* Fixed goroutine leak on close reader
* Fixed topic reader and writer WaitInit hunging on unretriable connection error
* Added `query.Client.Stats()` method
* Added `query.Result.Stats()` method
* Added `query.ResultSet.Index()` method
* Support loading OAuth 2.0 token exchange credentials provider from config file
* Added options for JWT tokens for loading EC private keys and HMAC secrets
* Add retries to OAuth 2.0 token exchange credentials

## v3.74.5
* Fixed bug with reading empty result set parts.
* Fixed nil pointer dereference when closing result set

## v3.74.4
* Fixed bug with fail cast of grpc response to `operation.{Response,Status}`

## v3.74.3
* Removed check the node is available for query and table service sessions
* Refactored the `balancers.PreferLocations()` function - it is a clean/pure function
* Added experimental `balancers.WithNodeID()` context modifier for define per request the YDB endpoint by NodeID
* Reverted the allowing the casts from signed YDB types to unsigned destination types if source value is not negative
* Replaced internal query session pool by default to stub for exclude impact from internal/pool

## v3.74.2
* Added description to scan errors with use query service client scanner

## v3.74.1
* Allowed the use of DSN without specifying the protocol/scheme
* Allowed casts from signed YDB types to unsigned destination types if source value is not negative
* Removed public `query.TxIdentifier` interface for exclude any external implementations for use with YDB

## v3.74.0
* Added experimental range functions to the `query.Result` and `query.ResultSet` types, available as for-range loops starting with Go version 1.22. These features can be enabled by setting the environment variable `GOEXPERIMENT=rangefunc`.
* Added public types for `tx.Option`, `options.DoOption` and `options.DoTxOption`

## v3.73.1
* Changed `query.DefaultTxControl()` from `query.SerializableReadWrite()` with commit to `query.NoTx()`

## v3.73.0
* Added experimental `retry.DoWithResult` and `retry.DoTxWithResult` helpers for retry lambda and return value from lambda

## v3.72.0
* Excluded `Query()` method from interface `ydb.Connection`. Method `Query()` remains accessible from `ydb.Driver`

## v3.71.0
* Added `query/ResultSet.{Columns,ColumnTypes}` methods for get column names and types from query result set
* Added experimental `retry.RetryWithResult` helper for retry lambda and return value from lambda

## v3.70.0
* Fixed `config.WithDatabase` behaviour with empty database in DSN string
* Added experimental method `query/Client.Execute` for execute query and read materialized result

## v3.69.0
* Added experimental method for execute query and read only one row from result:
  * `query/Client.ReadRow`
  * `query/Session.ReadRow`
  * `query/Transaction.ReadRow`
* Added experimental method for execute query and read only one result set from result:
  * `query/Client.ReadResultSet`
  * `query/Session.ReadResultSet`
  * `query/Transaction.ReadResultSet`
* Added experimental `sugar.UnmarshallRow[T]` and `sugar.UnmarshallResultSet[T]` helpers for converts YDB rows to typed objects

## v3.68.1
* Downgraded minimal version of Go to 1.20
* Refactored internal packages by `ifshort` linter issues

## v3.68.0
* Added experimental `ydb.{Register,Unregister}DsnParser` global funcs for register/unregister external custom DSN parser for `ydb.Open` and `sql.Open` driver constructor
* Simple implement option WithReaderWithoutConsumer
* Fixed bug: topic didn't send specified partition number to a server

## v3.67.2
* Fixed incorrect formatting of decimal. Implementation of decimal has been reverted to latest working version

## v3.67.1 (retracted)
* Fixed race of stop internal processes on close topic writer
* Fixed goroutines leak within topic reader on network problems

## v3.67.0
* Added `ydb.WithNodeAddressMutator` experimental option for mutate node addresses from `discovery.ListEndpoints` response
* Added type assertion checks to enhance type safety and prevent unexpected panics in critical sections of the codebase

## v3.66.3
* Fixed the OAuth2 test

## v3.66.2
* Added `trace.DriverConnStreamEvents` details bit
* Added `trace.Driver.OnConnStreamFinish` event

## v3.66.1
* Added flush messages from buffer before close topic writer
* Added Flush method for topic writer

## v3.66.0
* Added experimental package `retry/budget` for limit second and subsequent retry attempts
* Refactored internals for enabling `containedctx` linter
* Fixed the hanging semaphore issue on coordination session reconnect

## v3.65.3
* Fixed data race in `internal/conn.grpcClientStream`

## v3.65.2
* Fixed data race using `log.WithNames`

## v3.65.1
* Updated dependency `ydb-go-genproto`
* Added processing of `Ydb.StatusIds_EXTERNAL_ERROR` in `retry.Retry`

## v3.65.0
* Supported OAuth 2.0 Token Exchange credentials provider

## v3.64.0
* Supported `table.Session.RenameTables` method
* Fixed out of range panic if next query result set part is empty
* Updated the indirect dependencies `golang.org/x/net` to `v0.17.0` and `golang.org/x/sys` to `v0.13.0` due to vulnerability issue

## v3.63.0
* Added versioning policy

## v3.62.0
* Restored `WithSessionPoolKeepAliveMinSize` and `WithSessionPoolKeepAliveTimeout` for backward compatibility.
* Fixed leak timers
* Changed default StartTime (time of retries for connect to server) for topic writer from 1 minute to infinite (can be overrided by WithWriterStartTimeout topic option)
* Added `Struct` support for `Variant` in `ydb.ParamsBuilder()`
* Added `go` with anonymous function case in `gstack`

## v3.61.2
* Changed default transaction control to `NoTx` for execute query through query service client

## v3.61.1
* Renamed `db.Coordination().CreateSession()` to `db.Coordination().Session()` for compatibility with protos

## v3.61.0
* Added `Tuple` support for `Variant` in `ydb.ParamsBuilder()`

## v3.60.1
* Added additional traces for coordination service client internals

## v3.60.0
* Added experimental support of semaphores over coordination service client

## v3.59.3
* Fixed `gstack` logic for parsing `ast.BlockStmt`

## v3.59.2
* Added internal `gstack` codegen tool for filling `stack.FunctionID` with value from call stack

## v3.59.1
* Fixed updating last usage timestamp for smart parking of the conns

## v3.59.0
* Added `Struct` support for `ydb.ParamsBuilder()`
* Added support of `TzDate`,`TzDateTime`,`TzTimestamp` types in `ydb.ParamsBuilder()`
* Added `trace.Query.OnTransactionExecute` event
* Added query pool metrics
* Fixed logic of query session pool
* Changed initialization of internal driver clients to lazy
* Removed `ydb.WithSessionPoolSizeLimit()` option
* Added async put session into pool if external context is done
* Dropped intermediate callbacks from `trace.{Table,Retry,Query}` events
* Wrapped errors from `internal/pool.Pool.getItem` as retryable
* Disabled the logic of background grpc-connection parking
* Improved stringification for postgres types

## v3.58.2
* Added `trace.Query.OnSessionBegin` event
* Added `trace.Query.OnResult{New,NextPart,NextResultSet,Close}` events
* Added `trace.Query.OnRow{Scan,ScanNamed,ScanStruct}` events

## v3.58.1
* Dropped all deprecated callbacks and events from traces
* Added `trace.Driver.OnConnStream{SendMsg,RecvMsg,CloseSend}` events
* Added `trace.Query.OnSessionExecute` event

## v3.58.0
* Changed `List` constructor from `ydb.ParamsBuilder().List().Build().Build()` to `ydb.ParamsBuilder().BeginList().EndList().Build()`
* Changed `Set` constructor from `ydb.ParamsBuilder().Set().Build().Build()` to `ydb.ParamsBuilder().BeginSet().EndSet().Build()`
* Changed `Dict` constructor from `ydb.ParamsBuilder().Dict().Build().Build()` to `ydb.ParamsBuilder().BeginDict().EndDict().Build()`
* Changed `Optional` constructor from `ydb.ParamsBuilder().Set().Build().Build()` to `ydb.ParamsBuilder().BeginOptional().EndOptional().Build()`
* Added events into `trace.Query` trace
* Rewrote `internal/pool` to buffered channel
* Added `internal/xcontext.WithDone()`
* Added `internal/xsync.{OnceFunc,OnceValue}`
* Updated `google.golang.org/protobuf` from `v1.31.0` to `v.33.0`
* Added `ydb.ParamsBuilder().Pg().{Value,Int4,Int8,Unknown}` for postgres arguments
* Added `Tuple` support for `ydb.ParamsBuilder()`

## v3.57.4
* Added client pid to each gRPC requests to YDB over header `x-ydb-client-pid`
* Added `ydb.WithApplicationName` option
* Added `Dict` support for `ydb.ParamsBuilder()`

## v3.57.3
* Added metrics over query service internals
* Added session create and delete events into `trace.Query`
* Moved public type `query.SessionStatus` into `internal/query` package

## v3.57.2
* Fixed cases when some option is nil

## v3.57.1
* Added logs over query service internals
* Changed `trace.Query` events
* Changed visibility of `query.{Do,DoTx}Options` from public to private

## v3.57.0
* Added experimental implementation of query service client
* Fixed sometime panic on topic writer closing
* Added experimental query parameters builder `ydb.ParamsBuilder()`
* Changed types of `table/table.{QueryParameters,ParameterOption}` to aliases on `internal/params.{Parameters,NamedValue}`
* Fixed bug with optional decimal serialization

## v3.56.2
* Fixed return private error for commit to stopped partition in topic reader.
* Stopped wrapping err error as transport error at topic streams (internals)

## v3.56.1
* Fixed fixenv usage (related to tests only)

## v3.56.0
* Fixed handle of operational errors in topic streams
* The minimum version of Go in `ydb-go-sdk` has been raised to `go1.21`
* Fixed topic writer infinite reconnections in some cases
* Refactored nil on err `internal/grpcwrapper/rawydb/issues.go`, when golangci-lint nilerr enabled
* Refactored nil on err `internal/grpcwrapper/rawtopic/describe_topic.go`, when golangci-lint nilerr enabled

## v3.55.3
* Fixed handle of operational errors in topic streams (backported fix only)

## v3.55.2
* Fixed init info in topic writer, when autoseq num turned off.

## v3.55.1
* Supported column name prefix `__discard_column_` for discard columns in result sets
* Made `StatusIds_SESSION_EXPIRED` retriable for idempotent operations

## v3.55.0
* Refactored `internal/value/intervalValue.Yql()`
* The minimum version of Go in `ydb-go-sdk` has been raised to `go1.20`

## v3.54.3
* Added per message metadata support for topic api
* Context for call options now have same lifetime as driver (previous - same lifetime as context for call Open function).
* Extended metrics (fill database.sql callbacks, recognize TLI error)
* Refactored config prefix in metrics
* Removed excess status labels from metrics
* Implement `fmt.Stringer` interface for `Driver` struct

## v3.54.2
* Added context to some internal methods for better tracing
* Added `trace.FunctionID` helper and `FunctionID` field to trace start info's
* Replaced lazy initialization of ydb clients (table, topic, etc.) to explicit initialization on `ydb.Open` step

## v3.54.1
* Fixed inconsistent labels in `metrics`

## v3.54.0
* Allowed `sql.LevelSerializable` isolation level in read-write mode in `database/sql` transactions
* Refactored traces and metrics
* Added `{retry,table}.WithLabel` options for mark retriers calls
* Added `ydb.WithTraceRetry` option
* Moved `internal/allocator.Buffers` to package `internal/xstring`
* Bumped `golang.org/x/sync` to `v0.3.0`
* Bumped `google.golang.org/protobuf` to `v1.31.0`
* Bumped `google.golang.org/grpc` to `v1.57.1`
* Allowed grpc status error as arg in `internal/xerrors.TransportError(err)`
* Added `interanl/xtest.CurrentFileLine()` helper for table tests
* Added `internal/credentials.IsAccessError(err)` helper for check access errors
* Changed period for re-fresh static credentials token from `1/2` to `1/10` to expiration time
* Added `table.SnapshotReadOnlyTxControl()` helper for get transaction control with snapshot read-only

## v3.53.4
* Downgrade `golang.org/x/net` from `0.17.0` to `0.15.0`
* Downgrade `golang.org/x/sys` from `v0.13.0` to `v0.12.0`
* Downgrade `golang.org/x/crypto` from `v0.14.0` to `v0.13.0`

## v3.53.3
* Refactored credentials options (from funcs to interfaces and types)
* Fixed stringification of credentials object

## v3.53.2
* Fixed panic when try to unwrap values with more than 127 columns with custom ydb unmarshaler

## v3.53.1
* Bumps `github.com/ydb-platform/ydb-go-genproto` for support `query` service
* Bumps `golang.org/x/net` from `0.7.0` to `0.17.0`
* Bumps `golang.org/x/sys` from `v0.5.0` to `v0.13.0`
* Bumps `golang.org/x/text` from `v0.7.0` to `v0.13.0`

## v3.53.0
* Removed `internal/backoff.Backoff.Wait` interface method for exclude resource leak with bug-provoked usage of `time.After` method
* Marked as deprecated `retry.WithDoRetryOptions` and `retry.WithDoTxRetryOptions`
* Added receiving first result set on construct `internal/table/scanner.NewStream()`
* Added experimental package `metrics` with SDK metrics
* Fixed redundant trace call for finished `database/sql` transactions
* Added repeater event type to wake-up func context
* Refactored default logger format
* Refactored `internal/conn.coonError` format
* Fixed data race on `internal/conn.conn.cc` access

## v3.52.3
* Removed almost all experimental marks from topic api.
* Rename some topic APIs (old names was deprecated and will be removed in one of next versions).
* Deprecated topic options (the option will be removed): min size of read messages batch
* Deprecated WithOnWriterFirstConnected callback, use Writer.WaitInitInfo instead.
* Changed topic Codec base type from int to int32 (was experimental code)
* Added `WaitInit` and `WaitInitInfo` method to the topic reader and writer
* Remove extra allocations in `types.TupleValue`, `types.ListValue` and `types.SetValue`

## v3.52.2
* Removed support of placeholder "_" for ignoring columns in `database/sql` result sets

## v3.52.1
* Merged `internal/xsql/conn.{GetTables,GetAllTables}` methods for `DRY`
* Replaced `internal/xsql.Connector.PathNormalizer` default from `nopPathNormalizer` to `bind.TablePathPrefix` with database name as path prefix
* Supported placeholder "_" for ignored column names in `database/sql` result sets

## v3.52.0
* Added `table.Session.CopyTables` method
* Added `x-ydb-trace-id` header into grpc calls
* Improved topic reader logs
* Fixed `internal/xstring` package with deprecated warning in `go1.21` about `reflect.{String,Slice}Header`

## v3.51.3
* Added `internal/xstring.{FromBytes([]byte),ToBytes(string)` for increase performance on `string` from/to `[]byte` conversion

## v3.51.2
* Added `table/options.ReadFromSnapshot(bool)` option for `session.StreamReadTable()`

## v3.51.1
* Added checking condition for `tx.Rollback()` in `retry.DoTx`

## v3.51.0
* Added node info to grpc errors

## v3.50.0
* Added methods `TotalCPUTime()` and `TotalDuration()` to `table/stats/QueryStats` interface
* Added check if commit order is bad in sync mode

## v3.49.1
* Added `table.options.WithIgnoreTruncated` option for `session.Execute` method
* Added `table.result.ErrTruncated` error for check it with `errors.Is()` outside of `ydb-go-sdk`

## v3.49.0
* Added `table.Session.ReadRows` method for getting rows by keys
* Added `table/options.ChangefeedFormatDynamoDBStreamsJSON` format of `DynamoDB` change feeds

## v3.48.8
* Fixed `sugar.RemoveRecursive()` for column table type

## v3.48.7
* Added `sugar.StackRecord()` helper for stringification of current file path and line
* Updated `google.golang.org/grpc` from `v1.49.0` to `v1.53.0` due to vulnerability
* Updated `google.golang.org/protobuf` from `v1.28.0` to `v1.28.1` due to vulnerability
* Implemented implicit standard interface `driver.RowsColumnTypeNullable` in `internal/xsql.rows`
* Upgraded errors description from `retry.Retry` with attempts info

## v3.48.6
* Added builder for topic reader message (usable for tests)

## v3.48.5
* Removed `log.Secret` helper as unnessesarry in public API after refactoring logging subsystem
* Enriched the error with important details from initial discovery
* Added `internal.{secret,stack}` packages
* Implemented `fmt.Stringer` interface in credential types

## v3.48.4
* Added `ydb.IsOperationErrorTransactionLocksInvalidated(err)` helper for checks `TLI` flag in err

## v3.48.3
* Added `table/types.IsOptional()` helper

## v3.48.2
* Refactored tests

## v3.48.1
* Added `sugar.Is{Entry,ColumnTable}Exists` helper

## v3.48.0
* Fixed stopping topic reader by grpc stream shutdown
* Fixed `database/sql` driver for get and parse container ydb types
* Changed `table/scanner.scanner.Any()` behaviour: for non-primitive types returns raw `table/types.Value` instead nil from previous behaviour
* Added `table/types.{ListItems,VariantValue,DictValues}` helpers for get internal content of abstract `table/types.Value`
* Marked as deprecated `table/types.DictFields` (use `table/types.DictValues` instead)

## v3.47.5
* Added `scheme.Entry.IsColumnTable()` helper

## v3.47.4
* Disabled check of node exists with `balancers.SingleConn`
* Improved code with `go-critic` linter
* Added session info into `database/sql` event `connected`

## v3.47.3
* Added `table/options.Description.Tiering` field

## v3.47.2
* Refactored `internal/cmd/gtrace` tool (prefer pointers instead trace struct copies) for bust performance
* Fixed usage of generated traces in code

## v3.47.1
* Removed test artifacts from repository

## v3.47.0
* Added `table/types.ToDecimal()` converter from `table/types.Value` to `table/types.Decimal`

## v3.46.1
* Implemented `internal/xcontext.With{Cancel,Timeout}` with stack record and switched all usages from standard `context.With{Cancel,Timeout}`

## v3.46.0
* Refactored package `log` for support typed fields in log messages

## v3.45.0
* Added `table/options.WithPartitions` for configure partitioning policy
* Marked as deprecated `table/options.WithPartitioningPolicy{UniformPartitions,ExplicitPartitions}` (use `table/options.With{UniformPartitions,ExplicitPartitions}` instead)

## v3.44.3
* Fixed bug of processing endpoint with `node_id=0`
* Refactored of checking node ID in cluster discovery before `Get` and during in `Put` of session into session pool

## v3.44.2
* Removed debug print

## v3.44.1
* Fixed bug with returning session into pool before second discovery

## v3.44.0
* Added `table/options.WithCallOptions` options for append custom grpc call options into `session.{BulkUpsert,Execute,StreamExecuteScanQuery}`
* Supported fake transactions in `database/sql` driver over connector option `ydb.WithFakeTx(queryMode)` and connection string param `go_fake_tx`
* Removed `testutil/timeutil` package (all usages replaced with `clockwork` package)
* Changed behaviour of retryer on transport errors `cancelled` and `deadline exceeded` - will retry idempotent operation if context is not done
* Added address of node to operation error description as optional
* Fixed bug with put session from unknown node
* Fixed bug with parsing of `TzTimestamp` without microseconds
* Fixed code -1 of retryable error if wrapped error with code
* Added `ydb.MustOpen` and `ydb.MustConnector` helpers
* Fixed `internal/xerrors.Transport` error wrapping for case when given error is not transport error
* Added grpc and operation codes to errors string description
* Extend `scheme.Client` interface with method `Database`
* Removed `driver.ResultNoRows` in `internal/xsql`
* Added `ydb.{WithTablePathPrefix,WithAutoDeclare,WithPositionalArgs,WithNumericalArgs}` query modifiers options
* Supported binding parameters for `database/sql` driver over connector option `ydb.WithAutoBind()` and connection string params `go_auto_bind={table_path_prefix(path),declare,numeric,positional}`
* Added `testutil.QueryBind` test helper
* Fixed topic retry policy callback call: not call it with nil error
* Fixed bug with no checking operation error on `discovery.Client` calls
* Allowed zero create session timeout in `ydb.WithSessionPoolCreateSessionTimeout(timeout)` (less than or equal to zero - no used timeout on create session request)
* Added examples with own `go.mod`
* Marked as deprecated `ydb.WithErrWriter(w)` and `ydb.WithOutWriter(w)` logger options
* Added `ydb.WithWriter(w)` logger option

## v3.43.0
**Small broken changes**

Most users can skip there notes and upgrade as usual because build break rare used methods (expiremental API and api for special cases, not need for common use YDB) and this version has no any behavior changes.

Changes for experimental topic API:
* Moved `producer_id` from required positional argument to option `WithProducerID` (and it is optional now)
* Removed `WithMessageGroupID` option (because not supported now)

Changes in ydb connection:
* Publish internal private struct `ydb.connection` as `ydb.Driver` (it is implement `ydb.Connection`)
* `ydb.Connection` marked as deprecated
* Changed return type of `ydb.Open(...)` from `ydb.Connection` to `*ydb.Driver`
* Changed return type of `ydb.New(...)` from `ydb.Connection` to `*ydb.Driver`
* Changed argument type for `ydb.GRPCConn` from `ydb.Connection` to `*ydb.Driver`
* Removed method `With` from `ydb.Connection` (use `*Driver.With` instead).

Changes in package `sugar`:
* Changed a type of database arg in `sugar.{MakeRecursive,RemoveRecursive}` from `ydb.Connection` to minimal required local interface

Dependencies:
* Up minimal supported version of `go` to `1.17` for update dependencies (new `golang.org/x` doesn't compiled for `go1.16`)
* Upgrade `golang.org/x/...`  for prevent issues: `CVE-2021-33194`, `CVE-2022-27664`, `CVE-2021-31525`, `CVE-2022-41723`

## v3.42.15
* Fixed checking `nil` error with `internal/xerrors.Is`

## v3.42.14
* Supported `scheme.EntryTopic` path child entry in `sugar.RemoveRecursive`

## v3.42.13
* Fixed default state of `internal/xerrors.retryableError`: it inherit properties from parent error as possible
* Marked event `grpc/stats.End` as ignored at observing status of grpc connection

## v3.42.12
* Replaced the balancer connection to discovery service from short-lived grpc connection to `internal/conn` lazy connection (revert related changes from `v3.42.6`)
* Marked as deprecated `trace.Driver.OnBalancerDialEntrypoint` event callback
* Deprecated `trace.Driver.OnConnTake` event callback
* Added `trace.Driver.OnConnDial` event callback

## v3.42.11
* Fixed validation error for `topicoptions.WithPartitionID` option of start topic writer.

## v3.42.10
* Added exit from retryer if got grpc-error `Unauthenticated` on `discovery/ListEndpoints` call

## v3.42.9
* Added `internal/xerrors.Errorf` error for wrap multiple errors and check them with `errors.Is` of `errors.As`
* Fixed corner cases of `internal/wait.Wait`
* Added check of port in connection string and error throw
* Fixed bug with initialization of connection pool before apply static credentials
* Refactored of applying grpc dial options with defaults
* Added `trace.Driver.{OnBalancerDialEntrypoint,OnBalancerClusterDiscoveryAttempt}` trace events
* Fixed compilation of package `internal/xresolver` with `google.golang.org/grpc@v1.53`
* Fixed returning `io.EOF` on `rows.Next` and `rows.NextResultSet`
* Added wrapping of errors from unary and stream results
* Added error throw on `database/sql.Conn.BeginTx()`, `*sql.Tx.ExecContext` and `*sql.Tx.QueryContext` if query mode is not `ydb.DataQueryMode`
* Added test for `database/sql` scan-query

## v3.42.8
* Fixed `internal/scheme/helpers/IsDirectoryExists(..)` recursive bug

## v3.42.7
* Fixed `sugar.IsTableExists` with recursive check directory exists
* Added `sugar.IsDirectoryExists`
* Changed type of `table/options.IndexType` for type checks
* Added constants `table/options.IndexTypeGlobal` and `table/options.IndexTypeGlobalAsync`
* Added `table/options.IndexDescription.Type` field with `table/options.IndexType` type

## v3.42.6
* Implemented `driver.RowsColumnTypeDatabaseTypeName` interface in `internal/xsql.rows` struct
* Extended `internal/xsql.conn` struct with methods for getting `YDB` metadata
* Added `scheme.Client` to `internal/xsql.connection` interface
* Added `helpers` package with method for checking existence of table, refactored `sugar.IsTableExists()`
* Added checks for nil option to all opts range loops
* Moved content of package `internal/ctxlabels` into `internal/xcontext`
* Implemented `GRPCStatus` method in `internal/xerrors/transportError`
* Added different implementations of stacktrace error for grpc errors and other
* Dropped `internal/xnet` package as useless
* Fixed default grpc dial options
* Replaced single connection for discovery repeater into connection which creates each time for discovery request
* Fixed retry of cluster discovery on initialization
* Fixed dial timeout processing

## v3.42.5
* Fixed closing of `database/sql` connection (aka `YDB` session)
* Made `session.Close()` as `nop` for idled session
* Implemented goroutine for closing idle connection in `database/sql` driver
* Separated errors of commit from other reader and to expired session
* Fixed wrapping error in `internal/balancer/Balancer.wrapCall()`

## v3.42.4
* Added `ydb.WithDisableServerBalancer()` database/sql connector option

## v3.42.3
* Added `credentials.NewStaticCredentials()` static credentials constructor
* Changed `internal/credentials.NewStaticCredentials()` signature and behaviour for create grpc connection on each call to auth service
* Downgrade `google.golang.org/grpc` to `v1.49.0`

## v3.42.2
* Added `trace.Details.Details()` method for use external detailer

## v3.42.1
* Fixed lazy transaction example for `godoc`

## v3.42.0
* Added retry policy options for topics: `topic/topicoptions.WithReaderCheckRetryErrorFunction`, `topic/topicoptions.WithReaderStartTimeout`, `topic/topicoptions.WithWriterCheckRetryErrorFunction`, `topic/topicoptions.WithWriterStartTimeout`
* Refactored `internal/conn` middlewares
* Added `trace.tableSessionInfo.LastUsage()` method for get last usage timestamp
* Reverted `tx.WithCommit()` changes for fix unstable behaviour of lazy transactions
* Added `options.WithCommit()` option for execute query with auto-commit flag
* Removed `trace.TableTransactionExecuteStartInfo.KeepInCache` field as redundant

## v3.41.0
* Added option for set interval of auth token update in topic streams
* Supported internal allocator in `{session,statement}.Execute` for decrease memory usage
* Fixed typo in `topic/README.md`
* Upgraded `ydb-go-genproto` dependency
* Fixed duplicating of traces in `table.Client.Do()` call
* Supported `table.Transaction.WithCommit()` method for execute query and auto-commit after
* Added `DataColumns` to `table.options.IndexDescription`
* Added `scheme.EntryColumnStore` and `scheme.EntryColumnColumn` entry types
* Added `table.options.WithPartitioningBy(columns)` option

## v3.40.1
* Added constructor of `options.TimeToLiveSettings` and fluent modifiers

## v3.40.0
* Added `options.WithAddAttribute` and `options.WithDropAttribute` options for `session.AlterTable` request
* Added `options.WithAddIndex` and `options.WithDropIndex` options for `session.AlterTable` request
* Added return error while create topic writer with not equal producer id and message group id.
* Added package `meta` with methods about `YDB` metadata
* Added `meta.WithTrailerCallback(ctx, callback)` context modifier for attaching callback function which will be called on incoming metadata
* Added `meta.ConsumedUnits(metadata.MD)` method for getting consumed units from metadata
* Added `NestedCall` field to retry trace start infos for alarm on nested calls
* Added `topicoptions.WithWriterTrace` option for attach tracer into separated writer
* Added `sugar.IsTableExists()` helper for check existence of table

## v3.39.0
* Removed message level partitioning from experimental topic API. It is unavailable on server side yet.
* Supported `NullValue` type as received type from `YDB`
* Supported `types.SetValue` type
* Added `types.CastTo(types.Value, destination)` public method for cast `types.Value` to golang native type value destination
* Added `types.TupleItem(types.Value)`, `types.StructFields(types.Value)` and `types.DictValues(types.Value)` funcs (extractors of internal fields of tuple, struct and dict values)
* Added `types.Value.Yql()` func for getting values string representation as `YQL` literal
* Added `types.Type.Yql()` func for getting `YQL` representation of type
* Marked `table/types.WriteTypeStringTo` as deprecated
* Added `table/options.WithDataColumns` for supporting covering indexes
* Supported `balancer` query string parameter in `DSN`
* Fixed bug with scanning `YSON` value from result set
* Added certificate caching in `WithCertificatesFromFile` and `WithCertificatesFromPem`

## v3.38.5
* Fixed bug from scan unexpected column name

## v3.38.4
* Changed type of `table/options.{Create,Alter,Drop}TableOption` from func to interface
* Added implementations of `table/options.{Create,Alter,Drop}Option`
* Changed type of `topic/topicoptions.{Create,Alter,Drop}Option` from func to interface
* Added implementations of `topic/topicoptions.{Create,Alter}Option`
* Fix internal race-condition bugs in internal background worker

## v3.38.3
* Added retries to initial discovering

## v3.38.2
* Added missing `RetentionPeriod` parameter for topic description
* Fixed reconnect problem for topic client
* Added queue limit for sent messages and split large grpc messages while send to topic service
* Improved control plane for topic services: allow list topic in schema, read cdc feeds in table, retry on contol plane operations in topic client, full info in topic describe result
* Allowed writing zero messages to topic writer

## v3.38.1
* Fixed deadlock with implicit usage of `internal.table.Client.internalPoolAsyncCloseSession`

## v3.38.0
* Fixed commit errors for experimental topic reader
* Updated `ydb-go-genproto` dependency
* Added `table.WithSnapshotReadOnly()` `TxOption` for supporting `SnapshotReadOnly` transaction control
* Fixed bug in `db.Scripting()` queries (not checked operation results)
* Added `sugar.ToYdbParam(sql.NamedArg)` helper for converting `sql.NamedArg` to `table.ParameterOption`
* Changed type `table.ParameterOption` for getting name and value from `table.ParameterOption` instance
* Added topic writer experimental api with internal logger

## v3.37.8
* Refactored the internal closing behaviour of table client
* Implemented the `sql.driver.Validator` interface
* Fixed update token for topic reader
* Marked sessions which creates from `database/sql` driver as supported server-side session balancing

## v3.37.7
* Changed type of truncated result error from `StreamExecuteScanQuery` to retryable error
* Added closing sessions if node removed from discovery results
* Moved session status type from `table/options` package to `table`
* Changed session status source type from `uint32` to `string` alias

## v3.37.6
* Added to balancer notifying mechanism for listening in table client event about removing some nodes and closing sessions on them
* Removed from public client interfaces `closer.Closer` (for exclude undefined behaviour on client-side)

## v3.37.5
* Refactoring of `xsql` errors checking

## v3.37.4
* Revert the marking of context errors as required to delete session

## v3.37.3
* Fixed alter topic request - stop send empty setSupportedCodecs if customer not set them
* Marked the context errors as required to delete session
* Added log topic api reader for internal logger

## v3.37.2
* Fixed nil pointer exception in topic reader if reconnect failed

## v3.37.1
* Refactored the `xsql.badconn.Error`

## v3.37.0
* Supported read-only `sql.LevelSnapshot` isolation with fake transaction and `OnlineReadOnly` transaction control (transient, while YDB clusters are not updated with true snapshot isolation mode)
* Supported the `*sql.Conn` as input type `ydb.Unwrap` helper for go's 1.18

## v3.36.2
* Changed output of `sugar.GenerateDeclareSection` (added error as second result)
* Specified `sugar.GenerateDeclareSection` for `go1.18` (supports input types `*table.QueryParameters` `[]table.ParameterOption` or `[]sql.NamedArg`)
* Supports different go's primitive value types as arg of `sql.Named("name", value)`
* Added `database/sql` example and docs

## v3.36.1
* Fixed `xsql.Rows` error checking

## v3.36.0
* Changed behavior on `result.Err()` on truncated result (returns non-retryable error now, exclude `StreamExecuteScanQuery`)
* Added `ydb.WithIgnoreTruncated` option for disabling errors on truncated flag
* Added simple transaction control constructors `table.OnlineReadOnlyTxControl()` and `table.StaleReadOnlyTxControl()`
* Added transaction control specifier with context `ydb.WithTxControl`
* Added value constructors `types.BytesValue`, `types.BytesValueFromString`, `types.TextValue`
* Removed auto-prepending declare section on `xsql` queries
* Supports `time.Time` as type destination in `xsql` queries
* Defined default dial timeout (5 seconds)

## v3.35.1
* Removed the deprecation warning for `ydb.WithSessionPoolIdleThreshold` option

## v3.35.0
* Replaced internal table client background worker to plain wait group for control spawned goroutines
* Replaced internal table client background session keeper to internal background session garbage collector for idle sessions
* Extended the `DescribeTopicResult` struct

## v3.34.2
* Added some description to error message from table pool get
* Moved implementation `sugar.GenerateDeclareSection` to `internal/table`
* Added transaction trace callbacks and internal logging with them
* Stored context from `BeginTx` to `internal/xsql` transaction
* Added automatically generated declare section to query text in `database/sql` usage
* Removed supports `sql.LevelSerializable`
* Added `retry.Do` helper for retry custom lambda with `database/sql` without transactions
* Removed `retry.WithTxOptions` option (only default isolation supports)

## v3.34.1
* Changed `database/sql` driver `prepare` behaviour to `nop` with proxing call to conn exec/query with keep-in-cache flag
* Added metadata to `trace.Driver.OnInvoke` and `trace.Driver.OnNewStream` done events

## v3.34.0
* Improved the `xsql` errors mapping to `driver.ErrBadConn`
* Extended `retry.DoTx` test for to achieve equivalence with `retry.Retry` behaviour
* Added `database/sql` events for tracing `database/sql` driver events
* Added internal logging for `database/sql` events
* Supports `YDB_LOG_DETAILS` environment variable for specify scope of log messages
* Removed support of `YDB_LOG_NO_COLOR` environment variable
* Changed default behaviour of internal logger to without coloring
* Fixed coloring (to true) with environment variable `YDB_LOG_SEVERITY_LEVEL`
* Added `ydb.WithStaticCredentials(user, password)` option for make static credentials
* Supports static credentials as part of connection string (dsn - data source name)
* Changed minimal supported version of go from 1.14 to 1.16 (required for jwt library)


## v3.33.0
* Added `retry.DoTx` helper for retrying `database/sql` transactions
* Implemented `database/sql` driver over `ydb-go-sdk`
* Marked as deprecated `trace.Table.OnPoolSessionNew` and `trace.Table.OnPoolSessionClose` events
* Added `trace.Table.OnPoolSessionAdd` and `trace.Table.OnPoolSessionRemove` events
* Refactored session lifecycle in session pool for fix flaked `TestTable`
* Fixed deadlock in topicreader batcher, while add and read raw server messages
* Fixed bug in `db.Topic()` with send response to stop partition message

## v3.32.1
* Fixed flaky TestTable
* Renamed topic events in `trace.Details` enum

## v3.32.0
* Refactored `trace.Topic` (experimental) handlers
* Fixed signature and names of helpers in `topic/topicsugar` package
* Allowed parallel reading and committing topic messages

## v3.31.0
* Extended the `ydb.Connection` interface with experimental `db.Topic()` client (control plane and reader API)
* Removed `ydb.RegisterParser()` function (was needed for `database/sql` driver outside `ydb-go-sdk` repository, necessity of `ydb.RegisterParser()` disappeared with implementation `database/sql` driver in same repository)
* Refactored `db.Table().CreateSession(ctx)` (maked retryable with internal create session timeout)
* Refactored `internal/table/client.createSession(ctx)` (got rid of unnecessary goroutine)
* Supported many user-agent records

## v3.30.0
* Added `ydb.RegisterParser(name string, parser func(value string) []ydb.Option)` function for register parser of specified param name (supporting additional params in connection string)
* Fixed writing `KeepInCacheFlag` in table traces

## v3.29.5
* Fixed regression of `table/types.WriteTypeStringTo`

## v3.29.4
* Added touching of last updated timestamp in existing conns on stage of applying new endpoint list

## v3.29.3
* Reverted `xerrors.IsTransportError(err)` behaviour for raw grpc errors to false

## v3.29.2
* Enabled server-side session balancing for sessions created from internal session pool
* Removed unused public `meta.Meta` methods
* Renamed `meta.Meta.Meta(ctx)` public method to `meta.Meta.Context(ctx)`
* Reverted default balancer to `balancers.RandomChoice()`

## v3.29.1
* Changed default balancer to `balancers.PreferLocalDC(balancers.RandomChoice())`

## v3.29.0
* Refactored `internal/value` package for decrease CPU and memory workload with GC
* Added `table/types.Equal(lhs, rhs)` helper for check equal for two types

## v3.28.3
* Fixed false-positive node pessimization on receiving from stream io.EOF

## v3.28.2
* Upgraded dependencies (grpc, protobuf, testify)

## v3.28.1
* Marked dial errors as retryable
* Supported node pessimization on dialing errors
* Marked error from `Invoke` and `NewStream` as retryable if request not sended to server

## v3.28.0
* Added `sugar.GenerateDeclareSection()` helper for make declare section in `YQL`
* Added check when parameter name not started from `$` and automatically prepends it to name
* Refactored connection closing

## v3.27.0
* Added internal experimental packages `internal/value/exp` and `internal/value/exp/allocator` with alternative value implementations with zero-allocation model
* Supported parsing of database name from connection string URI path
* Added `options.WithExecuteScanQueryStats` option
* Added to query stats plan and AST
* Changed behaviour of `result.Stats()` (if query result have no stats - returns `nil`)
* Added context cancel with specific error
* Added mutex wrapper for mutex, rwmutex for guarantee unlock and better show critical section

## v3.26.10
* Fixed syntax mistake in `trace.TablePooStateChangeInfo` to `trace.TablePoolStateChangeInfo`

## v3.26.9
* Fixed bug with convert ydb value to `time.Duration` in `result.Scan[WithDefaults,Named]()`
* Fixed bug with make ydb value from `time.Duration` in `types.IntervalValueFromDuration(d)`
* Marked `table/types.{IntervalValue,NullableIntervalValue}` as deprecated

## v3.26.8
* Removed the processing of trailer metadata on stream calls

## v3.26.7
* Updated the `ydb-go-genproto` dependency

## v3.26.6
* Defined the `SerializableReadWrite` isolation level by default in `db.Table.DoTx(ctx, func(ctx, tx))`
* Updated the `ydb-go-genproto` dependency

## v3.26.5
* Disabled the `KeepInCache` policy for queries without params

## v3.26.4
* Updated the indirect dependency to `gopkg.in/yaml.v3`

## v3.26.3
* Removed `Deprecated` mark from `table/session.Prepare` method
* Added comments for `table/session.Execute` method

## v3.26.2
* Refactored of making permissions from scheme entry

## v3.26.1
* Removed deprecated traces

## v3.26.0
* Fixed data race on session stream queries
* Renamed `internal/router` package to `internal/balancer` for unambiguous understanding of package mission
* Implemented detection of local data-center with measuring tcp dial RTT
* Added `trace.Driver.OnBalancer{Init,Close,ChooseEndpoint,Update}` events
* Marked the driver cluster events as deprecated
* Simplified the balancing logic

## v3.25.3
* Changed primary license to `Apache2.0` for auto-detect license
* Refactored `types.Struct` value creation

## v3.25.2
* Fixed repeater initial force timeout from 500 to 0.5 second

## v3.25.1
* Fixed bug with unexpected failing of call `Invoke` and `NewStream` on closed cluster
* Fixed bug with releasing `internal/conn/conn.Pool` in cluster
* Replaced interface `internal/conn/conn.Pool` to struct `internal/conn/conn.Pool`

## v3.25.0
* Added `ydb.GRPCConn(ydb.Connection)` helper for connect to driver-unsupported YDB services
* Marked as deprecated `session.Prepare` callback
* Marked as deprecated `options.WithQueryCachePolicyKeepInCache` and `options.WithQueryCachePolicy` options
* Added `options.WithKeepInCache` option
* Enabled by default keep-in-cache policy for data queries
* Removed from `ydb.Connection` embedding of `grpc.ClientConnInterface`
* Fixed stopping of repeater
* Added log backoff between force repeater wake up's (from 500ms to 32s)
* Renamed `trace.DriverRepeaterTick{Start,Done}Info` to `trace.DriverRepeaterWakeUp{Start,Done}Info`
* Fixed unexpected `NullFlag` while parse nil `JSONDocument` value
* Removed `internal/conn/conn.streamUsages` and `internal/conn/conn.usages` (`internal/conn.conn` always touching last usage timestamp on API calls)
* Removed auto-reconnecting for broken conns
* Renamed `internal/database` package to `internal/router` for unambiguous understanding of package mission
* Refactored applying actual endpoints list after re-discovery (replaced diff-merge logic to swap cluster struct, cluster and balancers are immutable now)
* Added `trace.Driver.OnUnpessimizeNode` trace event

## v3.24.2
* Changed default balancer to `RandomChoice()` because `PreferLocalDC()` balancer works incorrectly with DNS-balanced call `Discovery/ListEndpoints`

## v3.24.1
* Refactored initialization of coordination, ratelimiter, scheme, scripting and table clients from `internal/lazy` package to each client initialization with `sync.Once`
* Removed `internal/lazy` package
* Added retry option `retry.WithStackTrace` for wrapping errors with stacktrace

## v3.24.0
* Fixed re-opening case after close lazy-initialized clients
* Removed dependency of call context for initializing lazy table client
* Added `config.AutoRetry()` flag with `true` value by default. `config.AutoRetry()` affects how to errors handle in sub-clients calls.
* Added `config.WithNoAutoRetry` for disabling auto-retry on errors in sub-clients calls
* Refactored `internal/lazy` package (supported check `config.AutoRetry()`, removed all error wrappings with stacktrace)

## v3.23.0
* Added `WithTLSConfig` option for redefine TLS config
* Added `sugar.LoadCertificatesFromFile` and `sugar.LoadCertificatesFromPem` helpers

## v3.22.0
* Supported `json.Unmarshaler` type for scanning row to values
* Reimplemented `sugar.DSN` with `net/url`

## v3.21.0
* Fixed gtrace tool generation code style bug with leading spaces
* Removed accounting load factor (unused field) in balancers
* Enabled by default anonymous credentials
* Enabled by default internal dns resolver
* Removed from defaults `grpc.WithBlock()` option
* Added `ydb.Open` method with required param connection string
* Marked `ydb.New` method as deprecated
* Removed package `dsn`
* Added `sugar.DSN` helper for make dsn (connection string)
* Refactored package `retry` (moved `retryBackoff` and `retryMode` implementations to `internal`)
* Refactored `config.Config` (remove interface `Config`, renamed private struct `config` to `Config`)
* Moved `discovery/config` to `internal/discovery/config`
* Moved `coordination/config` to `internal/coordination/config`
* Moved `scheme/config` to `internal/scheme/config`
* Moved `scripting/config` to `internal/scripting/config`
* Moved `table/config` to `internal/table/config`
* Moved `ratelimiter/config` to `internal/ratelimiter/config`

## v3.20.2
* Fixed race condition on lazy clients first call

## v3.20.1
* Fixed gofumpt linter issue on `credentials/credentials.go`

## v3.20.0
* Added `table.DefaultTxControl()` transaction control creator with serializable read-write isolation mode and auto-commit
* Fixed passing nil query parameters
* Fixed locking of cluster during call `cluster.Get`

## v3.19.1
* Simplified README.md for godoc documentation in pkg.go.dev

## v3.19.0
* Added public package `dsn` for making piped data source name (connection string)
* Marked `ydb.WithEndpoint`, `ydb.WithDatabase`, `ydb.WithSecure`, `ydb.WithInsecure` options as deprecated
* Moved `ydb.RegisterParser` to package `dsn`
* Added version into all error and warn log messages

## v3.18.5
* Fixed duplicating `WithPanicCallback` proxying to table config options
* Fixed comments for `xerrros.Is` and `xerrros.As`

## v3.18.4
* Renamed internal packages `errors`, `net` and `resolver` to `xerrors`, `xnet` and `xresolver` for excluding ambiguous interpretation
* Renamed internal error wrapper `xerrors.New` to `xerrors.Wrap`

## v3.18.3
* Added `WithPanicCallback` option to all service configs (discovery, coordination, ratelimiter, scheme, scripting, table) and auto-applying from `ydb.WithPanicCallback`
* Added panic recovering (if defined `ydb.WithPanicCallback` option) which thrown from retry operation

## v3.18.2
* Refactored balancers (makes concurrent-safe)
* Excluded separate balancers lock from cluster
* Refactored `cluster.Cluster` interface (`Insert` and `Remove` returning nothing now)
* Replaced unsafe `cluster.close` boolean flag to `cluster.done` chan for listening close event
* Added internal checker `cluster.isClosed()` for check cluster state
* Extracted getting available conn from balancer to internal helper `cluster.get` (called inside `cluster.Get` as last effort)
* Added checking `conn.Conn` availability with `conn.Ping()` in prefer nodeID case

## v3.18.1
* Added `conn.Ping(ctx)` method for check availability of `conn.Conn`
* Refactored `cluster.Cluster.Get(ctx)` to return only available connection (instead of returning any connection from balancer)
* Added address to error description thrown from `conn.take()`
* Renamed package `internal/db` to `internal/database` to exclude collisions with variable name `db`

## v3.18.0
* Added `go1.18` to test matrix
* Added `ydb.WithOperationTimeout` and `ydb.WithOperationCancelAfter` context modifiers

## v3.17.0
* Removed redundant `trace.With{Table,Driver,Retry}` and `trace.Context{Table,Driver,Retry}` funcs
* Moved `gtrace` tool from `./cmd/gtrace` to `./internal/cmd/gtrace`
* Refactored `gtrace` tool for generate `Compose` options
* Added panic recover on trace calls in `Compose` call step
* Added `trace.With{Discovery,Driver,Coordination,Ratelimiter,Table,Scheme,Scripting}PanicCallback` options
* Added `ydb.WithPanicCallback` option

## v3.16.12
* Fixed bug with check acquire error over `ydb.IsRatelimiterAcquireError`
* Added full changelog link to github release description

## v3.16.11
* Added stacktrace to errors with issues

## v3.16.10
* Refactored `cluster.Cluster` and `balancer.Balancer` interfaces (removed `Update` method)
* Replaced `cluster.Update` with `cluster.Remove` and `cluster.Insert` calls
* Removed `trace.Driver.OnClusterUpdate` event
* Fixed bug with unexpected changing of local datacenter flag in endpoint
* Refactored errors wrapping (stackedError are not ydb error now, checking `errors.IsYdb(err)` with `errors.As` now)
* Wrapped retry operation errors with `errors.WithStackTrace(err)`
* Changed `trace.RetryLoopStartInfo.Context` type from `context.Context` to `*context.Context`

## v3.16.9
* Refactored internal operation and transport errors

## v3.16.8
* Added `config.ExcludeGRPCCodesForPessimization()` opttion for exclude some grpc codes from pessimization rules
* Refactored pessimization node conditions
* Added closing of ticker in `conn.Conn.connParker`
* Removed `config.WithSharedPool` and usages it
* Removed `conn.Creator` interface and usage it
* Removed unnecessary options append in `ydb.With`

## v3.16.7
* Added closing `conn.Conn` if discovery client build failure
* Added wrapping errors with stacktrace
* Added discharging banned state of `conn.Conn` on `cluster.Update` step

## v3.16.6
* Rollback moving `meta.Meta` call to conn exclusively from `internal/db` and `internal/discovery`
* Added `WithMeta()` discovery config option

## v3.16.5
* Added `config.SharedPool()` setting and `config.WithSharedPool()` option
* Added management of shared pool flag on change dial timeout and credentials
* Removed explicit checks of conditions for use (or not) shared pool in `ydb.With()`
* Renamed `internal/db` interfaces
* Changed signature of `conn.Conn.Release` (added error as result)

## v3.16.4
* Removed `WithMeta()` discovery config option
* Moved `meta.Meta` call to conn exclusively

## v3.16.3
* Replaced panic on cluster close to error issues

## v3.16.2
* Fixed bug in `types.Nullable()`
* Refactored package `meta`
* Removed explicit call meta in `db.New()`

## v3.16.1
* Added `WithMeta()` discovery config option
* Fixed bug with credentials on discovery

## v3.16.0
* Refactored internal dns-resolver
* Added option `config.WithInternalDNSResolver` for use internal dns-resolver and use resolved IP-address for dialing instead FQDN-address

## v3.15.1
* Removed all conditions for trace retry errors
* Fixed background color of warn messages
* Added to log messages additional information about error, such as retryable (or not), delete session (or not), etc.

## v3.15.0
* Added github action for publish release tags
* Refactored version constant (split to major, minor and patch constants)
* Added `table.types.Nullable{*}Value` helpers and `table.types.Nullable()` common helper
* Fixed race on check trailer on closing table grpc-stream
* Refactored traces (start and done struct names have prefix about trace)
* Replaced `errors.Error`, `errors.Errorf` and `errors.ErrorfSkip` to single `errors.WithStackTrace`
* Refactored table client options
* Declared and implemented interface `errors.isYdbError` for checking ybd/non-ydb errors
* Fixed double tracing table do events
* Added `retry.WithFastBackoff` and `retry.WithFastBackoff` options
* Refactored `table.CreateSession` as retry operation with options
* Moved log level from root of repository to package `log`
* Added details and address to transport error
* Fixed `recursive` param in `ratelimiter.ListResource`
* Added counting stream usages for exclude park connection if it in use
* Added `trace.Driver` events about change stream usage and `conn.Release()` call

## 3.14.4
* Implemented auto-removing `conn.Conn` from `conn.Pool` with counting usages of `conn.Conn`
* Refactored naming of source files which declares service client interfaces

## 3.14.3
* Fixed bug with update balancer element with nil handle

## 3.14.2
* Refactored internal error wrapping (with file and line identification) - replaced `fmt.Printf("%w", err)` error wrapping to internal `stackError`

## 3.14.1
* Added `balacers.CreateFromConfig` balancer creator
* Added `Create` method to interface `balancer.Balancer`

## 3.14.0
* Added `balacers.FromConfig` balancer creator

## 3.13.3
* Fixed linter issues

## 3.13.2
* Fixed race with read/write pool conns on closing conn

## 3.13.1
* Improved error messages
* Defended `cluster.balancer` with `sync.RWMutex` on `cluster.Insert`, `cluster.Update`, `cluster.Remove` and `cluster.Get`
* Excluded `Close` and `Park` methods from `conn.Conn` interface
* Fixed bug with `Multi` balancer `Create()`
* Improved `errors.IsTransportError` (check a few transport error codes instead check single transport error code)
* Improved `errors.Is` (check a few errors instead check single error)
* Refactored YDB errors checking API on client-side
* Implemented of scripting traces

## 3.13.0
* Refactored `Connection` interface
* Removed `CustomOption` and taking client with custom options
* Removed `proxy` package
* Improved `db.With()` helper for child connections creation
* Set shared `conn.Pool` for all children `ydb.Connection`
* Fixed bug with `RoundRobin` and `RandomChoice` balancers `Create()`

## 3.12.1
* Added `trace.Driver.OnConnPark` event
* Added `trace.Driver.OnConnClose` event
* Fixed bug with closing nil session in table retryer
* Restored repeater `Force` call on pessimize event
* Changed mutex type in `conn.Conn` from `sync.Mutex` to `sync.RWMutex` for exclude deadlocks
* Reverted applying empty `discovery` results to `cluster`

## 3.12.0
* Added `balancers.Prefer` and `balancers.PreferWithFallback` constructors

## 3.11.13
* Added `trace.Driver.OnRepeaterWakeUp` event
* Refactored package `repeater`

## 3.11.12
* Added `trace.ClusterInsertDoneInfo.Inserted` boolean flag for notify about success of insert endpoint into balancer
* Added `trace.ClusterRemoveDoneInfo.Removed` boolean flag for notify about success of remove endpoint from balancer

## 3.11.11
* Reverted usage of `math/rand` (instead `crypto/rand`)

## 3.11.10
* Imported tool gtrace to `./cmd/gtrace`
* Changed minimal version of go from 1.13 to 1.14

## 3.11.9
* Fixed composing of service traces
* Fixed end-call of `trace.Driver.OnConnStateChange`

## 3.11.8
* Added `trace.EndpointInfo.LastUpdated()` timestamp
* Refactored `endpoint.Endpoint` (split to struct `endopint` and interface `Endpoint`)
* Returned safe-thread copy of `endpoint.Endpoint` to trace callbacks
* Added `endpoint.Endpoint.Touch()` func for refresh endpoint info
* Added `conn.conn.onClose` slice for call optional funcs on close step
* Added removing `conn.Conn` from `conn.Pool` on `conn.Conn.Close()` call
* Checked cluster close/empty on keeper goroutine
* Fixed `internal.errors.New` wrapping depth
* Added context flag for no wrapping operation results as error
* Refactored `trace.Driver` conn events

## 3.11.7
* Removed internal alias-type `errors.IssuesIterator`

## 3.11.6
* Changed `trace.GetCredentialsDoneInfo` token representation from bool to string
* Added `log.Secret` helper for mask token

## 3.11.5
* Replaced meta in `proxyConnection.Invoke` and `proxyConnection.NewStream`

## 3.11.4
* Refactored `internal/cluster.Cluster` (add option for notify about external lock, lock cluster for update cluster endpoints)
* Reverted `grpc.ClientConnInterface` API to `ydb.Connection`

## 3.11.3
* Replaced in `table/types/compare_test.go` checking error by error message to checking with `errors.Is()`

## 3.11.2
* Wrapped internal errors in retry operations

## 3.11.1
* Excluded error wrapping from retry operations

## 3.11.0
* Added `ydb.WithTLSSInsecureSkipVerify()` option
* Added `trace.Table.OnPoolStateChange` event
* Wrapped internal errors with print <func, file, line>
* Removed `trace.Table.OnPoolTake` event (unused)
* Refactored `trace.Details` matching by string pattern
* Added resolver trace callback
* Refactored initialization step of grpc dial options
* Added internal package `net` with `net.Conn` proxy object
* Fixed closing proxy clients
* Added `ydb.Connection.With(opts ...ydb.CustomOption)` for taking proxy `ydb.Connection` with some redefined options
* Added `ydb.MetaRequestType` and `ydb.MetaTraceID` aliases to internal `meta` package constants
* Added `ydb.WithCustomCredentials()` option
* Refactored `ydb.Ratelimiter().AcquireResource()` method (added options for defining type of acquire request)
* Removed single point to define operation mode params (each grpc-call with `OperationParams` must explicit define `OperationParams`)
* Removed defining operation params over context
* Removed `config.RequestTimeout` and `config.StreamTimeout` (each grpc-call must manage context instead define `config.RequestTimeout` or `config.StreamTimeout`)
* Added internal `OperationTimeout` and `OperationCancelAfter` to each client (ratelimiter, coordination, table, scheme, scripting, discovery) config. `OperationTimeout` and `OperationCancelAfter` config params defined from root config

## 3.10.0
* Extended `trace.Details` constants for support per-service events
* Added `trace.Discovery` struct for traces discovery events
* Added `trace.Ratelimiter`, `trace.Coordination`, `trace.Scripting`, `trace.Scheme` stubs (will be implements in the future)
* Added `ratelimiter/config`, `coordination/config`, `scripting/config`, `scheme/config`, `discovery/config` packages for specify per-service configs
* Removed `trace.Driver.OnDiscovery` callback (moved to `trace.Discovery`)
* Refactored initialization step (firstly makes discovery client)
* Removed `internal/lazy.Discovery` (discovery client always initialized)
* Fixed `trace.Table` event structs
* Refactored grpc options for define dns-balancing configuration
* Refactored `retry.Retry` signature (added `retry.WithID`, `retry.WithTrace` and `retry.WithIdempotent` opt-in args, required param `isIdempotentOperation` removed)
* Refactored package `internal/repeater`

## 3.9.4
* Fixed data race on closing session pool

## 3.9.3
* Fixed busy loop on call internal logger with external logger implementation of `log.Logger`

## 3.9.2
* Fixed `WithDiscoveryInterval()` option with negative argument (must use `SingleConn` balancer)

## 3.9.1
* Added `WithMinTLSVersion` option

## 3.9.0
* Removed `ydb.EndpointDatabase`, `ydb.ConnectionString` and `ydb.MustConnectionString` helpers
* Removed `ydb.ConnectParams` struct and `ydb.WithConnectParams` option creator
* Added internal package `dsn` for register external parsers and parse connection string
* Added `ydb.RegisterParser` method for registering external parser of connection string

## 3.8.12
* Unwrap sub-tests called as `t.Run(...)` in integration tests
* Updated `grpc` dependency (from `v1.38.0` to `v1.43.0`)
* Updated `protobuf` dependency (from `v1.26.0` to `v1.27.1`)
* Added internal retryers into `lazy.Ratelimiter`
* Added internal retryers into `lazy.Coordination`
* Added internal retryers into `lazy.Discovery`
* Added internal retryers into `lazy.Scheme`
* Added internal retryers into `lazy.Scripting`
* Added internal retryer into `lazy.Table.CreateSession`

## 3.8.11
* Fixed version

## 3.8.10
* Fixed misspell linter issue

## 3.8.9
* Removed debug print to log

## 3.8.8
* Refactored session shutdown test

## 3.8.7
* Ignored session shutdown test if no defined `YDB_SHUTDOWN_URLS` environment variable

## 3.8.6
* Added `ydb.WithInsecure()` option

## 3.8.5
* Fixed version

## 3.8.4
* Fixed syntax error in `CHANGELOG.md`

## 3.8.3
* Fixed `CHANGELOG.md`

## 3.8.2
* Updated `github.com/ydb-platform/ydb-go-genproto`

## 3.8.1
* Fixed `trace.Table.OnPoolDoTx` - added `Idempotent` flag to `trace.PoolDoTxStartInfo`

## 3.8.0
* Added `table.result.Result.ScanNamed()` scan function
* Changed connection secure to `true` by default
* Renamed public package `balancer` to `balancers` (this package contains only constructors of balancers)
* Moved interfaces from package `internal/balancer/ibalancer` to `internal/balancer`
* Added `NextResultSetErr()` func for select next result set and return error
* Added package `table/result/indexed` with interfaces `indexed.Required`, `indexed.Optional`, `indexed.RequiredOrOptional`
* Replaced abstract `interface{}` in `Scan` to `indexed.RequiredOrOptional`
* Replaced abstract `interface{}` in `ScanWithDefaults` to `indexed.Required`
* Replaced `trace.Table.OnPoolRetry` callback to `trace.Table.OnPoolDo` and `trace.Table.OnPoolDoTx` callbacks
* Supports server hint `session-close` for gracefully shutdown session

## 3.7.2
* Retry remove directory in `sugar.RemoveRecursive()` for retryable error

## 3.7.1
* Fixed panic on `result.Reset(nil)`

## 3.7.0
* Replaced `Option` to `CustomOption` on `Connection` interface methods
* Implements `WithCustom[Token,Database]` options for redefine database and token
* Removed experimental `balancer.PreferEndpoints[WithFallback][RegEx]` balancers
* Supported connections `TTL` with `Option` `WithConnectionTTL`
* Remove unnecessary `WithFastDial` option (lazy connections are always fast inserts into cluster)
* Added `Scripting` service client with API methods `Execute()`, `StreamExecute()` and `Explain()`
* Added `String()` method to `table.types.Type` interface
* Added `With[Custom]UserAgent()` `Option` and `CustomOption` constructors
* Refactored `log.Logger` interface and internal implementation
* Added `retry.RetryableError()` for returns user-defined error which must be retryed
* Renamed internal type `internal.errors.OperationCompleted` to `internal.errors.OperationStatus`
* Added `String()` method to `table.KeyRange` and `table.Value` types
* Replaced creation of goroutine on each stream call to explicit call stream.Recv() on NextResultSet()

## 3.6.2
* Refactored table retry helpers
* Added new `PreferLocations[WithFallback][RegEx]` balancers
* Added `trace.Details.String()` and `trace.Details.Strings()` helpers
* Added `trace.DetailsFromString(s)` and `trace.DetailsFromStrings(s)` helper

## 3.6.1
* Switched closing cluster after closing all sub-services
* Added windows and macOS runtimes to unit and integration tests

## 3.6.0
* Added `config/balancer` package with popular balancers
* Added new `PreferEndpoints[WithFallback][RegEx]` balancers
* Removed `config.BalancerConfig` struct
* Refactored internal packages (tree to flat, split balancers to different packages)
* Moved a taking conn to start of `conn.Invoke` /` conn.NewStream` for applying timeouts to alive conn instead lazy conn (previous logic applied timeouts to all request including dialing on lazy conn)

## 3.5.4
* Added auto-close stream result on end of stream

## 3.5.3
* Changed `Logger` interface for support custom loggers
* Added public type `LoggerOption` for proxies to internal `logger.Option`
* Fixed deadlock on table stream requests

## 3.5.2
* Fixed data race on closing table result
* Added custom dns-resolver to grpc options for use dns-balancing with round_robin balancing policy
* Wrapped with `recover()` system panic on getting system certificates pool
* Added linters and fixed issues from them
* Changed API of `sugar` package

## 3.5.1
* Added system certificates for `darwin` system
* Fixed `table.StreamResult` finishing
* Fixes `sugar.MakePath()`
* Added helper `ydb.MergeOptions()` for merge several `ydb.Option` to single `ydb.Option`

## 3.5.0
* Added `ClosabelSession` interface which extends `Session` interface and provide `Close` method
* Added `CreateSession` method into `table.Client` interface
* Added `Context` field into `trace.Driver.Net{Dial,Read,Write,Close}StartInfo` structs
* Added `Address` field into `trace.Driver.DiscoveryStartInfo` struct
* Improved logger options (provide err and out writers, provide external logger)
* Renamed package `table.resultset` to `table.result`
* Added `trace.Driver.{OnInit,OnClose}` events
* Changed unit/integration tests running
* Fixed/added YDB error checkers
* Dropped `ydb.WithDriverConfigOptions` (duplicate of `ydb.With`)
* Fixed freeze on closing driver
* Fixed `CGO` race on `Darwin` system when driver tried to expand tilde on certificates path
* Removed `EnsurePathExists` and `CleanupDatabase` from API of `scheme.Client`
* Added helpers `MakePath` and `CleanPath` to root of package `ydb-go-sdk`
* Removed call `types.Scanner.UnmarshalYDB()` inside `scanner.setDefaults()`
* Added `DoTx()` API method into `table.Client`
* Added `String()` method into `ConnectParams` for serialize params to connection string
* Added early exit from Rollback for committed transaction
* Moved `HasNextResultSet()` method from `Result` interface to common `result` interface. It provides access to `HasNextResultSet()` on both result interfaces (unary and stream results)
* Added public credentials constructors `credentials.NewAnonymousCredentials()` and `credentials.NewAccessTokenCredentials(token)`

## 3.4.4
* Prefer `ydb.table.types.Scanner` scanner implementation over `sql.Scanner`, when both available.

## 3.4.3
* Forced `round_robin` grpc load balancing instead default `pick_first`
* Added checker `IsTransportErrorCancelled`

## 3.4.2
* Simplified `Is{Transport,Operation}Error`
* Added `IsYdbError` helper

## 3.4.1
* Fixed retry reaction on operation error NotFound (non-retryable now)

## 3.4.0
* Fixed logic bug in `trace.Table.ExecuteDataQuery{Start,Done}Info`

## 3.3.3
* Cleared repeater context for discovery goroutine
* Fixed type of `trace.Details`

## 3.3.2
* Added `table.options.WithPartitioningSettings`

## 3.3.1
* Added `trace.DriverConnEvents` constant

## 3.3.0
* Stored node ID into `endpoint.Endpoint` struct
* Simplified <Host,Port> in `endpoint.Endpoint` to single fqdn Address
* On table session requests now preferred the endpoint by `ID` extracted from session `ID`. If
  endpoint by `ID` not found - using the endpoint from balancer
* Upgraded internal logger for print colored messages

## 3.2.7
* Fixed compare endpoints func

## 3.2.6
* Reverted `NodeID` as key for link between session and endpoint because yandex-cloud YDB
  installation not supported `Endpoint.ID` entity

## 3.2.5
* Dropped endpoint.Addr entity as unused. After change link type between session and endpoint
  to NodeID endpoint.Addr became unnecessary for internal logic of driver
* Enabled integration test table pool health
* Fixed race on session stream requests

## 3.2.4
* Returned context error when context is done on `session.StreamExecuteScanQuery`
  and `session.StreamReadTable`

## 3.2.3
* Fixed bug of interpret tilda in path of certificates file
* Added chapter to `README.md` about ecosystem of debug tools over `ydb-go-sdk`

## 3.2.2
* Fixed result type of `RawValue.String` (ydb string compatible)
* Fixed scans ydb types into string and slice byte receivers

## 3.2.1
* Upgraded dependencies
* Added `WithEndpoint` and `WithDatabase` Option constructors

## 3.2.0
* added package `log` with interface `log.Logger`
* implements `trace.Driver` and `trace.Table` with `log.Logger`
* added internal leveled logger which implement interface `log.Logger`
* supported environment variable `YDB_LOG_SEVERITY_LEVEL`
* changed name of the field `RetryAttempts` to` Attempts` in the structure `trace.PoolGetDoneInfo`.
  This change reduces back compatibility, but there are no external uses of v3 sdk, so this change is
  fine. We are sorry if this change broke your code

## 3.1.0
* published scheme Client interface

## 3.0.1
* refactored integration tests
* fixed table retry trace calls

## 3.0.0
* Refactored sources for splitting public interfaces and internal
  implementation for core changes in the future without change major version
* Refactored of transport level of driver - now we use grpc code generation by stock `protoc-gen-go` instead internal protoc codegen. New API provide operate from codegen grpc-clients with driver as a single grpc client connection. But driver hide inside self a pool of grpc connections to different cluster endpoints YDB. All communications with YDB (base services includes to driver: table, discovery, coordiantion and ratelimiter) provides stock codegen grpc-clients now.
* Much changed API of driver for easy usage.
* Dropped package `ydbsql` (moved to external project)
* Extracted yandex-cloud authentication to external project
* Extracted examples to external project
* Changed of traces API for next usage in jaeger и prometheus
* Dropped old APIs marked as `deprecated`
* Added integration tests with docker ydb container
* Changed table session and endpoint link type from string address to integer NodeID

## 2.11.0
* Added possibility to override `x-ydb-database` metadata value

## 2.10.9
* Fixed context cancellation inside repeater loop

## 2.10.8
* Fixed data race on cluster get/pessimize

## 2.10.7
* Dropped internal cluster connections tracker
* Switched initial connect to all endpoints after discovery to lazy connect
* Added reconnect for broken conns

## 2.10.6
* Thrown context without deadline into discovery goroutine
* Added `Address` param to `DiscoveryStartInfo` struct
* Forced `round_bobin` grpc load balancing config instead default `pick_first`
* Fixed applying driver trace from context in `connect.New`
* Excluded using session pool usage for create/take sessions in `database/sql`
  driver implementation. Package `ydbsql` with `database/sql` driver implementation
  used direct `CreateSession` table client call in the best effort loop

## 2.10.5
* Fixed panic when ready conns is zero

## 2.10.4
* Initialized repeater permanently regardless of the value `DriverConfig.DiscoveryInterval`
  This change allow forcing re-discovery depends on cluster state

## 2.10.3
* Returned context error when context is done on `StreamExecuteScanQuery`

## 2.10.2
* Fixed `mapBadSessionError()` in `ydbsql` package

## 2.10.1
* Fixed race on `ydbsql` concurrent connect. This hotfix only for v2 version

## 2.10.0
* Added `GlobalAsyncIndex` implementation of index interface

## 2.9.6
* Replaced `<session, endpoint>` link type from raw conn to plain endpoint address
* Moved checking linked endpoint from `driver.{Call,StreamRead}` to `cluster.Get`
* Added pessimization endpoint code for `driver.StreamRead` if transport error received
* Setted transport error `Cancelled` as needs to remove session from pool
* Deprecated connection use policy (used auto policy)
* Fixed goroutines leak on StreamRead call
* Fixed force re-discover on receive error after 1 second
* Added timeout to context in `cluster.Get` if context deadline not defined

## 2.9.5
* Renamed context idempotent operation flag

## 2.9.4
* Forced cancelled transport error as retriable (only idempotent operations)
* Renamed some internal retry mode types

## 2.9.3
* Forced grpc keep-alive PermitWithoutStream parameter to true

## 2.9.2
* Added errors without panic

## 2.9.1
* Added check nil grpc.ClientConn connection
* Processed nil connection error in keeper loop

## 2.9.0
* Added RawValue and supported ydb.Scanner in Scan

## 2.8.0
* Added NextResultSet for both streaming and non-streaming operations

## 2.7.0
* Dropped busy checker logic
* Refactoring of `RetryMode`, `RetryChecker` and `Retryer`
* Added fast/slow retry logic
* Supported context param for retry operation with no idempotent errors
* Added secondary indexes info to table describing method

## 2.6.1
* fix panic on lazy put to full pool

## 2.6.0
* Exported `SessionProvider.CloseSession` func
* Implements by default async closing session and putting busy
  session into pool
* Added some session pool trace funcs for execution control of
  goroutines in tests
* Switched internal session pool boolean field closed from atomic
  usage to mutex-locked usage

## 2.5.7
* Added panic on double scan per row

## 2.5.6
* Supported nil and time conventions for scanner

## 2.5.5
* Reverted adds async sessionGet and opDo into `table.Retry`.
* Added `sessionClose()` func into `SessionProvider` interface.

## 2.5.4
* Remove ready queue from session pool

## 2.5.3
* Fix put session into pool

## 2.5.2
* Fix panic on operate with result scanner

## 2.5.1
* Fix lock on write to chan in case when context is done

## 2.5.0
* Added `ScanRaw` for scan results as struct, list, tuple, map
* Created `RawScanner` interface in order to generate method With

## 2.4.1
* Fixed deadlock in the session pool

## 2.4.0
* Added new scanner API.
* Fixed dualism of interpret data (default values were deprecated for optional values)

## 2.3.3
* Fixed `internal/stats/series.go` (index out of range)
* Optimized rotate buckets in the `Series`

## 2.3.2
* Moved `api/wrap.go` to root for next replacement api package to external genproto

## 2.3.1
* Correct session pool tests
* Fixed conditions with KeepAliveMinSize and `IdleKeepAliveThreshold`

## 2.3.0
* Added credentials connect options:
  - `connect.WithAccessTokenCredentials(accessToken)`
  - `connect.WithAnonymousCredentials()`
  - `connect.WithMetadataCredentials(ctx)`
  - `connect.WithServiceAccountKeyFileCredentiials(serviceAccountKeyFile)`
* Added auth examples:
  - `example/auth/environ`
  - `example/auth/access_token_credentials`
  - `example/auth/anonymous_credentials`
  - `example/auth/metadata_credentials`
  - `example/auth/service_account_credentials`

## 2.2.1
* Fixed returning error from `table.StreamExecuteScanQuery`

## 2.2.0
* Supported loading certs from file using `YDB_SSL_ROOT_CERTIFICATES_FILE` environment variable

## 2.1.0
* Fixed erasing session from pool if session keep-alive count great then `IdleKeepAliveThreshold`
* Add major session pool config params as `connect.WithSessionPool*()` options

## 2.0.3
* Added panic for wrong `NextSet`/`NextStreamSet` call

## 2.0.2
* Fixed infinite keep alive session on transport errors `Cancelled` and `DeadlineExceeded`

## 2.0.1
* Fixed parser of connection string
* Fixed `EnsurePathExists` and `CleanupDatabase` methods
* Fixed `basic_example_v1`
* Renamed example cli flag `-link=connectionString` to `-ydb=connectionString` for connection string to YDB
* Added `-connect-timeout` flag to example cli
* Fixed some linter issues

## 2.0.0
* Renamed package ydbx to connect. New usage semantic: `connect.New()` instead `ydbx.Connect()`
* Added `healthcheck` example
* Fixed all examples with usage connect package
* Dropped `example/internal/ydbutil` package
* Simplified API of Traces - replace all pairs start/done to single handler with closure.

## 1.5.2
* Fixed `WithYdbCA` at nil certPool case

## 1.5.1
* Fixed package name of `ydbx`

## 1.5.0
* Added `ydbx` package

## 1.4.1
* Fixed `fmt.Errorf` error wrapping and some linter issues

## 1.4.0
* Added helper for create credentials from environ
* Added anonymous credentials
* Move YDB Certificate Authority from auth/iam package to root  package. YDB CA need to dial with
  dedicated YDB and not need to dial with IAM. YDB CA automatically added to all grpc calling

## 1.3.0
* Added `Compose` method to traces

## 1.2.0
* Load YDB certificates by default with TLS connection

## 1.1.0
* Support scan-query method in `ydbsql` (database/sql API)

## 1.0.7
* Use `github.com/golang-jwt/jwt` instead of `github.com/dgrijalva/jwt-go`

## 1.0.6
* Append (if not exits) SYNC Operation mode on table calls: *Session, *DataQuery, *Transaction, KeepAlive

## 1.0.5
* Remove unused ContextDeadlineMapping driver config (always used default value)
* Simplify operation params logic
* Append (if not exits) SYNC Operation mode on ExecuteDataQuery call

## 1.0.4
* Fixed timeout and cancellation setting for YDB operations
* Introduced possibility to use `ContextDeadlineNoMapping` once again

## 1.0.3
* Negative `table.Client.MaxQueryCacheSize` will disable a client query cache now
* Refactoring of `meta.go` for simple adding in the future new headers to requests
* Added support `x-ydb-trace-id` as standard SDK header

## 1.0.2
* Implements smart lazy createSession for best control of create/delete session balance. This feature fix leakage of forgotten sessions on server-side
* Some imporvements of session pool stats

## 1.0.1
* Fix closing sessions on PutBusy()
* Force setting operation timeout from client context timeout (if this timeout less then default operation timeout)
* Added helper `ydb.ContextWithoutDeadline` for clearing existing context from any deadlines

## 1.0.0
* SDK versioning switched to `Semantic Versioning 2.0.0`

## 2021.04.1
* Added `table.TimeToLiveSettings` struct and corresponding
  `table.WithTimeToLiveSettings`, `table.WithSetTimeToLive`
  and `table.WithDropTimeToLive` options.
* Deprecated `table.TTLSettings` struct alongside with
  `table.WithTTL`, `table.WithSetTTL` and `table.WithDropTTL` functions.

## 2021.03.2
* Add Truncated flag support.

## 2021.03.1
* Fixed a race between `SessionPool.Put` and `SessionPool.Get`, where the latter
  would end up waiting forever for a session that is already in the pool.

## 2021.02.1
* Changed semantics of `table.Result.O...` methods (e.g., `OUTF8`):
  it will not fail if current item is non-optional primitive.

## 2020.12.1
* added CommitTx method, which returns QueryStats

## 2020.11.4
* re-implementation of ydb.Value comparison
* fix basic examples

## 2020.11.3
* increase default and minimum `Dialer.KeepAlive` setting

## 2020.11.2
* added `ydbsql/connector` options to configure default list of `ExecDataQueryOption`

## 2020.11.1
* tune `grpc.Conn` behaviour

## 2020.10.4
* function to compare two ydb.Value

## 2020.10.3
* support scan query execution

## 2020.10.2
* add table Ttl options

## 2020.10.1
* added `KeyBloomFilter` support for `CreateTable`, `AlterTable` and `DescribeTalbe`
* added `PartitioningSettings` support for `CreateTable`, `AlterTable` and `DescribeTalbe`. Move to `PartitioningSettings` object

## 2020.09.3
* add `FastDial` option to `DriverConfig`.
  This will allow `Dialer` to return `Driver` as soon as the 1st connection is ready.

## 2020.09.2
* parallelize endpoint operations

## 2020.09.1
* added `ProcessCPUTime` method to `QueryStats`
* added `ReadReplicasSettings` support for `CreateTable`, `AlterTable` and `DescribeTalbe`
* added `StorageSettings` support for `CreateTable`, `AlterTable` and `DescribeTalbe`

## 2020.08.2
* added `PartitioningSettings` support for `CreateTable` and `AlterTable`

## 2020.08.1
* added `CPUTime` and `AffectedShards` fields to `QueryPhase` struct
* added `CompilationStats` statistics

## 2020.07.7
* support manage table attributes

## 2020.07.6
* support Column Families

## 2020.07.5
* support new types: DyNumber, JsonDocument

## 2020.07.4
* added coordination service
* added rate_limiter service

## 2020.07.3
* made `api` wrapper for `internal` api subset

## 2020.07.2
* return TableStats and PartitionStats on DescribeTable request with options
* added `ydbsql/connector` option to configure `DefaultTxControl`

## 2020.07.1
* support go modules tooling for ydbgen

## 2020.06.2
* refactored `InstanceServiceAccount`: refresh token in background.
  Also, will never produce error on creation
* added getting `ydb.Credentials` examples

## 2020.06.1

* exported internal `api.Wrap`/`api.Unwrap` methods and linked structures

## 2020.04.5

* return on discovery only endpoints that match SSL status of driver

## 2020.04.4

* added GCP metadata auth style with `InstanceServiceAccount` in `auth.iam`

## 2020.04.3

* fix race in `auth.metadata`
* fix races in test hooks

## 2020.04.2

* set limits to grpc `MaxCallRecvMsgSize` and `MaxCallSendMsgSize` to 64MB
* remove deprecated IAM (jwt) `Client` structure
* fix panic on nil dereference while accessing optional fields of `IssueMessage` message

## 2020.04.1

* added options to `DescribeTable` request
* added `ydbsql/connector` options to configure `pool`s  `KeepAliveBatchSize`, `KeepAliveTimeout`, `CreateSessionTimeout`, `DeleteTimeout`

## 2020.03.2

* set session keepAlive period to 5 min - same as in other SDKs
* fix panic on access to index after pool close

## 2020.03.1

* added session pre-creation limit check in pool
* added discovery trigger on more then half unhealthy transport connects
* await transport connect only if no healthy connections left

## 2020.02

* support cloud IAM (jwt) authorization from service account file
* minimum version of Go become 1.13. Started support of new `errors` features<|MERGE_RESOLUTION|>--- conflicted
+++ resolved
@@ -1,9 +1,7 @@
-<<<<<<< HEAD
 * Fixed `Publish YDB SLO Report` workflow
-=======
+
 ## v3.111.1
 * Replaced minimal requirements of `go` from `1.23` to `1.22`
->>>>>>> d0cc1535
 * Migrated `golangci-lint` to version `v2.1.6`
 
 ## v3.111.0

<<<<<<< HEAD
* Added method `query.WithIssuesHandler` to get query issues
=======
## v3.117.2
>>>>>>> 3fd8effc
* Added support for `Result.RowsAffected()` for YDB `database/sql` driver
* Upgraded minimal version of Go to 1.23.9
* Fixed race in `readerReconnector`

## v3.117.1
* Fixed scan a column of type `Decimal(precision,scale)` into a struct field of type `types.Decimal{}` using `ScanStruct()`
* Fixed race in integration test `TestTopicWriterLogMessagesWithoutData`
* Fixed traces handling in `topic.Reader`

## v3.117.0
* Fixed `conn/pool.Get()` behaviour for YDB databases with public IPs. Bug was introduced in v3.116.2
* Added helper methods `log.WithFields` and `log.FieldsFromContext` for working with structured logging fields via context.
  These methods allow adding custom fields to the context, which are later extracted by the logger.

## v3.116.4
* Fixed error handling in `internaltopicreader.addOnTransactionCompletedHandler`

## v3.116.3
* Default grpc message size adjusted to the server's defaults

## v3.116.2
* Fixed grpc connections leak on reused node IP

## v3.116.1
* Fixed an issue where `topic.UpdateOffsetsInTransaction` was executed on a node different from the one where the transaction was running, which could lead to the error "Database coordinators are unavailable"

## v3.116.0
* Added experimental support for query results in `Apache Arrow`
* Fix flaky unit test TestUnboundedChanContextTimeout

## v3.115.7
* Added support for `PartitionBy` in `DescribeTable` results

## v3.115.6
* Fixed context cancellation issues in the `QueryService` stream results

## v3.115.5
* Fixed error logging in `topic.UpdateOffsetsInTransaction`

## v3.115.4
*  Supported reusing one IP address and host name after nodes restart

## v3.115.3
* Fixed error catching in `retry.DoTxWithResult`

## v3.115.2
* Fixed bug with wrong literal YQL representation for signed integer YDB types

## v3.115.1
* Added `ydb.Param.Range()` range iterator

## v3.115.0
* Added public package `pkg/xtest` with test helpers

## v3.114.1
* Fixed depth for `pkg/xerrors.WithStackTrace()` error

## v3.114.0
* Added public packages:
  - `pkg/xerrors` - helpers for wrap errors with stacktrace and join errors
  - `pkg/xslices` - helpers for work with slices
  - `pkg/xstring` - helpers for work with strings
* Added `table.Client.DescribeTable()` helper method
* Added `table/types/IsNull()` and `table/types/Unwrap()` methods for work with optional values

## v3.113.6
* Removed experimental label from `retry.DoWithResult` and `retry.DoTxWithResult`

## v3.113.5
* Fixed incorrect string conversion of `Uint64Value` values greater than `int64` max value

## v3.113.4
* Added original error to `listValue` and `setValue` cast error

## v3.113.3
* Marked as non-retryable operation error `ABORTED` with internal issue `200509` ("Datashard program size limit exceeded")

## v3.113.2
* Fixed panic in `database/sql` traces

## v3.113.1
* Fixed several issues in `database/sql` error handling
* Improved context management for query result streams.

## v3.113.0
* Added experimental `config.WithDisableOptimisticUnban` option to disable fast node unban after pessimization
* Fixed respect start offset from `topicoptions.WithReaderGetPartitionStartOffset` for commit messages
* Added `query.AllowImplicitSessions()` option for execute queries through `query.Client.{Exec,Query,QueryResultSet,QueryRow}` without explicit sessions

## v3.112.0
* Added support for the `json.Unmarshaler` interface in the `CastTo` function for use in scanners, such as the `ScanStruct` method
* Fixed the support of server-side session balancing in `database/sql` driver
* Added `ydb.WithDisableSessionBalancer()` driver option for disable server-side session balancing on table and query clients

## v3.111.3
* Fixed session closing in `ydb.WithExecuteDataQueryOverQueryClient(true)` scenario

## v3.111.2
* Changed discovery and dns resolving log level to DEBUG

## v3.111.1
* Replaced minimal requirements of `go` from `1.23` to `1.22`
* Migrated `golangci-lint` to version `v2.1.6`

## v3.111.0
* Added `sugar.PrintErrorWithoutStack` helper for remove stack records from error string
* Added `sugar.UnwrapError` helper for unwrap source error to root errors

## v3.110.1
* Added the ability to send BulkRequest exceeding the GrpcMaxMessageSize

## v3.110.0
* Added read partitions in parallel for topic listener.

## v3.109.0
* Added control plane fields for split-merge topics (Create,Alter,Describe)

## v3.108.5
* Fixed stop topic reader after TLI in transaction

## v3.108.4
* Removed `experimental` from coordination API
* Added `WithReaderLogContext`, `WithWriterLogContext` options to topic reader/writer to supply log entries with user context fields

## v3.108.3
* Fixed handling of zero values for DyNumber
* Fixed the decimal yql slice bounds out of range

## v3.108.2
* Bumped dependencies:
  - `github.com/jonboulle/clockwork` from v0.3.0 to v0.5.0
  - `google.golang.org/grpc` from v1.62.1 to v1.69.4
  - `google.golang.org/protobuf` from v1.33.0 to v1.35.1
  - `github.com/golang-jwt/jwt/v4` from v4.5.0 to v4.5.2 (see security alerts https://github.com/golang-jwt/jwt/security/advisories/GHSA-mh63-6h87-95cp and https://github.com/ydb-platform/ydb-go-sdk/security/dependabot/45)
  - `golang.org/x/net` from v0.33.0 to v0.38.0 (see security alert https://github.com/ydb-platform/ydb-go-sdk/security/dependabot/59)
  - `golang.org/x/crypto` from 0.31.0 to 0.36.0 (see security alerts https://github.com/ydb-platform/ydb-go-sdk/security/dependabot/56 and https://github.com/ydb-platform/ydb-go-sdk/security/dependabot/52)
  - `golang.org/x/sync` from v0.10.0 to v0.12.0
  - `golang.org/x/sys` from v0.28.0 to v0.31.0
  - `golang.org/x/text` from v0.21.0 to v0.23.0

## v3.108.1
* Supported `json.Marshaller` query parameter in `database/sql` driver

## v3.108.0
* Added `query.EmptyTxControl()` for empty transaction control (server-side defines transaction control by internal logic)
* Marked as deprecated `query.NoTx()` because this is wrong name for server-side transaction control inference

## v3.107.0
* Refactored internal client balancer: added singleton for getting gRPC-connection (auto dial and auto reconnect on non-ready state) for use in discovery attempts
* Added `topicoptions.IncludePartitionStats()` for `Topic().Describe()` in order to get partition stats from server

## v3.106.1
* Dropped `internal/allocator` package and all usages of it for further switch (test) protobuf opaque API

## v3.106.0
* Added option WithReaderSupportSplitMergePartitions for topic manage support of split-merge partitions on client side (enabled by default).
* Allowed overflow queue limit for one goroutine at time for topic writer
* Removed delay before send commit in sync mode of a topic reader

## v3.105.2
* Improved the `ydb.WithSessionPoolSessionUsageLimit` option for allow `time.Duration` as argument type for limit max session time to live since create time

## v3.105.1
* Changed the gRPC DNS balancer policy to `round_robin` for internal `discovery/ListEndpoints` call (reverted v3.90.2 changes)

## v3.105.0
* Supported topic split merge server feature for topic reader (no api changed)

## v3.104.7
* Added public type alias `ydb.Params` to `internal/params.Parameters` for external usage

## v3.104.6
* Refactored `table.TransactionControl` and `query.TransactionControl` for use single implementation in `internal/tx`
* Changed `ydb.WithTxControl` context modifier for allow both `table.TransactionControl` and `query.TransactionControl`

## v3.104.5
* Added query client session pool metrics: create_in_progress, in_use, waiters_queue
* Added pool item closing for not-alived item

## v3.104.4
* Fixed bug with session query latency metric collector

## v3.104.3
* Changed argument types in `table.Client.ReadRows` to public types for compatibility with mock-generation

## v3.104.2
* Added bindings options into `ydb.ParamsFromMap` for bind wide time types
* Changed `ydb.WithWideTimeTypes(bool)` for allow boolean argument

## v3.104.1
* Added export of advanced metric information for QueryService calls

## v3.104.0
* Added binding `ydb.WithWideTimeTypes()` which interprets `time.Time` and `time.Duration` as `Timestamp64` and `Interval64` YDB types

## v3.103.0
* Supported wide `Interval64` type

## v3.102.0
* Supported wide `Date32`, `Datetime64` and `Timestamp64` types

## v3.101.4
* Switched internal type of result `ydb.Driver.Query()` from `*internal/query.Client` to `query.Client` interface

## v3.101.3
* Added `query.TransactionActor` type alias to `query.TxActor` for compatibility with `table.Client` API's
* Removed comment `experimental` from `ydb.ParamsBuilder` and `ydb.ParamsFromMap`
* Fixed panic on closing `internal/query/sessionCore.done` channel twice
* Fixed hangup when try to send batch of messages with size more, then grpc limits from topic writer internals

## v3.101.2
* Added a new metric `ydb_go_sdk_ydb_info` with the current version of the SDK

## v3.101.1
* Changed allowBanned=false for preferred node connections

## v3.101.0
* Added `table.Client.ReadRows` method with internal retries

## v3.100.3
* Fixed bug with concurrent rewrites source slice of `grpc.DialOption` on dial step

## v3.100.2
* Fixed bug in `internal/xcontext.WithDone` (not listening chan done)

## v3.100.1
* Refactored behaviour on `retry.Retryable` error for retry object (such as session, connection or transaction)

## v3.100.0
* Added `table.DescribeTable.StoreType` to table description result from `table.Session.DescribeTable` request

## v3.99.13
* Added checking errors for conditionally delete item from pool

## v3.99.12
* Internal debug improved

## v3.99.11
* Added stacktrace record to row scan errors for detect broken client code
* Fixed DescribeConsumer ignoring PartitionConsumerStats
* Added virtualtimestamps field to cdc description

## v3.99.10
* Returned legacy behaviour for interpret as `time.Time` YDB types `Date`, `Datetime` and `Timestamp`

## v3.99.9
* Fixed broken compatibility `database/sql` driver which worked on query engine (usnig `ydb.WithQueryService(true)` connector option):
  - fixed list of valid data types for `database/sql.Row.Scan()`
  - allowed legacy option `ydb.WithTxControl(ctx, txControl)` for query engine

## v3.99.8
* Added details to all log messages
* Fixed sometime panic on stats receive in query service

## v3.99.7
* Fixed not passing request context to topic event logs
* Fixed deadlock on closing table session with internal query session core

## v3.99.6
* Added log grpc messages metadata on trace log level for topic writer

## v3.99.5
* Fixed error `Empty query text` using prepared statements and `ydb.WithExecuteDataQueryOverQueryClient(true)` option
* Prepared statements always send query text on Execute call from now (previous behaviour - send query ID)
* Prevented create decoder instance until start read a message from topics

## v3.99.4
* Fixed bug with wrong context on session closing
* Fixed goroutine leak on closing `database/sql` driver
* "No endpoints" is retriable error now

## v3.99.3
* Fixed potential infinity loop for local dc detection (CWE-835)
* Fixed nil pointer dereferenced in a topic listener (CWE-476)

## v3.99.2
* Fixed panic when error returned from parsing sql params
* Fixed explicit null dereferenced issue in internal/credentials/static.go (CWE-476)

## v3.99.1
* Bumped dependencies:
  - `golang.org/x/net` from v0.23.0 to v0.33.0
  - `golang.org/x/sync` from v0.6.0 to v0.10.0
  - `golang.org/x/sys` from v0.18.0 to v0.28.0
  - `golang.org/x/text` from v0.14.0 to v0.21.0
  - `github.com/golang-jwt/jwt/v4` from v4.4.1 to v4.5.0

## v3.99.0
* Added `ydb.WithExecuteDataQueryOverQueryClient(bool)` option to execute data queries from table service
  client using query client API. Using this option you can execute queries from legacy table service client
  through `table.Session.Execute` using internal query client API without limitation of 1000 rows in response.
  Be careful: an OOM problem may happen because bigger result requires more memory

## v3.98.0
* Supported pool of encoders, which implement ResetableWriter interface

## v3.97.0
* Added immutable range iterators from go1.23 into query stats to iterate over query phases and accessed tables without query stats object mutation

## v3.96.2
* Fixed broken metric `ydb_go_sdk_ydb_database_sql_conns`

## v3.96.1
* Fixed drop session from pool unnecessary in query service

## v3.96.0
* Supported of list, set and struct for unmarshall using `sugar.Unmarshall...`

## v3.95.6
* Fixed panic on span reporting in `xsql/Tx`

## v3.95.5
* Fixed goroutine leak on failed execute call in query client

## v3.95.4
* Fixed connections pool leak on closing sessions
* Fixed an error in logging session deletion events

## v3.95.3
* Supported of `database/sql/driver.Valuer` interfaces for params which passed to query using sql driver
* Exposed `credentials/credentials.OAuth2Config` OAuth2 config

## v3.95.2
* Fixed panic on multiple closing driver

## v3.95.1
* Added alias from `ydb.WithFakeTx(ydb.ScriptingQueryMode)` to `ydb.WithFakeTx(ydb.QueryExecuteQueryMode)` for compatibility with legacy code

## v3.95.0
* Added implementation of `database/sql` driver over query service client
* Added `ydb.WithQueryService(bool)` option to explicitly enable `database/sql` driver over query service client
* Added environment parameter `YDB_DATABASE_SQL_OVER_QUERY_SERVICE` to enable `database/sql` driver over query service client without code rewriting

## v3.94.0
* Refactored golang types mapping into ydb types using `ydb.ParamsFromMap` and `database/sql` query arguments
* Small breaking change: type mapping for `ydb.ParamsFromMap` and `database/sql` type `uuid.UUID` changed from ydb type `Text` to ydb type `UUID`

## v3.93.3
* Supported raw protobuf `*Ydb.TypedValue` using `ydb.ParamsBuilder()`

## v3.93.2
* Removed experimental helper `ydb.MustParamsFromMap`
* Changed result of experimental helper `ydb.ParamsFromMap` from tuple <`params.Parameters`, `error`> to `params.Parameters` only

## v3.93.1
* Published `query.ExecuteOption` as alias to `internal/query/options.Execute`

## v3.93.0
* Added `ydb.WithStaticCredentialsLogin` and `ydb.WithStaticCredentialsPassword` options

## v3.92.6
* Fixed string representation of `TzTimestamp`, `TzDatetime` and `TzDate` type values
* Added `database/sql/driver.Value` as type destination for almost ydb values

## v3.92.5
* Avoid retrying requests finished with `UNAUTHORIZED` errors

## v3.92.4
* Fixed connections pool leak on closing

## v3.92.3
* Fixed error with incompleted data return from transaction.ReadQueryResult method
* Added option `query/WithResponsePartLimitSizeBytes(...)` for queries with query service

## v3.92.2
* Added `table/options.WithShardNodesInfo()` experimental option to get shard nodeId for describe table call

## v3.92.1
* Added `sugar.WithUserPassword(user,password)` option for `sugar.DSN()` helper
* Added `sugar.WithSecure(bool)` option for `sugar.DSN()` helper
* Small breaking change: `sugar.DSN` have only two required parameters (endpoint and database) from now on.
  Third parameter `secure` must be passed as option `sugar.WithSecure(bool)`

## v3.92.0
* Added experimental ydb.ParamsFromMap and ydb.MustParamsFromMap for build query parameters
* Refactored coordination traces
* gRPC connection will be forcefully closed on DNS resolver errors from now on

## v3.91.0
* Added `ydb.WithPreferredNodeID(ctx, nodeID)` context modifier for trying to execute queries on given nodeID

## v3.90.2
* Set the `pick_first` balancer for short-lived grpc connection inside ydb cluster discovery attempt

## v3.90.1
* Small broken change: added method `ID()` into `spans.Span` interface (need to implement in adapter)
* Fixed traceparent header for tracing grpc requests

## v3.90.0
* Fixed closing of child driver with shared balancer

## v3.89.6
* Refactored `database/sql` driver internals for query-service client support in the future

## v3.89.5
* Fixed nil pointer dereference in metabalancer initialization

## v3.89.4
* Changed behaviour on re-discovery: always open new grpc connection for discovery request

## v3.89.3
* Wrapped internal balancer with metadata middleware

## v3.89.2
* Returned log.XXX methods for create fields, removed from public at v3.85.0

## v3.89.1
* Added option `ydb.WithSharedBalancer(*Driver)` for child drivers

## v3.89.0
* Fixed send optional arguments to the server with `ydb.ParamsBuilder`

## v3.88.0
* Removed UUID methods from ydb.ParamsBuilder()

## v3.87.0
* BREAK OLD STYLE WORK WITH UUID. See https://github.com/ydb-platform/ydb-go-sdk/issues/1501 for details.
  At the version you must explicit choose way for work with uuid: old with bug or new (fixed).

## v3.86.1
* Fixed scan to optional uuid

## v3.86.0
* Add workaround for bug in uuid send/receive from server. It is migration version. All native code and most database sql code worked with uuid continue to work.
Dedicated version for migrate code for workaround/fix uuid bug. See https://github.com/ydb-platform/ydb-go-sdk/issues/1501 for details.

## v3.85.3
* Renamed `query.WithPoolID()` into `query.WithResourcePool()`

## v3.85.2
* Added experimental `query.WithPoolID()` execute option for define resource pool for execute query

## v3.85.1
* Added `spans.Retry` constructor of `trace.Retry`

## v3.85.0
* Added experimental package `spans` with tracing adapter interfaces for OpenTelemetry, OpenTracing, etc.
* Added `db.Topic().DescribeTopicConsumer()` method for displaying consumer information
* Marked as deprecated options `ydb.WithDatabase(database)` and `ydb.WithEndpoint(endpoint)`

## v3.84.1
* Added session info into `trace.TableSessionBulkUpsertStartInfo`

## v3.84.0
* Added `meta.WithTraceParent` context modifier for explicit putting traceparent header into grpc calls

## v3.83.0
* Supported `db.Table().BulkUpsert()` from scv, arrow and ydb rows formats

## v3.82.0
* Fixed error on experimental `TopicListener.Close`
* Disabled reporting of `ydb_go_sdk_query_session_count` when metrics are disabled
* Disabled reporting of `ydb_go_sdk_ydb_query_session_create_latency` histogram metrics when metrics are disabled
* Allowed skip column for `ScanStruct` by tag `-`

## v3.81.4
* Returned `topicwriter.ErrQueueLimitExceed`, accidental removed at `v3.81.0`

## v3.81.3
* Fixed tracing details check for some metrics

## v3.81.2
* Removed `experimantal` comment for query service client

## v3.81.1
* Fixed nil pointer dereference panic on failed `ydb.Open`
* Added ip discovery. Server can show own ip address and target hostname in the ListEndpoint message. These fields are used to bypass DNS resolving.

## v3.81.0
* Added error ErrMessagesPutToInternalQueueBeforeError to topic writer
* Added write to topics within transactions

## v3.80.10
* Added `ydb.WithSessionPoolSessionUsageLimit()` option for limitation max count of session usage
* Refactored experimental topic iterators in `topicsugar` package

## v3.80.9
* Fixed bug in experimental api: `ydb.ParamsBuilder().Param().Optional()` receive pointer and really produce optional value.

## v3.80.8
* Added `ydb.WithLazyTx(bool)` option for create lazy transactions on `query.Session.Begin` call
* Added initial experimental topic and cdc-helpers, see examples in [tests/integration/topic_helpers_test.go](https://github.com/ydb-platform/ydb-go-sdk/blob/master/tests/integration/topic_helpers_test.go)
* Added experimental `sugar.UnmarshalRows` for user unmarshaller structs in own code in go 1.23, change example for use the iterator.
* Added `ydb_go_sdk_ydb_query_pool_size_index` metrics

## v3.80.7
* Fixed bug with doesn't rollback the transaction on the operation error in table service

## v3.80.6
* Fixed concurrent map writes in metrics
* Renamed method at experimental API `reader.PopBatchTx` to `reader.PopMessagesBatchTx`

## v3.80.5
* Fixed connections pool leak on failed `ydb.Open` call

## v3.80.4
* Fixed panic on usage metrics package from prometheus adapter on `trace.Driver.OnNewStream` callback

## v3.80.3
* Added option `ydb.WithSessionPoolSessionIdleTimeToLive` for restrict idle time of query sessions
* Fixed bug with leak of query transactions
* Changed `ydb_go_sdk_ydb_driver_conn_requests` metrics splitted to `ydb_go_sdk_ydb_driver_conn_request_statuses` and `ydb_go_sdk_ydb_driver_conn_request_methods`
* Fixed metadata for operation service connection
* Fixed composing query traces in call `db.Query.Do[Tx]` using option `query.WithTrace`

## v3.80.2
* Added `balancers.PreferNearestDC[WithFallback]` balancers
* Marked as deprecated `balancers.PreferLocalDC[WithFallback]` balancers because `local` word is ambiguous for balancer idea

## v3.80.1
* Added `lastErr` from previous attempt in `retry.RetryWithResult`

## v3.80.0
* Replaced internal table client pool entities to `internal/pool`

## v3.79.2
* Enabled by default usage of `internal/pool` in `internal/query.Client`

## v3.79.1
* Changed `trace.Table` and `trace.Query` traces
* Implemented `internal/pool` the same as table client pool from `internal/table.Client`

## v3.79.0
* Added commit messages for topic listener
* EOF error in RecvMsg is no longer logged

## v3.78.0
* Changed result type of method `query.Executor.QueryResultSet` from `query.ResultSet` to `query.ClosableResultSet`
* Added `table/types.DecimalValueFromString` decimal type constructor

## v3.77.1
* Added log topic writer ack
* Replaced `operation.Client.List` to five methods for listing operations `operation.List{BuildIndex,ImportFromS3,ExportToS3,ExportToYT,ExecuteQuery}`

## v3.77.0
* Changed log message about send topic message
* Added experimental support for executing scripts over query service client (`query.Client.ExecuteScript` and `query.CLient.FetchScriptResults`)
* Removed tx result from `query.Session.Execute` (tx can be obtained from `query.Session.Begin`)
* Changed behaviour of `query.Session.Begin` to `noop` for lazy initialization with first call `query.TxActor.Execute`
* Splitted experimental method `query.Client.Execute` to methods `query.Client.Exec` without result and `query.Client.Query` with result
* Splitted experimental method `query.TxActor.Execute` to methods `query.TxActor.Exec` without result and `query.TxActor.Query` with result
* Renamed experimental method `query.Client.ReadResultSet` to `query.Client.QueryResultSet`
* Renamed experimental method `query.Client.ReadRow` to `query.Client.QueryRow`
* Removed experimental methods `query.Session.ReadResultSet` and  `query.Session.ReadRows`
* Removed experimental methods `query.TxActor.ReadResultSet` and  `query.TxActor.ReadRows`
* Removed experimental method `query.Client.Stats`
* Option `query.WithIdempotent()` allowed for `query.Client.{Exec,Query,QueryResultSet,QueryRow}` methods now
* Added experimental support for operation service client through `db.Operation()` method (supports methods `Get`, `List`, `Cancel` and `Forget`)

## v3.76.6
* Replaced requirements from go1.22 + experimantal flag to go1.23 for experimental range-over interface

## v3.76.5
* Fixed out of index item creation in `internal/pool.Pool`
* Fixed tracing of `(*grpcClientStream).finish` event

## v3.76.4
* Added traces and logs for read messages from topic within transaction
* Changed result type of `query.Session.NodeID()` from `int64` to `uint32` for compatibility with table session and discovery
* Removed experimental method `query.Result.Err()`
* Added the finishing reading the grpc stream on `query.Result.Close()` call
* Renamed experimental method `query.Result.Range()` to `query.Result.ResultSets()`
* Renamed experimental method `query.ResultSet.Range()` to `query.ResultSet.Rows()`
* Removed support of `go1.20`
* Added PopMessages from topic within transaction

## v3.76.3
* Changed interface `table.TransactionIdentifier` (added private method) for prohibition of any implementations outside ydb-go-sdk

## v3.76.2
* Fixed bug with nil pointer dereference on trace callback from `query.createSession`
* Fixed test message builder, now all method return itself pointer
* Fixed handle reconnection timeout error
* Fixed experimental topic listener handle stop partition event

## v3.76.1
* Fixed `query.WithCommit()` flag behaviour for `tx.Execute` in query service
* OAuth 2.0 token exchange: allowed multiple resource parameters in according to https://www.rfc-editor.org/rfc/rfc8693

## v3.76.0
* Added experimental topic listener implementation
* Fixed `internal/xstrings.Buffer()` leak without call `buffer.Free()`
* Removed double quotas from goroutine labels background workers for prevent problem with pprof

## v3.75.2
* Fixed build for go1.20

## v3.75.1
* Fixed return more than one row error if real error raised on try read next row
* Fixed checking errors for session must be deleted
* Changed signature of filter func in balancers (replaced argument from `conn.Conn` type to `endpoint.Info`)

## v3.75.0
* Improve config validation before start topic reader
* Added metrics over `db.Table().Do()` and `db.Table().DoTx()`
* Added method `ydb.ParamsBuilder().Param(name).Any(value)` to add custom `types.Value`
* Upgraded dependencies:
  * `google.golang.org/grpc` - from `v1.57.1` to `v1.62.1`
  * `github.com/google/uuid` - from `v1.3.0` to `v1.6.0`
  * `golang.org/x/sync` - from `v0.3.0` to `v0.6.0`
* Fixed goroutine leak on close reader
* Fixed topic reader and writer WaitInit hunging on unretriable connection error
* Added `query.Client.Stats()` method
* Added `query.Result.Stats()` method
* Added `query.ResultSet.Index()` method
* Support loading OAuth 2.0 token exchange credentials provider from config file
* Added options for JWT tokens for loading EC private keys and HMAC secrets
* Add retries to OAuth 2.0 token exchange credentials

## v3.74.5
* Fixed bug with reading empty result set parts.
* Fixed nil pointer dereference when closing result set

## v3.74.4
* Fixed bug with fail cast of grpc response to `operation.{Response,Status}`

## v3.74.3
* Removed check the node is available for query and table service sessions
* Refactored the `balancers.PreferLocations()` function - it is a clean/pure function
* Added experimental `balancers.WithNodeID()` context modifier for define per request the YDB endpoint by NodeID
* Reverted the allowing the casts from signed YDB types to unsigned destination types if source value is not negative
* Replaced internal query session pool by default to stub for exclude impact from internal/pool

## v3.74.2
* Added description to scan errors with use query service client scanner

## v3.74.1
* Allowed the use of DSN without specifying the protocol/scheme
* Allowed casts from signed YDB types to unsigned destination types if source value is not negative
* Removed public `query.TxIdentifier` interface for exclude any external implementations for use with YDB

## v3.74.0
* Added experimental range functions to the `query.Result` and `query.ResultSet` types, available as for-range loops starting with Go version 1.22. These features can be enabled by setting the environment variable `GOEXPERIMENT=rangefunc`.
* Added public types for `tx.Option`, `options.DoOption` and `options.DoTxOption`

## v3.73.1
* Changed `query.DefaultTxControl()` from `query.SerializableReadWrite()` with commit to `query.NoTx()`

## v3.73.0
* Added experimental `retry.DoWithResult` and `retry.DoTxWithResult` helpers for retry lambda and return value from lambda

## v3.72.0
* Excluded `Query()` method from interface `ydb.Connection`. Method `Query()` remains accessible from `ydb.Driver`

## v3.71.0
* Added `query/ResultSet.{Columns,ColumnTypes}` methods for get column names and types from query result set
* Added experimental `retry.RetryWithResult` helper for retry lambda and return value from lambda

## v3.70.0
* Fixed `config.WithDatabase` behaviour with empty database in DSN string
* Added experimental method `query/Client.Execute` for execute query and read materialized result

## v3.69.0
* Added experimental method for execute query and read only one row from result:
  * `query/Client.ReadRow`
  * `query/Session.ReadRow`
  * `query/Transaction.ReadRow`
* Added experimental method for execute query and read only one result set from result:
  * `query/Client.ReadResultSet`
  * `query/Session.ReadResultSet`
  * `query/Transaction.ReadResultSet`
* Added experimental `sugar.UnmarshallRow[T]` and `sugar.UnmarshallResultSet[T]` helpers for converts YDB rows to typed objects

## v3.68.1
* Downgraded minimal version of Go to 1.20
* Refactored internal packages by `ifshort` linter issues

## v3.68.0
* Added experimental `ydb.{Register,Unregister}DsnParser` global funcs for register/unregister external custom DSN parser for `ydb.Open` and `sql.Open` driver constructor
* Simple implement option WithReaderWithoutConsumer
* Fixed bug: topic didn't send specified partition number to a server

## v3.67.2
* Fixed incorrect formatting of decimal. Implementation of decimal has been reverted to latest working version

## v3.67.1 (retracted)
* Fixed race of stop internal processes on close topic writer
* Fixed goroutines leak within topic reader on network problems

## v3.67.0
* Added `ydb.WithNodeAddressMutator` experimental option for mutate node addresses from `discovery.ListEndpoints` response
* Added type assertion checks to enhance type safety and prevent unexpected panics in critical sections of the codebase

## v3.66.3
* Fixed the OAuth2 test

## v3.66.2
* Added `trace.DriverConnStreamEvents` details bit
* Added `trace.Driver.OnConnStreamFinish` event

## v3.66.1
* Added flush messages from buffer before close topic writer
* Added Flush method for topic writer

## v3.66.0
* Added experimental package `retry/budget` for limit second and subsequent retry attempts
* Refactored internals for enabling `containedctx` linter
* Fixed the hanging semaphore issue on coordination session reconnect

## v3.65.3
* Fixed data race in `internal/conn.grpcClientStream`

## v3.65.2
* Fixed data race using `log.WithNames`

## v3.65.1
* Updated dependency `ydb-go-genproto`
* Added processing of `Ydb.StatusIds_EXTERNAL_ERROR` in `retry.Retry`

## v3.65.0
* Supported OAuth 2.0 Token Exchange credentials provider

## v3.64.0
* Supported `table.Session.RenameTables` method
* Fixed out of range panic if next query result set part is empty
* Updated the indirect dependencies `golang.org/x/net` to `v0.17.0` and `golang.org/x/sys` to `v0.13.0` due to vulnerability issue

## v3.63.0
* Added versioning policy

## v3.62.0
* Restored `WithSessionPoolKeepAliveMinSize` and `WithSessionPoolKeepAliveTimeout` for backward compatibility.
* Fixed leak timers
* Changed default StartTime (time of retries for connect to server) for topic writer from 1 minute to infinite (can be overrided by WithWriterStartTimeout topic option)
* Added `Struct` support for `Variant` in `ydb.ParamsBuilder()`
* Added `go` with anonymous function case in `gstack`

## v3.61.2
* Changed default transaction control to `NoTx` for execute query through query service client

## v3.61.1
* Renamed `db.Coordination().CreateSession()` to `db.Coordination().Session()` for compatibility with protos

## v3.61.0
* Added `Tuple` support for `Variant` in `ydb.ParamsBuilder()`

## v3.60.1
* Added additional traces for coordination service client internals

## v3.60.0
* Added experimental support of semaphores over coordination service client

## v3.59.3
* Fixed `gstack` logic for parsing `ast.BlockStmt`

## v3.59.2
* Added internal `gstack` codegen tool for filling `stack.FunctionID` with value from call stack

## v3.59.1
* Fixed updating last usage timestamp for smart parking of the conns

## v3.59.0
* Added `Struct` support for `ydb.ParamsBuilder()`
* Added support of `TzDate`,`TzDateTime`,`TzTimestamp` types in `ydb.ParamsBuilder()`
* Added `trace.Query.OnTransactionExecute` event
* Added query pool metrics
* Fixed logic of query session pool
* Changed initialization of internal driver clients to lazy
* Removed `ydb.WithSessionPoolSizeLimit()` option
* Added async put session into pool if external context is done
* Dropped intermediate callbacks from `trace.{Table,Retry,Query}` events
* Wrapped errors from `internal/pool.Pool.getItem` as retryable
* Disabled the logic of background grpc-connection parking
* Improved stringification for postgres types

## v3.58.2
* Added `trace.Query.OnSessionBegin` event
* Added `trace.Query.OnResult{New,NextPart,NextResultSet,Close}` events
* Added `trace.Query.OnRow{Scan,ScanNamed,ScanStruct}` events

## v3.58.1
* Dropped all deprecated callbacks and events from traces
* Added `trace.Driver.OnConnStream{SendMsg,RecvMsg,CloseSend}` events
* Added `trace.Query.OnSessionExecute` event

## v3.58.0
* Changed `List` constructor from `ydb.ParamsBuilder().List().Build().Build()` to `ydb.ParamsBuilder().BeginList().EndList().Build()`
* Changed `Set` constructor from `ydb.ParamsBuilder().Set().Build().Build()` to `ydb.ParamsBuilder().BeginSet().EndSet().Build()`
* Changed `Dict` constructor from `ydb.ParamsBuilder().Dict().Build().Build()` to `ydb.ParamsBuilder().BeginDict().EndDict().Build()`
* Changed `Optional` constructor from `ydb.ParamsBuilder().Set().Build().Build()` to `ydb.ParamsBuilder().BeginOptional().EndOptional().Build()`
* Added events into `trace.Query` trace
* Rewrote `internal/pool` to buffered channel
* Added `internal/xcontext.WithDone()`
* Added `internal/xsync.{OnceFunc,OnceValue}`
* Updated `google.golang.org/protobuf` from `v1.31.0` to `v.33.0`
* Added `ydb.ParamsBuilder().Pg().{Value,Int4,Int8,Unknown}` for postgres arguments
* Added `Tuple` support for `ydb.ParamsBuilder()`

## v3.57.4
* Added client pid to each gRPC requests to YDB over header `x-ydb-client-pid`
* Added `ydb.WithApplicationName` option
* Added `Dict` support for `ydb.ParamsBuilder()`

## v3.57.3
* Added metrics over query service internals
* Added session create and delete events into `trace.Query`
* Moved public type `query.SessionStatus` into `internal/query` package

## v3.57.2
* Fixed cases when some option is nil

## v3.57.1
* Added logs over query service internals
* Changed `trace.Query` events
* Changed visibility of `query.{Do,DoTx}Options` from public to private

## v3.57.0
* Added experimental implementation of query service client
* Fixed sometime panic on topic writer closing
* Added experimental query parameters builder `ydb.ParamsBuilder()`
* Changed types of `table/table.{QueryParameters,ParameterOption}` to aliases on `internal/params.{Parameters,NamedValue}`
* Fixed bug with optional decimal serialization

## v3.56.2
* Fixed return private error for commit to stopped partition in topic reader.
* Stopped wrapping err error as transport error at topic streams (internals)

## v3.56.1
* Fixed fixenv usage (related to tests only)

## v3.56.0
* Fixed handle of operational errors in topic streams
* The minimum version of Go in `ydb-go-sdk` has been raised to `go1.21`
* Fixed topic writer infinite reconnections in some cases
* Refactored nil on err `internal/grpcwrapper/rawydb/issues.go`, when golangci-lint nilerr enabled
* Refactored nil on err `internal/grpcwrapper/rawtopic/describe_topic.go`, when golangci-lint nilerr enabled

## v3.55.3
* Fixed handle of operational errors in topic streams (backported fix only)

## v3.55.2
* Fixed init info in topic writer, when autoseq num turned off.

## v3.55.1
* Supported column name prefix `__discard_column_` for discard columns in result sets
* Made `StatusIds_SESSION_EXPIRED` retriable for idempotent operations

## v3.55.0
* Refactored `internal/value/intervalValue.Yql()`
* The minimum version of Go in `ydb-go-sdk` has been raised to `go1.20`

## v3.54.3
* Added per message metadata support for topic api
* Context for call options now have same lifetime as driver (previous - same lifetime as context for call Open function).
* Extended metrics (fill database.sql callbacks, recognize TLI error)
* Refactored config prefix in metrics
* Removed excess status labels from metrics
* Implement `fmt.Stringer` interface for `Driver` struct

## v3.54.2
* Added context to some internal methods for better tracing
* Added `trace.FunctionID` helper and `FunctionID` field to trace start info's
* Replaced lazy initialization of ydb clients (table, topic, etc.) to explicit initialization on `ydb.Open` step

## v3.54.1
* Fixed inconsistent labels in `metrics`

## v3.54.0
* Allowed `sql.LevelSerializable` isolation level in read-write mode in `database/sql` transactions
* Refactored traces and metrics
* Added `{retry,table}.WithLabel` options for mark retriers calls
* Added `ydb.WithTraceRetry` option
* Moved `internal/allocator.Buffers` to package `internal/xstring`
* Bumped `golang.org/x/sync` to `v0.3.0`
* Bumped `google.golang.org/protobuf` to `v1.31.0`
* Bumped `google.golang.org/grpc` to `v1.57.1`
* Allowed grpc status error as arg in `internal/xerrors.TransportError(err)`
* Added `interanl/xtest.CurrentFileLine()` helper for table tests
* Added `internal/credentials.IsAccessError(err)` helper for check access errors
* Changed period for re-fresh static credentials token from `1/2` to `1/10` to expiration time
* Added `table.SnapshotReadOnlyTxControl()` helper for get transaction control with snapshot read-only

## v3.53.4
* Downgrade `golang.org/x/net` from `0.17.0` to `0.15.0`
* Downgrade `golang.org/x/sys` from `v0.13.0` to `v0.12.0`
* Downgrade `golang.org/x/crypto` from `v0.14.0` to `v0.13.0`

## v3.53.3
* Refactored credentials options (from funcs to interfaces and types)
* Fixed stringification of credentials object

## v3.53.2
* Fixed panic when try to unwrap values with more than 127 columns with custom ydb unmarshaler

## v3.53.1
* Bumps `github.com/ydb-platform/ydb-go-genproto` for support `query` service
* Bumps `golang.org/x/net` from `0.7.0` to `0.17.0`
* Bumps `golang.org/x/sys` from `v0.5.0` to `v0.13.0`
* Bumps `golang.org/x/text` from `v0.7.0` to `v0.13.0`

## v3.53.0
* Removed `internal/backoff.Backoff.Wait` interface method for exclude resource leak with bug-provoked usage of `time.After` method
* Marked as deprecated `retry.WithDoRetryOptions` and `retry.WithDoTxRetryOptions`
* Added receiving first result set on construct `internal/table/scanner.NewStream()`
* Added experimental package `metrics` with SDK metrics
* Fixed redundant trace call for finished `database/sql` transactions
* Added repeater event type to wake-up func context
* Refactored default logger format
* Refactored `internal/conn.coonError` format
* Fixed data race on `internal/conn.conn.cc` access

## v3.52.3
* Removed almost all experimental marks from topic api.
* Rename some topic APIs (old names was deprecated and will be removed in one of next versions).
* Deprecated topic options (the option will be removed): min size of read messages batch
* Deprecated WithOnWriterFirstConnected callback, use Writer.WaitInitInfo instead.
* Changed topic Codec base type from int to int32 (was experimental code)
* Added `WaitInit` and `WaitInitInfo` method to the topic reader and writer
* Remove extra allocations in `types.TupleValue`, `types.ListValue` and `types.SetValue`

## v3.52.2
* Removed support of placeholder "_" for ignoring columns in `database/sql` result sets

## v3.52.1
* Merged `internal/xsql/conn.{GetTables,GetAllTables}` methods for `DRY`
* Replaced `internal/xsql.Connector.PathNormalizer` default from `nopPathNormalizer` to `bind.TablePathPrefix` with database name as path prefix
* Supported placeholder "_" for ignored column names in `database/sql` result sets

## v3.52.0
* Added `table.Session.CopyTables` method
* Added `x-ydb-trace-id` header into grpc calls
* Improved topic reader logs
* Fixed `internal/xstring` package with deprecated warning in `go1.21` about `reflect.{String,Slice}Header`

## v3.51.3
* Added `internal/xstring.{FromBytes([]byte),ToBytes(string)` for increase performance on `string` from/to `[]byte` conversion

## v3.51.2
* Added `table/options.ReadFromSnapshot(bool)` option for `session.StreamReadTable()`

## v3.51.1
* Added checking condition for `tx.Rollback()` in `retry.DoTx`

## v3.51.0
* Added node info to grpc errors

## v3.50.0
* Added methods `TotalCPUTime()` and `TotalDuration()` to `table/stats/QueryStats` interface
* Added check if commit order is bad in sync mode

## v3.49.1
* Added `table.options.WithIgnoreTruncated` option for `session.Execute` method
* Added `table.result.ErrTruncated` error for check it with `errors.Is()` outside of `ydb-go-sdk`

## v3.49.0
* Added `table.Session.ReadRows` method for getting rows by keys
* Added `table/options.ChangefeedFormatDynamoDBStreamsJSON` format of `DynamoDB` change feeds

## v3.48.8
* Fixed `sugar.RemoveRecursive()` for column table type

## v3.48.7
* Added `sugar.StackRecord()` helper for stringification of current file path and line
* Updated `google.golang.org/grpc` from `v1.49.0` to `v1.53.0` due to vulnerability
* Updated `google.golang.org/protobuf` from `v1.28.0` to `v1.28.1` due to vulnerability
* Implemented implicit standard interface `driver.RowsColumnTypeNullable` in `internal/xsql.rows`
* Upgraded errors description from `retry.Retry` with attempts info

## v3.48.6
* Added builder for topic reader message (usable for tests)

## v3.48.5
* Removed `log.Secret` helper as unnessesarry in public API after refactoring logging subsystem
* Enriched the error with important details from initial discovery
* Added `internal.{secret,stack}` packages
* Implemented `fmt.Stringer` interface in credential types

## v3.48.4
* Added `ydb.IsOperationErrorTransactionLocksInvalidated(err)` helper for checks `TLI` flag in err

## v3.48.3
* Added `table/types.IsOptional()` helper

## v3.48.2
* Refactored tests

## v3.48.1
* Added `sugar.Is{Entry,ColumnTable}Exists` helper

## v3.48.0
* Fixed stopping topic reader by grpc stream shutdown
* Fixed `database/sql` driver for get and parse container ydb types
* Changed `table/scanner.scanner.Any()` behaviour: for non-primitive types returns raw `table/types.Value` instead nil from previous behaviour
* Added `table/types.{ListItems,VariantValue,DictValues}` helpers for get internal content of abstract `table/types.Value`
* Marked as deprecated `table/types.DictFields` (use `table/types.DictValues` instead)

## v3.47.5
* Added `scheme.Entry.IsColumnTable()` helper

## v3.47.4
* Disabled check of node exists with `balancers.SingleConn`
* Improved code with `go-critic` linter
* Added session info into `database/sql` event `connected`

## v3.47.3
* Added `table/options.Description.Tiering` field

## v3.47.2
* Refactored `internal/cmd/gtrace` tool (prefer pointers instead trace struct copies) for bust performance
* Fixed usage of generated traces in code

## v3.47.1
* Removed test artifacts from repository

## v3.47.0
* Added `table/types.ToDecimal()` converter from `table/types.Value` to `table/types.Decimal`

## v3.46.1
* Implemented `internal/xcontext.With{Cancel,Timeout}` with stack record and switched all usages from standard `context.With{Cancel,Timeout}`

## v3.46.0
* Refactored package `log` for support typed fields in log messages

## v3.45.0
* Added `table/options.WithPartitions` for configure partitioning policy
* Marked as deprecated `table/options.WithPartitioningPolicy{UniformPartitions,ExplicitPartitions}` (use `table/options.With{UniformPartitions,ExplicitPartitions}` instead)

## v3.44.3
* Fixed bug of processing endpoint with `node_id=0`
* Refactored of checking node ID in cluster discovery before `Get` and during in `Put` of session into session pool

## v3.44.2
* Removed debug print

## v3.44.1
* Fixed bug with returning session into pool before second discovery

## v3.44.0
* Added `table/options.WithCallOptions` options for append custom grpc call options into `session.{BulkUpsert,Execute,StreamExecuteScanQuery}`
* Supported fake transactions in `database/sql` driver over connector option `ydb.WithFakeTx(queryMode)` and connection string param `go_fake_tx`
* Removed `testutil/timeutil` package (all usages replaced with `clockwork` package)
* Changed behaviour of retryer on transport errors `cancelled` and `deadline exceeded` - will retry idempotent operation if context is not done
* Added address of node to operation error description as optional
* Fixed bug with put session from unknown node
* Fixed bug with parsing of `TzTimestamp` without microseconds
* Fixed code -1 of retryable error if wrapped error with code
* Added `ydb.MustOpen` and `ydb.MustConnector` helpers
* Fixed `internal/xerrors.Transport` error wrapping for case when given error is not transport error
* Added grpc and operation codes to errors string description
* Extend `scheme.Client` interface with method `Database`
* Removed `driver.ResultNoRows` in `internal/xsql`
* Added `ydb.{WithTablePathPrefix,WithAutoDeclare,WithPositionalArgs,WithNumericalArgs}` query modifiers options
* Supported binding parameters for `database/sql` driver over connector option `ydb.WithAutoBind()` and connection string params `go_auto_bind={table_path_prefix(path),declare,numeric,positional}`
* Added `testutil.QueryBind` test helper
* Fixed topic retry policy callback call: not call it with nil error
* Fixed bug with no checking operation error on `discovery.Client` calls
* Allowed zero create session timeout in `ydb.WithSessionPoolCreateSessionTimeout(timeout)` (less than or equal to zero - no used timeout on create session request)
* Added examples with own `go.mod`
* Marked as deprecated `ydb.WithErrWriter(w)` and `ydb.WithOutWriter(w)` logger options
* Added `ydb.WithWriter(w)` logger option

## v3.43.0
**Small broken changes**

Most users can skip there notes and upgrade as usual because build break rare used methods (expiremental API and api for special cases, not need for common use YDB) and this version has no any behavior changes.

Changes for experimental topic API:
* Moved `producer_id` from required positional argument to option `WithProducerID` (and it is optional now)
* Removed `WithMessageGroupID` option (because not supported now)

Changes in ydb connection:
* Publish internal private struct `ydb.connection` as `ydb.Driver` (it is implement `ydb.Connection`)
* `ydb.Connection` marked as deprecated
* Changed return type of `ydb.Open(...)` from `ydb.Connection` to `*ydb.Driver`
* Changed return type of `ydb.New(...)` from `ydb.Connection` to `*ydb.Driver`
* Changed argument type for `ydb.GRPCConn` from `ydb.Connection` to `*ydb.Driver`
* Removed method `With` from `ydb.Connection` (use `*Driver.With` instead).

Changes in package `sugar`:
* Changed a type of database arg in `sugar.{MakeRecursive,RemoveRecursive}` from `ydb.Connection` to minimal required local interface

Dependencies:
* Up minimal supported version of `go` to `1.17` for update dependencies (new `golang.org/x` doesn't compiled for `go1.16`)
* Upgrade `golang.org/x/...`  for prevent issues: `CVE-2021-33194`, `CVE-2022-27664`, `CVE-2021-31525`, `CVE-2022-41723`

## v3.42.15
* Fixed checking `nil` error with `internal/xerrors.Is`

## v3.42.14
* Supported `scheme.EntryTopic` path child entry in `sugar.RemoveRecursive`

## v3.42.13
* Fixed default state of `internal/xerrors.retryableError`: it inherit properties from parent error as possible
* Marked event `grpc/stats.End` as ignored at observing status of grpc connection

## v3.42.12
* Replaced the balancer connection to discovery service from short-lived grpc connection to `internal/conn` lazy connection (revert related changes from `v3.42.6`)
* Marked as deprecated `trace.Driver.OnBalancerDialEntrypoint` event callback
* Deprecated `trace.Driver.OnConnTake` event callback
* Added `trace.Driver.OnConnDial` event callback

## v3.42.11
* Fixed validation error for `topicoptions.WithPartitionID` option of start topic writer.

## v3.42.10
* Added exit from retryer if got grpc-error `Unauthenticated` on `discovery/ListEndpoints` call

## v3.42.9
* Added `internal/xerrors.Errorf` error for wrap multiple errors and check them with `errors.Is` of `errors.As`
* Fixed corner cases of `internal/wait.Wait`
* Added check of port in connection string and error throw
* Fixed bug with initialization of connection pool before apply static credentials
* Refactored of applying grpc dial options with defaults
* Added `trace.Driver.{OnBalancerDialEntrypoint,OnBalancerClusterDiscoveryAttempt}` trace events
* Fixed compilation of package `internal/xresolver` with `google.golang.org/grpc@v1.53`
* Fixed returning `io.EOF` on `rows.Next` and `rows.NextResultSet`
* Added wrapping of errors from unary and stream results
* Added error throw on `database/sql.Conn.BeginTx()`, `*sql.Tx.ExecContext` and `*sql.Tx.QueryContext` if query mode is not `ydb.DataQueryMode`
* Added test for `database/sql` scan-query

## v3.42.8
* Fixed `internal/scheme/helpers/IsDirectoryExists(..)` recursive bug

## v3.42.7
* Fixed `sugar.IsTableExists` with recursive check directory exists
* Added `sugar.IsDirectoryExists`
* Changed type of `table/options.IndexType` for type checks
* Added constants `table/options.IndexTypeGlobal` and `table/options.IndexTypeGlobalAsync`
* Added `table/options.IndexDescription.Type` field with `table/options.IndexType` type

## v3.42.6
* Implemented `driver.RowsColumnTypeDatabaseTypeName` interface in `internal/xsql.rows` struct
* Extended `internal/xsql.conn` struct with methods for getting `YDB` metadata
* Added `scheme.Client` to `internal/xsql.connection` interface
* Added `helpers` package with method for checking existence of table, refactored `sugar.IsTableExists()`
* Added checks for nil option to all opts range loops
* Moved content of package `internal/ctxlabels` into `internal/xcontext`
* Implemented `GRPCStatus` method in `internal/xerrors/transportError`
* Added different implementations of stacktrace error for grpc errors and other
* Dropped `internal/xnet` package as useless
* Fixed default grpc dial options
* Replaced single connection for discovery repeater into connection which creates each time for discovery request
* Fixed retry of cluster discovery on initialization
* Fixed dial timeout processing

## v3.42.5
* Fixed closing of `database/sql` connection (aka `YDB` session)
* Made `session.Close()` as `nop` for idled session
* Implemented goroutine for closing idle connection in `database/sql` driver
* Separated errors of commit from other reader and to expired session
* Fixed wrapping error in `internal/balancer/Balancer.wrapCall()`

## v3.42.4
* Added `ydb.WithDisableServerBalancer()` database/sql connector option

## v3.42.3
* Added `credentials.NewStaticCredentials()` static credentials constructor
* Changed `internal/credentials.NewStaticCredentials()` signature and behaviour for create grpc connection on each call to auth service
* Downgrade `google.golang.org/grpc` to `v1.49.0`

## v3.42.2
* Added `trace.Details.Details()` method for use external detailer

## v3.42.1
* Fixed lazy transaction example for `godoc`

## v3.42.0
* Added retry policy options for topics: `topic/topicoptions.WithReaderCheckRetryErrorFunction`, `topic/topicoptions.WithReaderStartTimeout`, `topic/topicoptions.WithWriterCheckRetryErrorFunction`, `topic/topicoptions.WithWriterStartTimeout`
* Refactored `internal/conn` middlewares
* Added `trace.tableSessionInfo.LastUsage()` method for get last usage timestamp
* Reverted `tx.WithCommit()` changes for fix unstable behaviour of lazy transactions
* Added `options.WithCommit()` option for execute query with auto-commit flag
* Removed `trace.TableTransactionExecuteStartInfo.KeepInCache` field as redundant

## v3.41.0
* Added option for set interval of auth token update in topic streams
* Supported internal allocator in `{session,statement}.Execute` for decrease memory usage
* Fixed typo in `topic/README.md`
* Upgraded `ydb-go-genproto` dependency
* Fixed duplicating of traces in `table.Client.Do()` call
* Supported `table.Transaction.WithCommit()` method for execute query and auto-commit after
* Added `DataColumns` to `table.options.IndexDescription`
* Added `scheme.EntryColumnStore` and `scheme.EntryColumnColumn` entry types
* Added `table.options.WithPartitioningBy(columns)` option

## v3.40.1
* Added constructor of `options.TimeToLiveSettings` and fluent modifiers

## v3.40.0
* Added `options.WithAddAttribute` and `options.WithDropAttribute` options for `session.AlterTable` request
* Added `options.WithAddIndex` and `options.WithDropIndex` options for `session.AlterTable` request
* Added return error while create topic writer with not equal producer id and message group id.
* Added package `meta` with methods about `YDB` metadata
* Added `meta.WithTrailerCallback(ctx, callback)` context modifier for attaching callback function which will be called on incoming metadata
* Added `meta.ConsumedUnits(metadata.MD)` method for getting consumed units from metadata
* Added `NestedCall` field to retry trace start infos for alarm on nested calls
* Added `topicoptions.WithWriterTrace` option for attach tracer into separated writer
* Added `sugar.IsTableExists()` helper for check existence of table

## v3.39.0
* Removed message level partitioning from experimental topic API. It is unavailable on server side yet.
* Supported `NullValue` type as received type from `YDB`
* Supported `types.SetValue` type
* Added `types.CastTo(types.Value, destination)` public method for cast `types.Value` to golang native type value destination
* Added `types.TupleItem(types.Value)`, `types.StructFields(types.Value)` and `types.DictValues(types.Value)` funcs (extractors of internal fields of tuple, struct and dict values)
* Added `types.Value.Yql()` func for getting values string representation as `YQL` literal
* Added `types.Type.Yql()` func for getting `YQL` representation of type
* Marked `table/types.WriteTypeStringTo` as deprecated
* Added `table/options.WithDataColumns` for supporting covering indexes
* Supported `balancer` query string parameter in `DSN`
* Fixed bug with scanning `YSON` value from result set
* Added certificate caching in `WithCertificatesFromFile` and `WithCertificatesFromPem`

## v3.38.5
* Fixed bug from scan unexpected column name

## v3.38.4
* Changed type of `table/options.{Create,Alter,Drop}TableOption` from func to interface
* Added implementations of `table/options.{Create,Alter,Drop}Option`
* Changed type of `topic/topicoptions.{Create,Alter,Drop}Option` from func to interface
* Added implementations of `topic/topicoptions.{Create,Alter}Option`
* Fix internal race-condition bugs in internal background worker

## v3.38.3
* Added retries to initial discovering

## v3.38.2
* Added missing `RetentionPeriod` parameter for topic description
* Fixed reconnect problem for topic client
* Added queue limit for sent messages and split large grpc messages while send to topic service
* Improved control plane for topic services: allow list topic in schema, read cdc feeds in table, retry on contol plane operations in topic client, full info in topic describe result
* Allowed writing zero messages to topic writer

## v3.38.1
* Fixed deadlock with implicit usage of `internal.table.Client.internalPoolAsyncCloseSession`

## v3.38.0
* Fixed commit errors for experimental topic reader
* Updated `ydb-go-genproto` dependency
* Added `table.WithSnapshotReadOnly()` `TxOption` for supporting `SnapshotReadOnly` transaction control
* Fixed bug in `db.Scripting()` queries (not checked operation results)
* Added `sugar.ToYdbParam(sql.NamedArg)` helper for converting `sql.NamedArg` to `table.ParameterOption`
* Changed type `table.ParameterOption` for getting name and value from `table.ParameterOption` instance
* Added topic writer experimental api with internal logger

## v3.37.8
* Refactored the internal closing behaviour of table client
* Implemented the `sql.driver.Validator` interface
* Fixed update token for topic reader
* Marked sessions which creates from `database/sql` driver as supported server-side session balancing

## v3.37.7
* Changed type of truncated result error from `StreamExecuteScanQuery` to retryable error
* Added closing sessions if node removed from discovery results
* Moved session status type from `table/options` package to `table`
* Changed session status source type from `uint32` to `string` alias

## v3.37.6
* Added to balancer notifying mechanism for listening in table client event about removing some nodes and closing sessions on them
* Removed from public client interfaces `closer.Closer` (for exclude undefined behaviour on client-side)

## v3.37.5
* Refactoring of `xsql` errors checking

## v3.37.4
* Revert the marking of context errors as required to delete session

## v3.37.3
* Fixed alter topic request - stop send empty setSupportedCodecs if customer not set them
* Marked the context errors as required to delete session
* Added log topic api reader for internal logger

## v3.37.2
* Fixed nil pointer exception in topic reader if reconnect failed

## v3.37.1
* Refactored the `xsql.badconn.Error`

## v3.37.0
* Supported read-only `sql.LevelSnapshot` isolation with fake transaction and `OnlineReadOnly` transaction control (transient, while YDB clusters are not updated with true snapshot isolation mode)
* Supported the `*sql.Conn` as input type `ydb.Unwrap` helper for go's 1.18

## v3.36.2
* Changed output of `sugar.GenerateDeclareSection` (added error as second result)
* Specified `sugar.GenerateDeclareSection` for `go1.18` (supports input types `*table.QueryParameters` `[]table.ParameterOption` or `[]sql.NamedArg`)
* Supports different go's primitive value types as arg of `sql.Named("name", value)`
* Added `database/sql` example and docs

## v3.36.1
* Fixed `xsql.Rows` error checking

## v3.36.0
* Changed behavior on `result.Err()` on truncated result (returns non-retryable error now, exclude `StreamExecuteScanQuery`)
* Added `ydb.WithIgnoreTruncated` option for disabling errors on truncated flag
* Added simple transaction control constructors `table.OnlineReadOnlyTxControl()` and `table.StaleReadOnlyTxControl()`
* Added transaction control specifier with context `ydb.WithTxControl`
* Added value constructors `types.BytesValue`, `types.BytesValueFromString`, `types.TextValue`
* Removed auto-prepending declare section on `xsql` queries
* Supports `time.Time` as type destination in `xsql` queries
* Defined default dial timeout (5 seconds)

## v3.35.1
* Removed the deprecation warning for `ydb.WithSessionPoolIdleThreshold` option

## v3.35.0
* Replaced internal table client background worker to plain wait group for control spawned goroutines
* Replaced internal table client background session keeper to internal background session garbage collector for idle sessions
* Extended the `DescribeTopicResult` struct

## v3.34.2
* Added some description to error message from table pool get
* Moved implementation `sugar.GenerateDeclareSection` to `internal/table`
* Added transaction trace callbacks and internal logging with them
* Stored context from `BeginTx` to `internal/xsql` transaction
* Added automatically generated declare section to query text in `database/sql` usage
* Removed supports `sql.LevelSerializable`
* Added `retry.Do` helper for retry custom lambda with `database/sql` without transactions
* Removed `retry.WithTxOptions` option (only default isolation supports)

## v3.34.1
* Changed `database/sql` driver `prepare` behaviour to `nop` with proxing call to conn exec/query with keep-in-cache flag
* Added metadata to `trace.Driver.OnInvoke` and `trace.Driver.OnNewStream` done events

## v3.34.0
* Improved the `xsql` errors mapping to `driver.ErrBadConn`
* Extended `retry.DoTx` test for to achieve equivalence with `retry.Retry` behaviour
* Added `database/sql` events for tracing `database/sql` driver events
* Added internal logging for `database/sql` events
* Supports `YDB_LOG_DETAILS` environment variable for specify scope of log messages
* Removed support of `YDB_LOG_NO_COLOR` environment variable
* Changed default behaviour of internal logger to without coloring
* Fixed coloring (to true) with environment variable `YDB_LOG_SEVERITY_LEVEL`
* Added `ydb.WithStaticCredentials(user, password)` option for make static credentials
* Supports static credentials as part of connection string (dsn - data source name)
* Changed minimal supported version of go from 1.14 to 1.16 (required for jwt library)


## v3.33.0
* Added `retry.DoTx` helper for retrying `database/sql` transactions
* Implemented `database/sql` driver over `ydb-go-sdk`
* Marked as deprecated `trace.Table.OnPoolSessionNew` and `trace.Table.OnPoolSessionClose` events
* Added `trace.Table.OnPoolSessionAdd` and `trace.Table.OnPoolSessionRemove` events
* Refactored session lifecycle in session pool for fix flaked `TestTable`
* Fixed deadlock in topicreader batcher, while add and read raw server messages
* Fixed bug in `db.Topic()` with send response to stop partition message

## v3.32.1
* Fixed flaky TestTable
* Renamed topic events in `trace.Details` enum

## v3.32.0
* Refactored `trace.Topic` (experimental) handlers
* Fixed signature and names of helpers in `topic/topicsugar` package
* Allowed parallel reading and committing topic messages

## v3.31.0
* Extended the `ydb.Connection` interface with experimental `db.Topic()` client (control plane and reader API)
* Removed `ydb.RegisterParser()` function (was needed for `database/sql` driver outside `ydb-go-sdk` repository, necessity of `ydb.RegisterParser()` disappeared with implementation `database/sql` driver in same repository)
* Refactored `db.Table().CreateSession(ctx)` (maked retryable with internal create session timeout)
* Refactored `internal/table/client.createSession(ctx)` (got rid of unnecessary goroutine)
* Supported many user-agent records

## v3.30.0
* Added `ydb.RegisterParser(name string, parser func(value string) []ydb.Option)` function for register parser of specified param name (supporting additional params in connection string)
* Fixed writing `KeepInCacheFlag` in table traces

## v3.29.5
* Fixed regression of `table/types.WriteTypeStringTo`

## v3.29.4
* Added touching of last updated timestamp in existing conns on stage of applying new endpoint list

## v3.29.3
* Reverted `xerrors.IsTransportError(err)` behaviour for raw grpc errors to false

## v3.29.2
* Enabled server-side session balancing for sessions created from internal session pool
* Removed unused public `meta.Meta` methods
* Renamed `meta.Meta.Meta(ctx)` public method to `meta.Meta.Context(ctx)`
* Reverted default balancer to `balancers.RandomChoice()`

## v3.29.1
* Changed default balancer to `balancers.PreferLocalDC(balancers.RandomChoice())`

## v3.29.0
* Refactored `internal/value` package for decrease CPU and memory workload with GC
* Added `table/types.Equal(lhs, rhs)` helper for check equal for two types

## v3.28.3
* Fixed false-positive node pessimization on receiving from stream io.EOF

## v3.28.2
* Upgraded dependencies (grpc, protobuf, testify)

## v3.28.1
* Marked dial errors as retryable
* Supported node pessimization on dialing errors
* Marked error from `Invoke` and `NewStream` as retryable if request not sended to server

## v3.28.0
* Added `sugar.GenerateDeclareSection()` helper for make declare section in `YQL`
* Added check when parameter name not started from `$` and automatically prepends it to name
* Refactored connection closing

## v3.27.0
* Added internal experimental packages `internal/value/exp` and `internal/value/exp/allocator` with alternative value implementations with zero-allocation model
* Supported parsing of database name from connection string URI path
* Added `options.WithExecuteScanQueryStats` option
* Added to query stats plan and AST
* Changed behaviour of `result.Stats()` (if query result have no stats - returns `nil`)
* Added context cancel with specific error
* Added mutex wrapper for mutex, rwmutex for guarantee unlock and better show critical section

## v3.26.10
* Fixed syntax mistake in `trace.TablePooStateChangeInfo` to `trace.TablePoolStateChangeInfo`

## v3.26.9
* Fixed bug with convert ydb value to `time.Duration` in `result.Scan[WithDefaults,Named]()`
* Fixed bug with make ydb value from `time.Duration` in `types.IntervalValueFromDuration(d)`
* Marked `table/types.{IntervalValue,NullableIntervalValue}` as deprecated

## v3.26.8
* Removed the processing of trailer metadata on stream calls

## v3.26.7
* Updated the `ydb-go-genproto` dependency

## v3.26.6
* Defined the `SerializableReadWrite` isolation level by default in `db.Table.DoTx(ctx, func(ctx, tx))`
* Updated the `ydb-go-genproto` dependency

## v3.26.5
* Disabled the `KeepInCache` policy for queries without params

## v3.26.4
* Updated the indirect dependency to `gopkg.in/yaml.v3`

## v3.26.3
* Removed `Deprecated` mark from `table/session.Prepare` method
* Added comments for `table/session.Execute` method

## v3.26.2
* Refactored of making permissions from scheme entry

## v3.26.1
* Removed deprecated traces

## v3.26.0
* Fixed data race on session stream queries
* Renamed `internal/router` package to `internal/balancer` for unambiguous understanding of package mission
* Implemented detection of local data-center with measuring tcp dial RTT
* Added `trace.Driver.OnBalancer{Init,Close,ChooseEndpoint,Update}` events
* Marked the driver cluster events as deprecated
* Simplified the balancing logic

## v3.25.3
* Changed primary license to `Apache2.0` for auto-detect license
* Refactored `types.Struct` value creation

## v3.25.2
* Fixed repeater initial force timeout from 500 to 0.5 second

## v3.25.1
* Fixed bug with unexpected failing of call `Invoke` and `NewStream` on closed cluster
* Fixed bug with releasing `internal/conn/conn.Pool` in cluster
* Replaced interface `internal/conn/conn.Pool` to struct `internal/conn/conn.Pool`

## v3.25.0
* Added `ydb.GRPCConn(ydb.Connection)` helper for connect to driver-unsupported YDB services
* Marked as deprecated `session.Prepare` callback
* Marked as deprecated `options.WithQueryCachePolicyKeepInCache` and `options.WithQueryCachePolicy` options
* Added `options.WithKeepInCache` option
* Enabled by default keep-in-cache policy for data queries
* Removed from `ydb.Connection` embedding of `grpc.ClientConnInterface`
* Fixed stopping of repeater
* Added log backoff between force repeater wake up's (from 500ms to 32s)
* Renamed `trace.DriverRepeaterTick{Start,Done}Info` to `trace.DriverRepeaterWakeUp{Start,Done}Info`
* Fixed unexpected `NullFlag` while parse nil `JSONDocument` value
* Removed `internal/conn/conn.streamUsages` and `internal/conn/conn.usages` (`internal/conn.conn` always touching last usage timestamp on API calls)
* Removed auto-reconnecting for broken conns
* Renamed `internal/database` package to `internal/router` for unambiguous understanding of package mission
* Refactored applying actual endpoints list after re-discovery (replaced diff-merge logic to swap cluster struct, cluster and balancers are immutable now)
* Added `trace.Driver.OnUnpessimizeNode` trace event

## v3.24.2
* Changed default balancer to `RandomChoice()` because `PreferLocalDC()` balancer works incorrectly with DNS-balanced call `Discovery/ListEndpoints`

## v3.24.1
* Refactored initialization of coordination, ratelimiter, scheme, scripting and table clients from `internal/lazy` package to each client initialization with `sync.Once`
* Removed `internal/lazy` package
* Added retry option `retry.WithStackTrace` for wrapping errors with stacktrace

## v3.24.0
* Fixed re-opening case after close lazy-initialized clients
* Removed dependency of call context for initializing lazy table client
* Added `config.AutoRetry()` flag with `true` value by default. `config.AutoRetry()` affects how to errors handle in sub-clients calls.
* Added `config.WithNoAutoRetry` for disabling auto-retry on errors in sub-clients calls
* Refactored `internal/lazy` package (supported check `config.AutoRetry()`, removed all error wrappings with stacktrace)

## v3.23.0
* Added `WithTLSConfig` option for redefine TLS config
* Added `sugar.LoadCertificatesFromFile` and `sugar.LoadCertificatesFromPem` helpers

## v3.22.0
* Supported `json.Unmarshaler` type for scanning row to values
* Reimplemented `sugar.DSN` with `net/url`

## v3.21.0
* Fixed gtrace tool generation code style bug with leading spaces
* Removed accounting load factor (unused field) in balancers
* Enabled by default anonymous credentials
* Enabled by default internal dns resolver
* Removed from defaults `grpc.WithBlock()` option
* Added `ydb.Open` method with required param connection string
* Marked `ydb.New` method as deprecated
* Removed package `dsn`
* Added `sugar.DSN` helper for make dsn (connection string)
* Refactored package `retry` (moved `retryBackoff` and `retryMode` implementations to `internal`)
* Refactored `config.Config` (remove interface `Config`, renamed private struct `config` to `Config`)
* Moved `discovery/config` to `internal/discovery/config`
* Moved `coordination/config` to `internal/coordination/config`
* Moved `scheme/config` to `internal/scheme/config`
* Moved `scripting/config` to `internal/scripting/config`
* Moved `table/config` to `internal/table/config`
* Moved `ratelimiter/config` to `internal/ratelimiter/config`

## v3.20.2
* Fixed race condition on lazy clients first call

## v3.20.1
* Fixed gofumpt linter issue on `credentials/credentials.go`

## v3.20.0
* Added `table.DefaultTxControl()` transaction control creator with serializable read-write isolation mode and auto-commit
* Fixed passing nil query parameters
* Fixed locking of cluster during call `cluster.Get`

## v3.19.1
* Simplified README.md for godoc documentation in pkg.go.dev

## v3.19.0
* Added public package `dsn` for making piped data source name (connection string)
* Marked `ydb.WithEndpoint`, `ydb.WithDatabase`, `ydb.WithSecure`, `ydb.WithInsecure` options as deprecated
* Moved `ydb.RegisterParser` to package `dsn`
* Added version into all error and warn log messages

## v3.18.5
* Fixed duplicating `WithPanicCallback` proxying to table config options
* Fixed comments for `xerrros.Is` and `xerrros.As`

## v3.18.4
* Renamed internal packages `errors`, `net` and `resolver` to `xerrors`, `xnet` and `xresolver` for excluding ambiguous interpretation
* Renamed internal error wrapper `xerrors.New` to `xerrors.Wrap`

## v3.18.3
* Added `WithPanicCallback` option to all service configs (discovery, coordination, ratelimiter, scheme, scripting, table) and auto-applying from `ydb.WithPanicCallback`
* Added panic recovering (if defined `ydb.WithPanicCallback` option) which thrown from retry operation

## v3.18.2
* Refactored balancers (makes concurrent-safe)
* Excluded separate balancers lock from cluster
* Refactored `cluster.Cluster` interface (`Insert` and `Remove` returning nothing now)
* Replaced unsafe `cluster.close` boolean flag to `cluster.done` chan for listening close event
* Added internal checker `cluster.isClosed()` for check cluster state
* Extracted getting available conn from balancer to internal helper `cluster.get` (called inside `cluster.Get` as last effort)
* Added checking `conn.Conn` availability with `conn.Ping()` in prefer nodeID case

## v3.18.1
* Added `conn.Ping(ctx)` method for check availability of `conn.Conn`
* Refactored `cluster.Cluster.Get(ctx)` to return only available connection (instead of returning any connection from balancer)
* Added address to error description thrown from `conn.take()`
* Renamed package `internal/db` to `internal/database` to exclude collisions with variable name `db`

## v3.18.0
* Added `go1.18` to test matrix
* Added `ydb.WithOperationTimeout` and `ydb.WithOperationCancelAfter` context modifiers

## v3.17.0
* Removed redundant `trace.With{Table,Driver,Retry}` and `trace.Context{Table,Driver,Retry}` funcs
* Moved `gtrace` tool from `./cmd/gtrace` to `./internal/cmd/gtrace`
* Refactored `gtrace` tool for generate `Compose` options
* Added panic recover on trace calls in `Compose` call step
* Added `trace.With{Discovery,Driver,Coordination,Ratelimiter,Table,Scheme,Scripting}PanicCallback` options
* Added `ydb.WithPanicCallback` option

## v3.16.12
* Fixed bug with check acquire error over `ydb.IsRatelimiterAcquireError`
* Added full changelog link to github release description

## v3.16.11
* Added stacktrace to errors with issues

## v3.16.10
* Refactored `cluster.Cluster` and `balancer.Balancer` interfaces (removed `Update` method)
* Replaced `cluster.Update` with `cluster.Remove` and `cluster.Insert` calls
* Removed `trace.Driver.OnClusterUpdate` event
* Fixed bug with unexpected changing of local datacenter flag in endpoint
* Refactored errors wrapping (stackedError are not ydb error now, checking `errors.IsYdb(err)` with `errors.As` now)
* Wrapped retry operation errors with `errors.WithStackTrace(err)`
* Changed `trace.RetryLoopStartInfo.Context` type from `context.Context` to `*context.Context`

## v3.16.9
* Refactored internal operation and transport errors

## v3.16.8
* Added `config.ExcludeGRPCCodesForPessimization()` opttion for exclude some grpc codes from pessimization rules
* Refactored pessimization node conditions
* Added closing of ticker in `conn.Conn.connParker`
* Removed `config.WithSharedPool` and usages it
* Removed `conn.Creator` interface and usage it
* Removed unnecessary options append in `ydb.With`

## v3.16.7
* Added closing `conn.Conn` if discovery client build failure
* Added wrapping errors with stacktrace
* Added discharging banned state of `conn.Conn` on `cluster.Update` step

## v3.16.6
* Rollback moving `meta.Meta` call to conn exclusively from `internal/db` and `internal/discovery`
* Added `WithMeta()` discovery config option

## v3.16.5
* Added `config.SharedPool()` setting and `config.WithSharedPool()` option
* Added management of shared pool flag on change dial timeout and credentials
* Removed explicit checks of conditions for use (or not) shared pool in `ydb.With()`
* Renamed `internal/db` interfaces
* Changed signature of `conn.Conn.Release` (added error as result)

## v3.16.4
* Removed `WithMeta()` discovery config option
* Moved `meta.Meta` call to conn exclusively

## v3.16.3
* Replaced panic on cluster close to error issues

## v3.16.2
* Fixed bug in `types.Nullable()`
* Refactored package `meta`
* Removed explicit call meta in `db.New()`

## v3.16.1
* Added `WithMeta()` discovery config option
* Fixed bug with credentials on discovery

## v3.16.0
* Refactored internal dns-resolver
* Added option `config.WithInternalDNSResolver` for use internal dns-resolver and use resolved IP-address for dialing instead FQDN-address

## v3.15.1
* Removed all conditions for trace retry errors
* Fixed background color of warn messages
* Added to log messages additional information about error, such as retryable (or not), delete session (or not), etc.

## v3.15.0
* Added github action for publish release tags
* Refactored version constant (split to major, minor and patch constants)
* Added `table.types.Nullable{*}Value` helpers and `table.types.Nullable()` common helper
* Fixed race on check trailer on closing table grpc-stream
* Refactored traces (start and done struct names have prefix about trace)
* Replaced `errors.Error`, `errors.Errorf` and `errors.ErrorfSkip` to single `errors.WithStackTrace`
* Refactored table client options
* Declared and implemented interface `errors.isYdbError` for checking ybd/non-ydb errors
* Fixed double tracing table do events
* Added `retry.WithFastBackoff` and `retry.WithFastBackoff` options
* Refactored `table.CreateSession` as retry operation with options
* Moved log level from root of repository to package `log`
* Added details and address to transport error
* Fixed `recursive` param in `ratelimiter.ListResource`
* Added counting stream usages for exclude park connection if it in use
* Added `trace.Driver` events about change stream usage and `conn.Release()` call

## 3.14.4
* Implemented auto-removing `conn.Conn` from `conn.Pool` with counting usages of `conn.Conn`
* Refactored naming of source files which declares service client interfaces

## 3.14.3
* Fixed bug with update balancer element with nil handle

## 3.14.2
* Refactored internal error wrapping (with file and line identification) - replaced `fmt.Printf("%w", err)` error wrapping to internal `stackError`

## 3.14.1
* Added `balacers.CreateFromConfig` balancer creator
* Added `Create` method to interface `balancer.Balancer`

## 3.14.0
* Added `balacers.FromConfig` balancer creator

## 3.13.3
* Fixed linter issues

## 3.13.2
* Fixed race with read/write pool conns on closing conn

## 3.13.1
* Improved error messages
* Defended `cluster.balancer` with `sync.RWMutex` on `cluster.Insert`, `cluster.Update`, `cluster.Remove` and `cluster.Get`
* Excluded `Close` and `Park` methods from `conn.Conn` interface
* Fixed bug with `Multi` balancer `Create()`
* Improved `errors.IsTransportError` (check a few transport error codes instead check single transport error code)
* Improved `errors.Is` (check a few errors instead check single error)
* Refactored YDB errors checking API on client-side
* Implemented of scripting traces

## 3.13.0
* Refactored `Connection` interface
* Removed `CustomOption` and taking client with custom options
* Removed `proxy` package
* Improved `db.With()` helper for child connections creation
* Set shared `conn.Pool` for all children `ydb.Connection`
* Fixed bug with `RoundRobin` and `RandomChoice` balancers `Create()`

## 3.12.1
* Added `trace.Driver.OnConnPark` event
* Added `trace.Driver.OnConnClose` event
* Fixed bug with closing nil session in table retryer
* Restored repeater `Force` call on pessimize event
* Changed mutex type in `conn.Conn` from `sync.Mutex` to `sync.RWMutex` for exclude deadlocks
* Reverted applying empty `discovery` results to `cluster`

## 3.12.0
* Added `balancers.Prefer` and `balancers.PreferWithFallback` constructors

## 3.11.13
* Added `trace.Driver.OnRepeaterWakeUp` event
* Refactored package `repeater`

## 3.11.12
* Added `trace.ClusterInsertDoneInfo.Inserted` boolean flag for notify about success of insert endpoint into balancer
* Added `trace.ClusterRemoveDoneInfo.Removed` boolean flag for notify about success of remove endpoint from balancer

## 3.11.11
* Reverted usage of `math/rand` (instead `crypto/rand`)

## 3.11.10
* Imported tool gtrace to `./cmd/gtrace`
* Changed minimal version of go from 1.13 to 1.14

## 3.11.9
* Fixed composing of service traces
* Fixed end-call of `trace.Driver.OnConnStateChange`

## 3.11.8
* Added `trace.EndpointInfo.LastUpdated()` timestamp
* Refactored `endpoint.Endpoint` (split to struct `endopint` and interface `Endpoint`)
* Returned safe-thread copy of `endpoint.Endpoint` to trace callbacks
* Added `endpoint.Endpoint.Touch()` func for refresh endpoint info
* Added `conn.conn.onClose` slice for call optional funcs on close step
* Added removing `conn.Conn` from `conn.Pool` on `conn.Conn.Close()` call
* Checked cluster close/empty on keeper goroutine
* Fixed `internal.errors.New` wrapping depth
* Added context flag for no wrapping operation results as error
* Refactored `trace.Driver` conn events

## 3.11.7
* Removed internal alias-type `errors.IssuesIterator`

## 3.11.6
* Changed `trace.GetCredentialsDoneInfo` token representation from bool to string
* Added `log.Secret` helper for mask token

## 3.11.5
* Replaced meta in `proxyConnection.Invoke` and `proxyConnection.NewStream`

## 3.11.4
* Refactored `internal/cluster.Cluster` (add option for notify about external lock, lock cluster for update cluster endpoints)
* Reverted `grpc.ClientConnInterface` API to `ydb.Connection`

## 3.11.3
* Replaced in `table/types/compare_test.go` checking error by error message to checking with `errors.Is()`

## 3.11.2
* Wrapped internal errors in retry operations

## 3.11.1
* Excluded error wrapping from retry operations

## 3.11.0
* Added `ydb.WithTLSSInsecureSkipVerify()` option
* Added `trace.Table.OnPoolStateChange` event
* Wrapped internal errors with print <func, file, line>
* Removed `trace.Table.OnPoolTake` event (unused)
* Refactored `trace.Details` matching by string pattern
* Added resolver trace callback
* Refactored initialization step of grpc dial options
* Added internal package `net` with `net.Conn` proxy object
* Fixed closing proxy clients
* Added `ydb.Connection.With(opts ...ydb.CustomOption)` for taking proxy `ydb.Connection` with some redefined options
* Added `ydb.MetaRequestType` and `ydb.MetaTraceID` aliases to internal `meta` package constants
* Added `ydb.WithCustomCredentials()` option
* Refactored `ydb.Ratelimiter().AcquireResource()` method (added options for defining type of acquire request)
* Removed single point to define operation mode params (each grpc-call with `OperationParams` must explicit define `OperationParams`)
* Removed defining operation params over context
* Removed `config.RequestTimeout` and `config.StreamTimeout` (each grpc-call must manage context instead define `config.RequestTimeout` or `config.StreamTimeout`)
* Added internal `OperationTimeout` and `OperationCancelAfter` to each client (ratelimiter, coordination, table, scheme, scripting, discovery) config. `OperationTimeout` and `OperationCancelAfter` config params defined from root config

## 3.10.0
* Extended `trace.Details` constants for support per-service events
* Added `trace.Discovery` struct for traces discovery events
* Added `trace.Ratelimiter`, `trace.Coordination`, `trace.Scripting`, `trace.Scheme` stubs (will be implements in the future)
* Added `ratelimiter/config`, `coordination/config`, `scripting/config`, `scheme/config`, `discovery/config` packages for specify per-service configs
* Removed `trace.Driver.OnDiscovery` callback (moved to `trace.Discovery`)
* Refactored initialization step (firstly makes discovery client)
* Removed `internal/lazy.Discovery` (discovery client always initialized)
* Fixed `trace.Table` event structs
* Refactored grpc options for define dns-balancing configuration
* Refactored `retry.Retry` signature (added `retry.WithID`, `retry.WithTrace` and `retry.WithIdempotent` opt-in args, required param `isIdempotentOperation` removed)
* Refactored package `internal/repeater`

## 3.9.4
* Fixed data race on closing session pool

## 3.9.3
* Fixed busy loop on call internal logger with external logger implementation of `log.Logger`

## 3.9.2
* Fixed `WithDiscoveryInterval()` option with negative argument (must use `SingleConn` balancer)

## 3.9.1
* Added `WithMinTLSVersion` option

## 3.9.0
* Removed `ydb.EndpointDatabase`, `ydb.ConnectionString` and `ydb.MustConnectionString` helpers
* Removed `ydb.ConnectParams` struct and `ydb.WithConnectParams` option creator
* Added internal package `dsn` for register external parsers and parse connection string
* Added `ydb.RegisterParser` method for registering external parser of connection string

## 3.8.12
* Unwrap sub-tests called as `t.Run(...)` in integration tests
* Updated `grpc` dependency (from `v1.38.0` to `v1.43.0`)
* Updated `protobuf` dependency (from `v1.26.0` to `v1.27.1`)
* Added internal retryers into `lazy.Ratelimiter`
* Added internal retryers into `lazy.Coordination`
* Added internal retryers into `lazy.Discovery`
* Added internal retryers into `lazy.Scheme`
* Added internal retryers into `lazy.Scripting`
* Added internal retryer into `lazy.Table.CreateSession`

## 3.8.11
* Fixed version

## 3.8.10
* Fixed misspell linter issue

## 3.8.9
* Removed debug print to log

## 3.8.8
* Refactored session shutdown test

## 3.8.7
* Ignored session shutdown test if no defined `YDB_SHUTDOWN_URLS` environment variable

## 3.8.6
* Added `ydb.WithInsecure()` option

## 3.8.5
* Fixed version

## 3.8.4
* Fixed syntax error in `CHANGELOG.md`

## 3.8.3
* Fixed `CHANGELOG.md`

## 3.8.2
* Updated `github.com/ydb-platform/ydb-go-genproto`

## 3.8.1
* Fixed `trace.Table.OnPoolDoTx` - added `Idempotent` flag to `trace.PoolDoTxStartInfo`

## 3.8.0
* Added `table.result.Result.ScanNamed()` scan function
* Changed connection secure to `true` by default
* Renamed public package `balancer` to `balancers` (this package contains only constructors of balancers)
* Moved interfaces from package `internal/balancer/ibalancer` to `internal/balancer`
* Added `NextResultSetErr()` func for select next result set and return error
* Added package `table/result/indexed` with interfaces `indexed.Required`, `indexed.Optional`, `indexed.RequiredOrOptional`
* Replaced abstract `interface{}` in `Scan` to `indexed.RequiredOrOptional`
* Replaced abstract `interface{}` in `ScanWithDefaults` to `indexed.Required`
* Replaced `trace.Table.OnPoolRetry` callback to `trace.Table.OnPoolDo` and `trace.Table.OnPoolDoTx` callbacks
* Supports server hint `session-close` for gracefully shutdown session

## 3.7.2
* Retry remove directory in `sugar.RemoveRecursive()` for retryable error

## 3.7.1
* Fixed panic on `result.Reset(nil)`

## 3.7.0
* Replaced `Option` to `CustomOption` on `Connection` interface methods
* Implements `WithCustom[Token,Database]` options for redefine database and token
* Removed experimental `balancer.PreferEndpoints[WithFallback][RegEx]` balancers
* Supported connections `TTL` with `Option` `WithConnectionTTL`
* Remove unnecessary `WithFastDial` option (lazy connections are always fast inserts into cluster)
* Added `Scripting` service client with API methods `Execute()`, `StreamExecute()` and `Explain()`
* Added `String()` method to `table.types.Type` interface
* Added `With[Custom]UserAgent()` `Option` and `CustomOption` constructors
* Refactored `log.Logger` interface and internal implementation
* Added `retry.RetryableError()` for returns user-defined error which must be retryed
* Renamed internal type `internal.errors.OperationCompleted` to `internal.errors.OperationStatus`
* Added `String()` method to `table.KeyRange` and `table.Value` types
* Replaced creation of goroutine on each stream call to explicit call stream.Recv() on NextResultSet()

## 3.6.2
* Refactored table retry helpers
* Added new `PreferLocations[WithFallback][RegEx]` balancers
* Added `trace.Details.String()` and `trace.Details.Strings()` helpers
* Added `trace.DetailsFromString(s)` and `trace.DetailsFromStrings(s)` helper

## 3.6.1
* Switched closing cluster after closing all sub-services
* Added windows and macOS runtimes to unit and integration tests

## 3.6.0
* Added `config/balancer` package with popular balancers
* Added new `PreferEndpoints[WithFallback][RegEx]` balancers
* Removed `config.BalancerConfig` struct
* Refactored internal packages (tree to flat, split balancers to different packages)
* Moved a taking conn to start of `conn.Invoke` /` conn.NewStream` for applying timeouts to alive conn instead lazy conn (previous logic applied timeouts to all request including dialing on lazy conn)

## 3.5.4
* Added auto-close stream result on end of stream

## 3.5.3
* Changed `Logger` interface for support custom loggers
* Added public type `LoggerOption` for proxies to internal `logger.Option`
* Fixed deadlock on table stream requests

## 3.5.2
* Fixed data race on closing table result
* Added custom dns-resolver to grpc options for use dns-balancing with round_robin balancing policy
* Wrapped with `recover()` system panic on getting system certificates pool
* Added linters and fixed issues from them
* Changed API of `sugar` package

## 3.5.1
* Added system certificates for `darwin` system
* Fixed `table.StreamResult` finishing
* Fixes `sugar.MakePath()`
* Added helper `ydb.MergeOptions()` for merge several `ydb.Option` to single `ydb.Option`

## 3.5.0
* Added `ClosabelSession` interface which extends `Session` interface and provide `Close` method
* Added `CreateSession` method into `table.Client` interface
* Added `Context` field into `trace.Driver.Net{Dial,Read,Write,Close}StartInfo` structs
* Added `Address` field into `trace.Driver.DiscoveryStartInfo` struct
* Improved logger options (provide err and out writers, provide external logger)
* Renamed package `table.resultset` to `table.result`
* Added `trace.Driver.{OnInit,OnClose}` events
* Changed unit/integration tests running
* Fixed/added YDB error checkers
* Dropped `ydb.WithDriverConfigOptions` (duplicate of `ydb.With`)
* Fixed freeze on closing driver
* Fixed `CGO` race on `Darwin` system when driver tried to expand tilde on certificates path
* Removed `EnsurePathExists` and `CleanupDatabase` from API of `scheme.Client`
* Added helpers `MakePath` and `CleanPath` to root of package `ydb-go-sdk`
* Removed call `types.Scanner.UnmarshalYDB()` inside `scanner.setDefaults()`
* Added `DoTx()` API method into `table.Client`
* Added `String()` method into `ConnectParams` for serialize params to connection string
* Added early exit from Rollback for committed transaction
* Moved `HasNextResultSet()` method from `Result` interface to common `result` interface. It provides access to `HasNextResultSet()` on both result interfaces (unary and stream results)
* Added public credentials constructors `credentials.NewAnonymousCredentials()` and `credentials.NewAccessTokenCredentials(token)`

## 3.4.4
* Prefer `ydb.table.types.Scanner` scanner implementation over `sql.Scanner`, when both available.

## 3.4.3
* Forced `round_robin` grpc load balancing instead default `pick_first`
* Added checker `IsTransportErrorCancelled`

## 3.4.2
* Simplified `Is{Transport,Operation}Error`
* Added `IsYdbError` helper

## 3.4.1
* Fixed retry reaction on operation error NotFound (non-retryable now)

## 3.4.0
* Fixed logic bug in `trace.Table.ExecuteDataQuery{Start,Done}Info`

## 3.3.3
* Cleared repeater context for discovery goroutine
* Fixed type of `trace.Details`

## 3.3.2
* Added `table.options.WithPartitioningSettings`

## 3.3.1
* Added `trace.DriverConnEvents` constant

## 3.3.0
* Stored node ID into `endpoint.Endpoint` struct
* Simplified <Host,Port> in `endpoint.Endpoint` to single fqdn Address
* On table session requests now preferred the endpoint by `ID` extracted from session `ID`. If
  endpoint by `ID` not found - using the endpoint from balancer
* Upgraded internal logger for print colored messages

## 3.2.7
* Fixed compare endpoints func

## 3.2.6
* Reverted `NodeID` as key for link between session and endpoint because yandex-cloud YDB
  installation not supported `Endpoint.ID` entity

## 3.2.5
* Dropped endpoint.Addr entity as unused. After change link type between session and endpoint
  to NodeID endpoint.Addr became unnecessary for internal logic of driver
* Enabled integration test table pool health
* Fixed race on session stream requests

## 3.2.4
* Returned context error when context is done on `session.StreamExecuteScanQuery`
  and `session.StreamReadTable`

## 3.2.3
* Fixed bug of interpret tilda in path of certificates file
* Added chapter to `README.md` about ecosystem of debug tools over `ydb-go-sdk`

## 3.2.2
* Fixed result type of `RawValue.String` (ydb string compatible)
* Fixed scans ydb types into string and slice byte receivers

## 3.2.1
* Upgraded dependencies
* Added `WithEndpoint` and `WithDatabase` Option constructors

## 3.2.0
* added package `log` with interface `log.Logger`
* implements `trace.Driver` and `trace.Table` with `log.Logger`
* added internal leveled logger which implement interface `log.Logger`
* supported environment variable `YDB_LOG_SEVERITY_LEVEL`
* changed name of the field `RetryAttempts` to` Attempts` in the structure `trace.PoolGetDoneInfo`.
  This change reduces back compatibility, but there are no external uses of v3 sdk, so this change is
  fine. We are sorry if this change broke your code

## 3.1.0
* published scheme Client interface

## 3.0.1
* refactored integration tests
* fixed table retry trace calls

## 3.0.0
* Refactored sources for splitting public interfaces and internal
  implementation for core changes in the future without change major version
* Refactored of transport level of driver - now we use grpc code generation by stock `protoc-gen-go` instead internal protoc codegen. New API provide operate from codegen grpc-clients with driver as a single grpc client connection. But driver hide inside self a pool of grpc connections to different cluster endpoints YDB. All communications with YDB (base services includes to driver: table, discovery, coordiantion and ratelimiter) provides stock codegen grpc-clients now.
* Much changed API of driver for easy usage.
* Dropped package `ydbsql` (moved to external project)
* Extracted yandex-cloud authentication to external project
* Extracted examples to external project
* Changed of traces API for next usage in jaeger и prometheus
* Dropped old APIs marked as `deprecated`
* Added integration tests with docker ydb container
* Changed table session and endpoint link type from string address to integer NodeID

## 2.11.0
* Added possibility to override `x-ydb-database` metadata value

## 2.10.9
* Fixed context cancellation inside repeater loop

## 2.10.8
* Fixed data race on cluster get/pessimize

## 2.10.7
* Dropped internal cluster connections tracker
* Switched initial connect to all endpoints after discovery to lazy connect
* Added reconnect for broken conns

## 2.10.6
* Thrown context without deadline into discovery goroutine
* Added `Address` param to `DiscoveryStartInfo` struct
* Forced `round_bobin` grpc load balancing config instead default `pick_first`
* Fixed applying driver trace from context in `connect.New`
* Excluded using session pool usage for create/take sessions in `database/sql`
  driver implementation. Package `ydbsql` with `database/sql` driver implementation
  used direct `CreateSession` table client call in the best effort loop

## 2.10.5
* Fixed panic when ready conns is zero

## 2.10.4
* Initialized repeater permanently regardless of the value `DriverConfig.DiscoveryInterval`
  This change allow forcing re-discovery depends on cluster state

## 2.10.3
* Returned context error when context is done on `StreamExecuteScanQuery`

## 2.10.2
* Fixed `mapBadSessionError()` in `ydbsql` package

## 2.10.1
* Fixed race on `ydbsql` concurrent connect. This hotfix only for v2 version

## 2.10.0
* Added `GlobalAsyncIndex` implementation of index interface

## 2.9.6
* Replaced `<session, endpoint>` link type from raw conn to plain endpoint address
* Moved checking linked endpoint from `driver.{Call,StreamRead}` to `cluster.Get`
* Added pessimization endpoint code for `driver.StreamRead` if transport error received
* Setted transport error `Cancelled` as needs to remove session from pool
* Deprecated connection use policy (used auto policy)
* Fixed goroutines leak on StreamRead call
* Fixed force re-discover on receive error after 1 second
* Added timeout to context in `cluster.Get` if context deadline not defined

## 2.9.5
* Renamed context idempotent operation flag

## 2.9.4
* Forced cancelled transport error as retriable (only idempotent operations)
* Renamed some internal retry mode types

## 2.9.3
* Forced grpc keep-alive PermitWithoutStream parameter to true

## 2.9.2
* Added errors without panic

## 2.9.1
* Added check nil grpc.ClientConn connection
* Processed nil connection error in keeper loop

## 2.9.0
* Added RawValue and supported ydb.Scanner in Scan

## 2.8.0
* Added NextResultSet for both streaming and non-streaming operations

## 2.7.0
* Dropped busy checker logic
* Refactoring of `RetryMode`, `RetryChecker` and `Retryer`
* Added fast/slow retry logic
* Supported context param for retry operation with no idempotent errors
* Added secondary indexes info to table describing method

## 2.6.1
* fix panic on lazy put to full pool

## 2.6.0
* Exported `SessionProvider.CloseSession` func
* Implements by default async closing session and putting busy
  session into pool
* Added some session pool trace funcs for execution control of
  goroutines in tests
* Switched internal session pool boolean field closed from atomic
  usage to mutex-locked usage

## 2.5.7
* Added panic on double scan per row

## 2.5.6
* Supported nil and time conventions for scanner

## 2.5.5
* Reverted adds async sessionGet and opDo into `table.Retry`.
* Added `sessionClose()` func into `SessionProvider` interface.

## 2.5.4
* Remove ready queue from session pool

## 2.5.3
* Fix put session into pool

## 2.5.2
* Fix panic on operate with result scanner

## 2.5.1
* Fix lock on write to chan in case when context is done

## 2.5.0
* Added `ScanRaw` for scan results as struct, list, tuple, map
* Created `RawScanner` interface in order to generate method With

## 2.4.1
* Fixed deadlock in the session pool

## 2.4.0
* Added new scanner API.
* Fixed dualism of interpret data (default values were deprecated for optional values)

## 2.3.3
* Fixed `internal/stats/series.go` (index out of range)
* Optimized rotate buckets in the `Series`

## 2.3.2
* Moved `api/wrap.go` to root for next replacement api package to external genproto

## 2.3.1
* Correct session pool tests
* Fixed conditions with KeepAliveMinSize and `IdleKeepAliveThreshold`

## 2.3.0
* Added credentials connect options:
  - `connect.WithAccessTokenCredentials(accessToken)`
  - `connect.WithAnonymousCredentials()`
  - `connect.WithMetadataCredentials(ctx)`
  - `connect.WithServiceAccountKeyFileCredentiials(serviceAccountKeyFile)`
* Added auth examples:
  - `example/auth/environ`
  - `example/auth/access_token_credentials`
  - `example/auth/anonymous_credentials`
  - `example/auth/metadata_credentials`
  - `example/auth/service_account_credentials`

## 2.2.1
* Fixed returning error from `table.StreamExecuteScanQuery`

## 2.2.0
* Supported loading certs from file using `YDB_SSL_ROOT_CERTIFICATES_FILE` environment variable

## 2.1.0
* Fixed erasing session from pool if session keep-alive count great then `IdleKeepAliveThreshold`
* Add major session pool config params as `connect.WithSessionPool*()` options

## 2.0.3
* Added panic for wrong `NextSet`/`NextStreamSet` call

## 2.0.2
* Fixed infinite keep alive session on transport errors `Cancelled` and `DeadlineExceeded`

## 2.0.1
* Fixed parser of connection string
* Fixed `EnsurePathExists` and `CleanupDatabase` methods
* Fixed `basic_example_v1`
* Renamed example cli flag `-link=connectionString` to `-ydb=connectionString` for connection string to YDB
* Added `-connect-timeout` flag to example cli
* Fixed some linter issues

## 2.0.0
* Renamed package ydbx to connect. New usage semantic: `connect.New()` instead `ydbx.Connect()`
* Added `healthcheck` example
* Fixed all examples with usage connect package
* Dropped `example/internal/ydbutil` package
* Simplified API of Traces - replace all pairs start/done to single handler with closure.

## 1.5.2
* Fixed `WithYdbCA` at nil certPool case

## 1.5.1
* Fixed package name of `ydbx`

## 1.5.0
* Added `ydbx` package

## 1.4.1
* Fixed `fmt.Errorf` error wrapping and some linter issues

## 1.4.0
* Added helper for create credentials from environ
* Added anonymous credentials
* Move YDB Certificate Authority from auth/iam package to root  package. YDB CA need to dial with
  dedicated YDB and not need to dial with IAM. YDB CA automatically added to all grpc calling

## 1.3.0
* Added `Compose` method to traces

## 1.2.0
* Load YDB certificates by default with TLS connection

## 1.1.0
* Support scan-query method in `ydbsql` (database/sql API)

## 1.0.7
* Use `github.com/golang-jwt/jwt` instead of `github.com/dgrijalva/jwt-go`

## 1.0.6
* Append (if not exits) SYNC Operation mode on table calls: *Session, *DataQuery, *Transaction, KeepAlive

## 1.0.5
* Remove unused ContextDeadlineMapping driver config (always used default value)
* Simplify operation params logic
* Append (if not exits) SYNC Operation mode on ExecuteDataQuery call

## 1.0.4
* Fixed timeout and cancellation setting for YDB operations
* Introduced possibility to use `ContextDeadlineNoMapping` once again

## 1.0.3
* Negative `table.Client.MaxQueryCacheSize` will disable a client query cache now
* Refactoring of `meta.go` for simple adding in the future new headers to requests
* Added support `x-ydb-trace-id` as standard SDK header

## 1.0.2
* Implements smart lazy createSession for best control of create/delete session balance. This feature fix leakage of forgotten sessions on server-side
* Some imporvements of session pool stats

## 1.0.1
* Fix closing sessions on PutBusy()
* Force setting operation timeout from client context timeout (if this timeout less then default operation timeout)
* Added helper `ydb.ContextWithoutDeadline` for clearing existing context from any deadlines

## 1.0.0
* SDK versioning switched to `Semantic Versioning 2.0.0`

## 2021.04.1
* Added `table.TimeToLiveSettings` struct and corresponding
  `table.WithTimeToLiveSettings`, `table.WithSetTimeToLive`
  and `table.WithDropTimeToLive` options.
* Deprecated `table.TTLSettings` struct alongside with
  `table.WithTTL`, `table.WithSetTTL` and `table.WithDropTTL` functions.

## 2021.03.2
* Add Truncated flag support.

## 2021.03.1
* Fixed a race between `SessionPool.Put` and `SessionPool.Get`, where the latter
  would end up waiting forever for a session that is already in the pool.

## 2021.02.1
* Changed semantics of `table.Result.O...` methods (e.g., `OUTF8`):
  it will not fail if current item is non-optional primitive.

## 2020.12.1
* added CommitTx method, which returns QueryStats

## 2020.11.4
* re-implementation of ydb.Value comparison
* fix basic examples

## 2020.11.3
* increase default and minimum `Dialer.KeepAlive` setting

## 2020.11.2
* added `ydbsql/connector` options to configure default list of `ExecDataQueryOption`

## 2020.11.1
* tune `grpc.Conn` behaviour

## 2020.10.4
* function to compare two ydb.Value

## 2020.10.3
* support scan query execution

## 2020.10.2
* add table Ttl options

## 2020.10.1
* added `KeyBloomFilter` support for `CreateTable`, `AlterTable` and `DescribeTalbe`
* added `PartitioningSettings` support for `CreateTable`, `AlterTable` and `DescribeTalbe`. Move to `PartitioningSettings` object

## 2020.09.3
* add `FastDial` option to `DriverConfig`.
  This will allow `Dialer` to return `Driver` as soon as the 1st connection is ready.

## 2020.09.2
* parallelize endpoint operations

## 2020.09.1
* added `ProcessCPUTime` method to `QueryStats`
* added `ReadReplicasSettings` support for `CreateTable`, `AlterTable` and `DescribeTalbe`
* added `StorageSettings` support for `CreateTable`, `AlterTable` and `DescribeTalbe`

## 2020.08.2
* added `PartitioningSettings` support for `CreateTable` and `AlterTable`

## 2020.08.1
* added `CPUTime` and `AffectedShards` fields to `QueryPhase` struct
* added `CompilationStats` statistics

## 2020.07.7
* support manage table attributes

## 2020.07.6
* support Column Families

## 2020.07.5
* support new types: DyNumber, JsonDocument

## 2020.07.4
* added coordination service
* added rate_limiter service

## 2020.07.3
* made `api` wrapper for `internal` api subset

## 2020.07.2
* return TableStats and PartitionStats on DescribeTable request with options
* added `ydbsql/connector` option to configure `DefaultTxControl`

## 2020.07.1
* support go modules tooling for ydbgen

## 2020.06.2
* refactored `InstanceServiceAccount`: refresh token in background.
  Also, will never produce error on creation
* added getting `ydb.Credentials` examples

## 2020.06.1

* exported internal `api.Wrap`/`api.Unwrap` methods and linked structures

## 2020.04.5

* return on discovery only endpoints that match SSL status of driver

## 2020.04.4

* added GCP metadata auth style with `InstanceServiceAccount` in `auth.iam`

## 2020.04.3

* fix race in `auth.metadata`
* fix races in test hooks

## 2020.04.2

* set limits to grpc `MaxCallRecvMsgSize` and `MaxCallSendMsgSize` to 64MB
* remove deprecated IAM (jwt) `Client` structure
* fix panic on nil dereference while accessing optional fields of `IssueMessage` message

## 2020.04.1

* added options to `DescribeTable` request
* added `ydbsql/connector` options to configure `pool`s  `KeepAliveBatchSize`, `KeepAliveTimeout`, `CreateSessionTimeout`, `DeleteTimeout`

## 2020.03.2

* set session keepAlive period to 5 min - same as in other SDKs
* fix panic on access to index after pool close

## 2020.03.1

* added session pre-creation limit check in pool
* added discovery trigger on more then half unhealthy transport connects
* await transport connect only if no healthy connections left

## 2020.02

* support cloud IAM (jwt) authorization from service account file
* minimum version of Go become 1.13. Started support of new `errors` features<|MERGE_RESOLUTION|>--- conflicted
+++ resolved
@@ -1,8 +1,6 @@
-<<<<<<< HEAD
 * Added method `query.WithIssuesHandler` to get query issues
-=======
+
 ## v3.117.2
->>>>>>> 3fd8effc
 * Added support for `Result.RowsAffected()` for YDB `database/sql` driver
 * Upgraded minimal version of Go to 1.23.9
 * Fixed race in `readerReconnector`

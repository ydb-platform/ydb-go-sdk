--- conflicted
+++ resolved
@@ -1,16 +1,11 @@
-<<<<<<< HEAD
 * Added `table/options.WithPartitions` for configure partitioning policy
 * Marked as deprecated `table/options.WithPartitioningPolicy{UniformPartitions,ExplicitPartitions}` (use `With{UniformPartitions,ExplicitPartitions}` instead)
 
-## v3.44.1
-* Fixed bug with returning session into pool before first re-discovery
-=======
 ## v3.44.2
 * Removed debug print
 
 ## v3.44.1
 * Fixed bug with returning session into pool before second discovery
->>>>>>> bf04feb3
 
 ## v3.44.0
 * Added `table/options.WithCallOptions` options for append custom grpc call options into `session.{BulkUpsert,Execute,StreamExecuteScanQuery}`

<<<<<<< HEAD
* Added topic writer experimental api
=======
## v3.37.8
>>>>>>> 03eb6d77
* Refactored the internal closing behaviour of table client
* Implemented the `sql.driver.Validator` interface
* Fixed update token for topic reader
* Marked sessions which creates from `database/sql` driver as supported server-side session balancing

## v3.37.7
* Changed type of truncated result error from `StreamExecuteScanQuery` to retryable error
* Added closing sessions if node removed from discovery results
* Moved session status type from `table/options` package to `table`
* Changed session status source type from `uint32` to `string` alias 

## v3.37.6
* Added to balancer notifying mechanism for listening in table client event about removing some nodes and closing sessions on them 
* Removed from public client interfaces `closer.Closer` (for exclude undefined behaviour on client-side)

## v3.37.5
* Refactoring of `xsql` errors checking

## v3.37.4
* Revert the marking of context errors as required to delete session

## v3.37.3
* Fixed alter topic request - stop send empty setSupportedCodecs if customer not set them 
* Marked the context errors as required to delete session
* Added log topic api reader for internal logger

## v3.37.2
* Fixed nil pointer exception in topic reader if reconnect failed

## v3.37.1
* Refactored the `xsql.badconn.Error`

## v3.37.0
* Supported read-only `sql.LevelSnapshot` isolation with fake transaction and `OnlineReadOnly` transaction control (transient, while YDB clusters are not updated with true snapshot isolation mode)
* Supported the `*sql.Conn` as input type `ydb.Unwrap` helper for go's 1.18

## v3.36.2
* Changed output of `sugar.GenerateDeclareSection` (added error as second result)
* Specified `sugar.GenerateDeclareSection` for `go1.18` (supports input types `*table.QueryParameters` `[]table.ParameterOption` or `[]sql.NamedArg`)
* Supports different go's primitive value types as arg of `sql.Named("name", value)`
* Added `database/sql` example and docs

## v3.36.1
* Fixed `xsql.Rows` error checking

## v3.36.0
* Changed behavior on `result.Err()` on truncated result (returns non-retryable error now, exclude `StreamExecuteScanQuery`)
* Added `ydb.WithIgnoreTruncated` option for disabling errors on truncated flag
* Added simple transaction control constructors `table.OnlineReadOnlyTxControl()` and `table.StaleReadOnlyTxControl()`
* Added transaction control specifier with context `ydb.WithTxControl`
* Added value constructors `types.BytesValue`, `types.BytesValueFromString`, `types.TextValue`
* Removed auto-prepending declare section on `xsql` queries
* Supports `time.Time` as type destination in `xsql` queries
* Defined default dial timeout (5 seconds)

## v3.35.1
* Removed the deprecation warning for `ydb.WithSessionPoolIdleThreshold` option

## v3.35.0
* Replaced internal table client background worker to plain wait group for control spawned goroutines
* Replaced internal table client background session keeper to internal background session garbage collector for idle sessions
* Extended the `DescribeTopicResult` struct

## v3.34.2
* Added some description to error message from table pool get
* Moved implementation `sugar.GenerateDeclareSection` to `internal/table`
* Added transaction trace callbacks and internal logging with them
* Stored context from `BeginTx` to `internal/xsql` transaction
* Added automatically generated declare section to query text in `database/sql` usage 
* Removed supports `sql.LevelSerializable`
* Added `retry.Do` helper for retry custom lambda with `database/sql` without transactions
* Removed `retry.WithTxOptions` option (only default isolation supports)

## v3.34.1
* Changed `database/sql` driver `prepare` behaviour to `nop` with proxing call to conn exec/query with keep-in-cache flag
* Added metadata to `trace.Driver.OnInvoke` and `trace.Driver.OnNewStream` done events

## v3.34.0
* Improved the `xsql` errors mapping to `driver.ErrBadConn` 
* Extended `retry.DoTx` test for to achieve equivalence with `retry.Retry` behaviour
* Added `database/sql` events for tracing `database/sql` driver events
* Added internal logging for `database/sql` events
* Supports `YDB_LOG_DETAILS` environment variable for specify scope of log messages
* Removed support of `YDB_LOG_NO_COLOR` environment variable
* Changed default behaviour of internal logger to without coloring
* Fixed coloring (to true) with environment variable `YDB_LOG_SEVERITY_LEVEL`
* Added `ydb.WithStaticCredentials(user, password)` option for make static credentials 
* Supports static credentials as part of connection string (dsn - data source name)
* Changed minimal supported version of go from 1.14 to 1.16 (required for jwt library)


## v3.33.0
* Added `retry.DoTx` helper for retrying `database/sql` transactions 
* Implemented `database/sql` driver over `ydb-go-sdk`
* Marked as deprecated `trace.Table.OnPoolSessionNew` and `trace.Table.OnPoolSessionClose` events
* Added `trace.Table.OnPoolSessionAdd` and `trace.Table.OnPoolSessionRemove` events
* Refactored session lifecycle in session pool for fix flaked `TestTable`
* Fixed deadlock in topicreader batcher, while add and read raw server messages
* Fixed bug in `db.Topic()` with send response to stop partition message

## v3.32.1
* Fixed flaky TestTable
* Renamed topic events in `trace.Details` enum

## v3.32.0
* Refactored `trace.Topic` (experimental) handlers
* Fixed signature and names of helpers in `topic/topicsugar` package 
* Allowed parallel reading and committing topic messages

## v3.31.0
* Extended the `ydb.Connection` interface with experimental `db.Topic()` client (control plane and reader API)
* Removed `ydb.RegisterParser()` function (was needed for `database/sql` driver outside `ydb-go-sdk` repository, necessity of `ydb.RegisterParser()` disappeared with implementation `database/sql` driver in same repository)
* Refactored `db.Table().CreateSession(ctx)` (maked retryable with internal create session timeout)
* Refactored `internal/table/client.createSession(ctx)` (got rid of unnecessary goroutine)
* Supported many user-agent records

## v3.30.0
* Added `ydb.RegisterParser(name string, parser func(value string) []ydb.Option)` function for register parser of specified param name (supporting additional params in connection string)
* Fixed writing `KeepInCacheFlag` in table traces

## v3.29.5
* Fixed regression of `table/types.WriteTypeStringTo`

## v3.29.4
* Added touching of last updated timestamp in existing conns on stage of applying new endpoint list

## v3.29.3
* Reverted `xerrors.IsTransportError(err)` behaviour for raw grpc errors to false 

## v3.29.2
* Enabled server-side session balancing for sessions created from internal session pool 
* Removed unused public `meta.Meta` methods
* Renamed `meta.Meta.Meta(ctx)` public method to `meta.Meta.Context(ctx)`
* Reverted default balancer to `balancers.RandomChoice()`

## v3.29.1
* Changed default balancer to `balancers.PreferLocalDC(balancers.RandomChoice())`

## v3.29.0
* Refactored `internal/value` package for decrease CPU and memory workload with GC
* Added `table/types.Equal(lhs, rhs)` helper for check equal for two types

## v3.28.3
* Fixed false-positive node pessimization on receiving from stream io.EOF

## v3.28.2
* Upgraded dependencies (grpc, protobuf, testify)

## v3.28.1
* Marked dial errors as retryable
* Supported node pessimization on dialing errors  
* Marked error from `Invoke` and `NewStream` as retryable if request not sended to server

## v3.28.0
* Added `sugar.GenerateDeclareSection()` helper for make declare section in `YQL`
* Added check when parameter name not started from `$` and automatically prepends it to name 
* Refactored connection closing

## v3.27.0
* Added internal experimental packages `internal/value/exp` and `internal/value/exp/allocator` with alternative value implementations with zero-allocation model
* Supported parsing of database name from connection string URI path
* Added `options.WithExecuteScanQueryStats` option
* Added to query stats plan and AST
* Changed behaviour of `result.Stats()` (if query result have no stats - returns `nil`)
* Added context cancel with specific error
* Added mutex wrapper for mutex, rwmutex for guarantee unlock and better show critical section

## v3.26.10
* Fixed syntax mistake in `trace.TablePooStateChangeInfo` to `trace.TablePoolStateChangeInfo`

## v3.26.9
* Fixed bug with convert ydb value to `time.Duration` in `result.Scan[WithDefaults,Named]()`
* Fixed bug with make ydb value from `time.Duration` in `types.IntervalValueFromDuration(d)`
* Marked `table/types.{IntervalValue,NullableIntervalValue}` as deprecated

## v3.26.8
* Removed the processing of trailer metadata on stream calls

## v3.26.7
* Updated the `ydb-go-genproto` dependency

## v3.26.6
* Defined the `SerializableReadWrite` isolation level by default in `db.Table.DoTx(ctx, func(ctx, tx))`
* Updated the `ydb-go-genproto` dependency

## v3.26.5
* Disabled the `KeepInCache` policy for queries without params

## v3.26.4
* Updated the indirect dependency to `gopkg.in/yaml.v3`

## v3.26.3
* Removed `Deprecated` mark from `table/session.Prepare` method
* Added comments for `table/session.Execute` method

## v3.26.2
* Refactored of making permissions from scheme entry

## v3.26.1
* Removed deprecated traces

## v3.26.0
* Fixed data race on session stream queries
* Renamed `internal/router` package to `internal/balancer` for unambiguous understanding of package mission
* Implemented detection of local data-center with measuring tcp dial RTT
* Added `trace.Driver.OnBalancer{Init,Close,ChooseEndpoint,Update}` events
* Marked the driver cluster events as deprecated
* Simplified the balancing logic

## v3.25.3
* Changed primary license to `Apache2.0` for auto-detect license
* Refactored `types.Struct` value creation

## v3.25.2
* Fixed repeater initial force timeout from 500 to 0.5 second

## v3.25.1
* Fixed bug with unexpected failing of call `Invoke` and `NewStream` on closed cluster
* Fixed bug with releasing `internal/conn/conn.Pool` in cluster
* Replaced interface `internal/conn/conn.Pool` to struct `internal/conn/conn.Pool`

## v3.25.0
* Added `ydb.GRPCConn(ydb.Connection)` helper for connect to driver-unsupported YDB services
* Marked as deprecated `session.Prepare` callback
* Marked as deprecated `options.WithQueryCachePolicyKeepInCache` and `options.WithQueryCachePolicy` options
* Added `options.WithKeepInCache` option
* Enabled by default keep-in-cache policy for data queries
* Removed from `ydb.Connection` embedding of `grpc.ClientConnInterface`
* Fixed stopping of repeater
* Added log backoff between force repeater wake up's (from 500ms to 32s)
* Renamed `trace.DriverRepeaterTick{Start,Done}Info` to `trace.DriverRepeaterWakeUp{Start,Done}Info`
* Fixed unexpected `NullFlag` while parse nil `JSONDocument` value
* Removed `internal/conn/conn.streamUsages` and `internal/conn/conn.usages` (`internal/conn.conn` always touching last usage timestamp on API calls)
* Removed auto-reconnecting for broken conns
* Renamed `internal/database` package to `internal/router` for unambiguous understanding of package mission
* Refactored applying actual endpoints list after re-discovery (replaced diff-merge logic to swap cluster struct, cluster and balancers are immutable now)
* Added `trace.Driver.OnUnpessimizeNode` trace event

## v3.24.2
* Changed default balancer to `RandomChoice()` because `PreferLocalDC()` balancer works incorrectly with DNS-balanced call `Discovery/ListEndpoints`

## v3.24.1
* Refactored initialization of coordination, ratelimiter, scheme, scripting and table clients from `internal/lazy` package to each client initialization with `sync.Once`
* Removed `internal/lazy` package
* Added retry option `retry.WithStackTrace` for wrapping errors with stacktrace

## v3.24.0
* Fixed re-opening case after close lazy-initialized clients
* Removed dependency of call context for initializing lazy table client
* Added `config.AutoRetry()` flag with `true` value by default. `config.AutoRetry()` affects how to errors handle in sub-clients calls.
* Added `config.WithNoAutoRetry` for disabling auto-retry on errors in sub-clients calls
* Refactored `internal/lazy` package (supported check `config.AutoRetry()`, removed all error wrappings with stacktrace)

## v3.23.0
* Added `WithTLSConfig` option for redefine TLS config
* Added `sugar.LoadCertificatesFromFile` and `sugar.LoadCertificatesFromPem` helpers

## v3.22.0
* Supported `json.Unmarshaler` type for scanning row to values
* Reimplemented `sugar.DSN` with `net/url`

## v3.21.0
* Fixed gtrace tool generation code style bug with leading spaces
* Removed accounting load factor (unused field) in balancers
* Enabled by default anonymous credentials
* Enabled by default internal dns resolver
* Removed from defaults `grpc.WithBlock()` option
* Added `ydb.Open` method with required param connection string
* Marked `ydb.New` method as deprecated
* Removed package `dsn`
* Added `sugar.DSN` helper for make dsn (connection string)
* Refactored package `retry` (moved `retryBackoff` and `retryMode` implementations to `internal`)
* Refactored `config.Config` (remove interface `Config`, renamed private struct `config` to `Config`)
* Moved `discovery/config` to `internal/discovery/config`
* Moved `coordination/config` to `internal/coordination/config`
* Moved `scheme/config` to `internal/scheme/config`
* Moved `scripting/config` to `internal/scripting/config`
* Moved `table/config` to `internal/table/config`
* Moved `ratelimiter/config` to `internal/ratelimiter/config`

## v3.20.2
* Fixed race condition on lazy clients first call

## v3.20.1
* Fixed gofumpt linter issue on `credentials/credentials.go`

## v3.20.0
* Added `table.DefaultTxControl()` transaction control creator with serializable read-write isolation mode and auto-commit
* Fixed passing nil query parameters
* Fixed locking of cluster during call `cluster.Get`

## v3.19.1
* Simplified README.md for godoc documentation in pkg.go.dev

## v3.19.0
* Added public package `dsn` for making piped data source name (connection string)
* Marked `ydb.WithEndpoint`, `ydb.WithDatabase`, `ydb.WithSecure`, `ydb.WithInsecure` options as deprecated
* Moved `ydb.RegisterParser` to package `dsn`
* Added version into all error and warn log messages

## v3.18.5
* Fixed duplicating `WithPanicCallback` proxying to table config options
* Fixed comments for `xerrros.Is` and `xerrros.As`

## v3.18.4
* Renamed internal packages `errors`, `net` and `resolver` to `xerrors`, `xnet` and `xresolver` for excluding ambiguous interpretation
* Renamed internal error wrapper `xerrors.New` to `xerrors.Wrap`

## v3.18.3
* Added `WithPanicCallback` option to all service configs (discovery, coordination, ratelimiter, scheme, scripting, table) and auto-applying from `ydb.WithPanicCallback`
* Added panic recovering (if defined `ydb.WithPanicCallback` option) which thrown from retry operation

## v3.18.2
* Refactored balancers (makes concurrent-safe)
* Excluded separate balancers lock from cluster
* Refactored `cluster.Cluster` interface (`Insert` and `Remove` returning nothing now)
* Replaced unsafe `cluster.close` boolean flag to `cluster.done` chan for listening close event
* Added internal checker `cluster.isClosed()` for check cluster state
* Extracted getting available conn from balancer to internal helper `cluster.get` (called inside `cluster.Get` as last effort)
* Added checking `conn.Conn` availability with `conn.Ping()` in prefer nodeID case

## v3.18.1
* Added `conn.Ping(ctx)` method for check availability of `conn.Conn`
* Refactored `cluster.Cluster.Get(ctx)` to return only available connection (instead of returning any connection from balancer)
* Added address to error description thrown from `conn.take()`
* Renamed package `internal/db` to `internal/database` to exclude collisions with variable name `db`

## v3.18.0
* Added `go1.18` to test matrix
* Added `ydb.WithOperationTimeout` and `ydb.WithOperationCancelAfter` context modifiers

## v3.17.0
* Removed redundant `trace.With{Table,Driver,Retry}` and `trace.Context{Table,Driver,Retry}` funcs
* Moved `gtrace` tool from `./cmd/gtrace` to `./internal/cmd/gtrace`
* Refactored `gtrace` tool for generate `Compose` options
* Added panic recover on trace calls in `Compose` call step
* Added `trace.With{Discovery,Driver,Coordination,Ratelimiter,Table,Scheme,Scripting}PanicCallback` options
* Added `ydb.WithPanicCallback` option

## v3.16.12
* Fixed bug with check acquire error over `ydb.IsRatelimiterAcquireError`
* Added full changelog link to github release description

## v3.16.11
* Added stacktrace to errors with issues

## v3.16.10
* Refactored `cluster.Cluster` and `balancer.Balancer` interfaces (removed `Update` method)
* Replaced `cluster.Update` with `cluster.Remove` and `cluster.Insert` calls
* Removed `trace.Driver.OnClusterUpdate` event
* Fixed bug with unexpected changing of local datacenter flag in endpoint
* Refactored errors wrapping (stackedError are not ydb error now, checking `errors.IsYdb(err)` with `errors.As` now)
* Wrapped retry operation errors with `errors.WithStackTrace(err)`
* Changed `trace.RetryLoopStartInfo.Context` type from `context.Context` to `*context.Context`

## v3.16.9
* Refactored internal operation and transport errors

## v3.16.8
* Added `config.ExcludeGRPCCodesForPessimization()` opttion for exclude some grpc codes from pessimization rules
* Refactored pessimization node conditions
* Added closing of ticker in `conn.Conn.connParker`
* Removed `config.WithSharedPool` and usages it
* Removed `conn.Creator` interface and usage it
* Removed unnecessary options append in `ydb.With`

## v3.16.7
* Added closing `conn.Conn` if discovery client build failure
* Added wrapping errors with stacktrace
* Added discharging banned state of `conn.Conn` on `cluster.Update` step

## v3.16.6
* Rollback moving `meta.Meta` call to conn exclusively from `internal/db` and `internal/discovery`
* Added `WithMeta()` discovery config option

## v3.16.5
* Added `config.SharedPool()` setting and `config.WithSharedPool()` option
* Added management of shared pool flag on change dial timeout and credentials
* Removed explicit checks of conditions for use (or not) shared pool in `ydb.With()`
* Renamed `internal/db` interfaces
* Changed signature of `conn.Conn.Release` (added error as result)

## v3.16.4
* Removed `WithMeta()` discovery config option
* Moved `meta.Meta` call to conn exclusively

## v3.16.3
* Replaced panic on cluster close to error issues

## v3.16.2
* Fixed bug in `types.Nullable()`
* Refactored package `meta`
* Removed explicit call meta in `db.New()`

## v3.16.1
* Added `WithMeta()` discovery config option
* Fixed bug with credentials on discovery

## v3.16.0
* Refactored internal dns-resolver
* Added option `config.WithInternalDNSResolver` for use internal dns-resolver and use resolved IP-address for dialing instead FQDN-address

## v3.15.1
* Removed all conditions for trace retry errors
* Fixed background color of warn messages
* Added to log messages additional information about error, such as retryable (or not), delete session (or not), etc.

## v3.15.0
* Added github action for publish release tags
* Refactored version constant (split to major, minor and patch constants)
* Added `table.types.Nullable{*}Value` helpers and `table.types.Nullable()` common helper
* Fixed race on check trailer on closing table grpc-stream
* Refactored traces (start and done struct names have prefix about trace)
* Replaced `errors.Error`, `errors.Errorf` and `errors.ErrorfSkip` to single `errors.WithStackTrace`
* Refactored table client options
* Declared and implemented interface `errors.isYdbError` for checking ybd/non-ydb errors
* Fixed double tracing table do events
* Added `retry.WithFastBackoff` and `retry.WithFastBackoff` options
* Refactored `table.CreateSession` as retry operation with options
* Moved log level from root of repository to package `log`
* Added details and address to transport error
* Fixed `recursive` param in `ratelimiter.ListResource`
* Added counting stream usages for exclude park connection if it in use
* Added `trace.Driver` events about change stream usage and `conn.Release()` call

## 3.14.4
* Implemented auto-removing `conn.Conn` from `conn.Pool` with counting usages of `conn.Conn`
* Refactored naming of source files which declares service client interfaces

## 3.14.3
* Fixed bug with update balancer element with nil handle

## 3.14.2
* Refactored internal error wrapping (with file and line identification) - replaced `fmt.Printf("%w", err)` error wrapping to internal `stackError`

## 3.14.1
* Added `balacers.CreateFromConfig` balancer creator
* Added `Create` method to interface `balancer.Balancer`

## 3.14.0
* Added `balacers.FromConfig` balancer creator

## 3.13.3
* Fixed linter issues

## 3.13.2
* Fixed race with read/write pool conns on closing conn

## 3.13.1
* Improved error messages
* Defended `cluster.balancer` with `sync.RWMutex` on `cluster.Insert`, `cluster.Update`, `cluster.Remove` and `cluster.Get`
* Excluded `Close` and `Park` methods from `conn.Conn` interface
* Fixed bug with `Multi` balancer `Create()`
* Improved `errors.IsTransportError` (check a few transport error codes instead check single transport error code)
* Improved `errors.Is` (check a few errors instead check single error)
* Refactored YDB errors checking API on client-side
* Implemented of scripting traces

## 3.13.0
* Refactored `Connection` interface
* Removed `CustomOption` and taking client with custom options
* Removed `proxy` package
* Improved `db.With()` helper for child connections creation
* Set shared `conn.Pool` for all children `ydb.Connection`
* Fixed bug with `RoundRobin` and `RandomChoice` balancers `Create()`

## 3.12.1
* Added `trace.Driver.OnConnPark` event
* Added `trace.Driver.OnConnClose` event
* Fixed bug with closing nil session in table retryer
* Restored repeater `Force` call on pessimize event
* Changed mutex type in `conn.Conn` from `sync.Mutex` to `sync.RWMutex` for exclude deadlocks
* Reverted applying empty `discovery` results to `cluster`

## 3.12.0
* Added `balancers.Prefer` and `balancers.PreferWithFallback` constructors

## 3.11.13
* Added `trace.Driver.OnRepeaterWakeUp` event
* Refactored package `repeater`

## 3.11.12
* Added `trace.ClusterInsertDoneInfo.Inserted` boolean flag for notify about success of insert endpoint into balancer
* Added `trace.ClusterRemoveDoneInfo.Removed` boolean flag for notify about success of remove endpoint from balancer

## 3.11.11
* Reverted usage of `math/rand` (instead `crypto/rand`)

## 3.11.10
* Imported tool gtrace to `./cmd/gtrace`
* Changed minimal version of go from 1.13 to 1.14

## 3.11.9
* Fixed composing of service traces
* Fixed end-call of `trace.Driver.OnConnStateChange`

## 3.11.8
* Added `trace.EndpointInfo.LastUpdated()` timestamp
* Refactored `endpoint.Endpoint` (split to struct `endopint` and interface `Endpoint`)
* Returned safe-thread copy of `endpoint.Endpoint` to trace callbacks
* Added `endpoint.Endpoint.Touch()` func for refresh endpoint info
* Added `conn.conn.onClose` slice for call optional funcs on close step
* Added removing `conn.Conn` from `conn.Pool` on `conn.Conn.Close()` call
* Checked cluster close/empty on keeper goroutine
* Fixed `internal.errors.New` wrapping depth
* Added context flag for no wrapping operation results as error
* Refactored `trace.Driver` conn events

## 3.11.7
* Removed internal alias-type `errors.IssuesIterator`

## 3.11.6
* Changed `trace.GetCredentialsDoneInfo` token representation from bool to string
* Added `log.Secret` helper for mask token

## 3.11.5
* Replaced meta in `proxyConnection.Invoke` and `proxyConnection.NewStream`

## 3.11.4
* Refactored `internal/cluster.Cluster` (add option for notify about external lock, lock cluster for update cluster endpoints)
* Reverted `grpc.ClientConnInterface` API to `ydb.Connection`

## 3.11.3
* Replaced in `table/types/compare_test.go` checking error by error message to checking with `errors.Is()`

## 3.11.2
* Wrapped internal errors in retry operations

## 3.11.1
* Excluded error wrapping from retry operations

## 3.11.0
* Added `ydb.WithTLSSInsecureSkipVerify()` option
* Added `trace.Table.OnPoolStateChange` event
* Wrapped internal errors with print <func, file, line>
* Removed `trace.Table.OnPoolTake` event (unused)
* Refactored `trace.Details` matching by string pattern
* Added resolver trace callback
* Refactored initialization step of grpc dial options
* Added internal package `net` with `net.Conn` proxy object
* Fixed closing proxy clients
* Added `ydb.Connection.With(opts ...ydb.CustomOption)` for taking proxy `ydb.Connection` with some redefined options
* Added `ydb.MetaRequestType` and `ydb.MetaTraceID` aliases to internal `meta` package constants
* Added `ydb.WithCustomCredentials()` option
* Refactored `ydb.Ratelimiter().AcquireResource()` method (added options for defining type of acquire request)
* Removed single point to define operation mode params (each grpc-call with `OperationParams` must explicit define `OperationParams`)
* Removed defining operation params over context
* Removed `config.RequestTimeout` and `config.StreamTimeout` (each grpc-call must manage context instead define `config.RequestTimeout` or `config.StreamTimeout`)
* Added internal `OperationTimeout` and `OperationCancelAfter` to each client (ratelimiter, coordination, table, scheme, scripting, discovery) config. `OperationTimeout` and `OperationCancelAfter` config params defined from root config

## 3.10.0
* Extended `trace.Details` constants for support per-service events
* Added `trace.Discovery` struct for traces discovery events
* Added `trace.Ratelimiter`, `trace.Coordination`, `trace.Scripting`, `trace.Scheme` stubs (will be implements in the future)
* Added `ratelimiter/config`, `coordination/config`, `scripting/config`, `scheme/config`, `discovery/config` packages for specify per-service configs
* Removed `trace.Driver.OnDiscovery` callback (moved to `trace.Discovery`)
* Refactored initialization step (firstly makes discovery client)
* Removed `internal/lazy.Discovery` (discovery client always initialized)
* Fixed `trace.Table` event structs
* Refactored grpc options for define dns-balancing configuration
* Refactored `retry.Retry` signature (added `retry.WithID`, `retry.WithTrace` and `retry.WithIdempotent` opt-in args, required param `isIdempotentOperation` removed)
* Refactored package `internal/repeater`

## 3.9.4
* Fixed data race on closing session pool

## 3.9.3
* Fixed busy loop on call internal logger with external logger implementation of `log.Logger`

## 3.9.2
* Fixed `WithDiscoveryInterval()` option with negative argument (must use `SingleConn` balancer)

## 3.9.1
* Added `WithMinTLSVersion` option

## 3.9.0
* Removed `ydb.EndpointDatabase`, `ydb.ConnectionString` and `ydb.MustConnectionString` helpers
* Removed `ydb.ConnectParams` struct and `ydb.WithConnectParams` option creator
* Added internal package `dsn` for register external parsers and parse connection string
* Added `ydb.RegisterParser` method for registering external parser of connection string

## 3.8.12
* Unwrap sub-tests called as `t.Run(...)` in integration tests
* Updated `grpc` dependency (from `v1.38.0` to `v1.43.0`)
* Updated `protobuf` dependency (from `v1.26.0` to `v1.27.1`)
* Added internal retryers into `lazy.Ratelimiter`
* Added internal retryers into `lazy.Coordination`
* Added internal retryers into `lazy.Discovery`
* Added internal retryers into `lazy.Scheme`
* Added internal retryers into `lazy.Scripting`
* Added internal retryer into `lazy.Table.CreateSession`

## 3.8.11
* Fixed version

## 3.8.10
* Fixed misspell linter issue

## 3.8.9
* Removed debug print to log

## 3.8.8
* Refactored session shutdown test

## 3.8.7
* Ignored session shutdown test if no defined `YDB_SHUTDOWN_URLS` environment variable

## 3.8.6
* Added `ydb.WithInsecure()` option

## 3.8.5
* Fixed version

## 3.8.4
* Fixed syntax error in `CHANGELOG.md`

## 3.8.3
* Fixed `CHANGELOG.md`

## 3.8.2
* Updated `github.com/ydb-platform/ydb-go-genproto`

## 3.8.1
* Fixed `trace.Table.OnPoolDoTx` - added `Idempotent` flag to `trace.PoolDoTxStartInfo`

## 3.8.0
* Added `table.result.Result.ScanNamed()` scan function
* Changed connection secure to `true` by default
* Renamed public package `balancer` to `balancers` (this package contains only constructors of balancers)
* Moved interfaces from package `internal/balancer/ibalancer` to `internal/balancer`
* Added `NextResultSetErr()` func for select next result set and return error
* Added package `table/result/indexed` with interfaces `indexed.Required`, `indexed.Optional`, `indexed.RequiredOrOptional`
* Replaced abstract `interface{}` in `Scan` to `indexed.RequiredOrOptional`
* Replaced abstract `interface{}` in `ScanWithDefaults` to `indexed.Required`
* Replaced `trace.Table.OnPoolRetry` callback to `trace.Table.OnPoolDo` and `trace.Table.OnPoolDoTx` callbacks
* Supports server hint `session-close` for gracefully shutdown session

## 3.7.2
* Retry remove directory in `sugar.RemoveRecursive()` for retryable error

## 3.7.1
* Fixed panic on `result.Reset(nil)`

## 3.7.0
* Replaced `Option` to `CustomOption` on `Connection` interface methods
* Implements `WithCustom[Token,Database]` options for redefine database and token
* Removed experimental `balancer.PreferEndpoints[WithFallback][RegEx]` balancers
* Supported connections `TTL` with `Option` `WithConnectionTTL`
* Remove unnecessary `WithFastDial` option (lazy connections are always fast inserts into cluster)
* Added `Scripting` service client with API methods `Execute()`, `StreamExecute()` and `Explain()`
* Added `String()` method to `table.types.Type` interface
* Added `With[Custom]UserAgent()` `Option` and `CustomOption` constructors
* Refactored `log.Logger` interface and internal implementation
* Added `retry.RetryableError()` for returns user-defined error which must be retryed
* Renamed internal type `internal.errors.OperationCompleted` to `internal.errors.OperationStatus`
* Added `String()` method to `table.KeyRange` and `table.Value` types
* Replaced creation of goroutine on each stream call to explicit call stream.Recv() on NextResultSet()

## 3.6.2
* Refactored table retry helpers
* Added new `PreferLocations[WithFallback][RegEx]` balancers
* Added `trace.Details.String()` and `trace.Details.Strings()` helpers
* Added `trace.DetailsFromString(s)` and `trace.DetailsFromStrings(s)` helper

## 3.6.1
* Switched closing cluster after closing all sub-services
* Added windows and macOS runtimes to unit and integration tests

## 3.6.0
* Added `config/balancer` package with popular balancers
* Added new `PreferEndpoints[WithFallback][RegEx]` balancers
* Removed `config.BalancerConfig` struct
* Refactored internal packages (tree to flat, split balancers to different packages)
* Moved a taking conn to start of `conn.Invoke` /` conn.NewStream` for applying timeouts to alive conn instead lazy conn (previous logic applied timeouts to all request including dialing on lazy conn)

## 3.5.4
* Added auto-close stream result on end of stream

## 3.5.3
* Changed `Logger` interface for support custom loggers
* Added public type `LoggerOption` for proxies to internal `logger.Option`
* Fixed deadlock on table stream requests

## 3.5.2
* Fixed data race on closing table result
* Added custom dns-resolver to grpc options for use dns-balancing with round_robin balancing policy
* Wrapped with `recover()` system panic on getting system certificates pool
* Added linters and fixed issues from them
* Changed API of `sugar` package

## 3.5.1
* Added system certificates for `darwin` system
* Fixed `table.StreamResult` finishing
* Fixes `sugar.MakePath()`
* Added helper `ydb.MergeOptions()` for merge several `ydb.Option` to single `ydb.Option`

## 3.5.0
* Added `ClosabelSession` interface which extends `Session` interface and provide `Close` method
* Added `CreateSession` method into `table.Client` interface
* Added `Context` field into `trace.Driver.Net{Dial,Read,Write,Close}StartInfo` structs
* Added `Address` field into `trace.Driver.DiscoveryStartInfo` struct
* Improved logger options (provide err and out writers, provide external logger)
* Renamed package `table.resultset` to `table.result`
* Added `trace.Driver.{OnInit,OnClose}` events
* Changed unit/integration tests running
* Fixed/added YDB error checkers
* Dropped `ydb.WithDriverConfigOptions` (duplicate of `ydb.With`)
* Fixed freeze on closing driver
* Fixed `CGO` race on `Darwin` system when driver tried to expand tilde on certificates path
* Removed `EnsurePathExists` and `CleanupDatabase` from API of `scheme.Client`
* Added helpers `MakePath` and `CleanPath` to root of package `ydb-go-sdk`
* Removed call `types.Scanner.UnmarshalYDB()` inside `scanner.setDefaults()`
* Added `DoTx()` API method into `table.Client`
* Added `String()` method into `ConnectParams` for serialize params to connection string
* Added early exit from Rollback for committed transaction
* Moved `HasNextResultSet()` method from `Result` interface to common `result` interface. It provides access to `HasNextResultSet()` on both result interfaces (unary and stream results)
* Added public credentials constructors `credentials.NewAnonymousCredentials()` and `credentials.NewAccessTokenCredentials(token)`

## 3.4.4
* Prefer `ydb.table.types.Scanner` scanner implementation over `sql.Scanner`, when both available.

## 3.4.3
* Forced `round_robin` grpc load balancing instead default `pick_first`
* Added checker `IsTransportErrorCancelled`

## 3.4.2
* Simplified `Is{Transport,Operation}Error`
* Added `IsYdbError` helper

## 3.4.1
* Fixed retry reaction on operation error NotFound (non-retryable now)

## 3.4.0
* Fixed logic bug in `trace.Table.ExecuteDataQuery{Start,Done}Info`

## 3.3.3
* Cleared repeater context for discovery goroutine
* Fixed type of `trace.Details`

## 3.3.2
* Added `table.options.WithPartitioningSettings`

## 3.3.1
* Added `trace.DriverConnEvents` constant

## 3.3.0
* Stored node ID into `endpoint.Endpoint` struct
* Simplified <Host,Port> in `endpoint.Endpoint` to single fqdn Address
* On table session requests now preferred the endpoint by `ID` extracted from session `ID`. If
  endpoint by `ID` not found - using the endpoint from balancer
* Upgraded internal logger for print colored messages

## 3.2.7
* Fixed compare endpoints func

## 3.2.6
* Reverted `NodeID` as key for link between session and endpoint because yandex-cloud YDB
  installation not supported `Endpoint.ID` entity

## 3.2.5
* Dropped endpoint.Addr entity as unused. After change link type between session and endpoint
  to NodeID endpoint.Addr became unnecessary for internal logic of driver
* Enabled integration test table pool health
* Fixed race on session stream requests

## 3.2.4
* Returned context error when context is done on `session.StreamExecuteScanQuery`
  and `session.StreamReadTable`

## 3.2.3
* Fixed bug of interpret tilda in path of certificates file
* Added chapter to `README.md` about ecosystem of debug tools over `ydb-go-sdk`

## 3.2.2
* Fixed result type of `RawValue.String` (ydb string compatible)
* Fixed scans ydb types into string and slice byte receivers

## 3.2.1
* Upgraded dependencies
* Added `WithEndpoint` and `WithDatabase` Option constructors

## 3.2.0
* added package `log` with interface `log.Logger`
* implements `trace.Driver` and `trace.Table` with `log.Logger`
* added internal leveled logger which implement interface `log.Logger`
* supported environment variable `YDB_LOG_SEVERITY_LEVEL`
* changed name of the field `RetryAttempts` to` Attempts` in the structure `trace.PoolGetDoneInfo`.
  This change reduces back compatibility, but there are no external uses of v3 sdk, so this change is
  fine. We are sorry if this change broke your code

## 3.1.0
* published scheme Client interface

## 3.0.1
* refactored integration tests
* fixed table retry trace calls

## 3.0.0
* Refactored sources for splitting public interfaces and internal
  implementation for core changes in the future without change major version
* Refactored of transport level of driver - now we use grpc code generation by stock `protoc-gen-go` instead internal protoc codegen. New API provide operate from codegen grpc-clients with driver as a single grpc client connection. But driver hide inside self a pool of grpc connections to different cluster endpoints YDB. All communications with YDB (base services includes to driver: table, discovery, coordiantion and ratelimiter) provides stock codegen grpc-clients now.
* Much changed API of driver for easy usage.
* Dropped package `ydbsql` (moved to external project)
* Extracted yandex-cloud authentication to external project
* Extracted examples to external project
* Changed of traces API for next usage in jaeger и prometheus
* Dropped old APIs marked as `deprecated`
* Added integration tests with docker ydb container
* Changed table session and endpoint link type from string address to integer NodeID

## 2.11.0
* Added possibility to override `x-ydb-database` metadata value

## 2.10.9
* Fixed context cancellation inside repeater loop

## 2.10.8
* Fixed data race on cluster get/pessimize

## 2.10.7
* Dropped internal cluster connections tracker
* Switched initial connect to all endpoints after discovery to lazy connect
* Added reconnect for broken conns

## 2.10.6
* Thrown context without deadline into discovery goroutine
* Added `Address` param to `DiscoveryStartInfo` struct
* Forced `round_bobin` grpc load balancing config instead default `pick_first`
* Fixed applying driver trace from context in `connect.New`
* Excluded using session pool usage for create/take sessions in `database/sql`
  driver implementation. Package `ydbsql` with `database/sql` driver implementation
  used direct `CreateSession` table client call in the best effort loop

## 2.10.5
* Fixed panic when ready conns is zero

## 2.10.4
* Initialized repeater permanently regardless of the value `DriverConfig.DiscoveryInterval`
  This change allow forcing re-discovery depends on cluster state

## 2.10.3
* Returned context error when context is done on `StreamExecuteScanQuery`

## 2.10.2
* Fixed `mapBadSessionError()` in `ydbsql` package

## 2.10.1
* Fixed race on `ydbsql` concurrent connect. This hotfix only for v2 version

## 2.10.0
* Added `GlobalAsyncIndex` implementation of index interface

## 2.9.6
* Replaced `<session, endpoint>` link type from raw conn to plain endpoint address
* Moved checking linked endpoint from `driver.{Call,StreamRead}` to `cluster.Get`
* Added pessimization endpoint code for `driver.StreamRead` if transport error received
* Setted transport error `Cancelled` as needs to remove session from pool
* Deprecated connection use policy (used auto policy)
* Fixed goroutines leak on StreamRead call
* Fixed force re-discover on receive error after 1 second
* Added timeout to context in `cluster.Get` if context deadline not defined

## 2.9.5
* Renamed context idempotent operation flag

## 2.9.4
* Forced cancelled transport error as retriable (only idempotent operations)
* Renamed some internal retry mode types

## 2.9.3
* Forced grpc keep-alive PermitWithoutStream parameter to true

## 2.9.2
* Added errors without panic

## 2.9.1
* Added check nil grpc.ClientConn connection
* Processed nil connection error in keeper loop

## 2.9.0
* Added RawValue and supported ydb.Scanner in Scan

## 2.8.0
* Added NextResultSet for both streaming and non-streaming operations

## 2.7.0
* Dropped busy checker logic
* Refactoring of `RetryMode`, `RetryChecker` and `Retryer`
* Added fast/slow retry logic
* Supported context param for retry operation with no idempotent errors
* Added secondary indexes info to table describing method

## 2.6.1
* fix panic on lazy put to full pool

## 2.6.0
* Exported `SessionProvider.CloseSession` func
* Implements by default async closing session and putting busy
  session into pool
* Added some session pool trace funcs for execution control of
  goroutines in tests
* Switched internal session pool boolean field closed from atomic
  usage to mutex-locked usage

## 2.5.7
* Added panic on double scan per row

## 2.5.6
* Supported nil and time conventions for scanner

## 2.5.5
* Reverted adds async sessionGet and opDo into `table.Retry`.
* Added `sessionClose()` func into `SessionProvider` interface.

## 2.5.4
* Remove ready queue from session pool

## 2.5.3
* Fix put session into pool

## 2.5.2
* Fix panic on operate with result scanner

## 2.5.1
* Fix lock on write to chan in case when context is done

## 2.5.0
* Added `ScanRaw` for scan results as struct, list, tuple, map
* Created `RawScanner` interface in order to generate method With

## 2.4.1
* Fixed deadlock in the session pool

## 2.4.0
* Added new scanner API.
* Fixed dualism of interpret data (default values were deprecated for optional values)

## 2.3.3
* Fixed `internal/stats/series.go` (index out of range)
* Optimized rotate buckets in the `Series`

## 2.3.2
* Moved `api/wrap.go` to root for next replacement api package to external genproto

## 2.3.1
* Correct session pool tests
* Fixed conditions with KeepAliveMinSize and `IdleKeepAliveThreshold`

## 2.3.0
* Added credentials connect options:
  - `connect.WithAccessTokenCredentials(accessToken)`
  - `connect.WithAnonymousCredentials()`
  - `connect.WithMetadataCredentials(ctx)`
  - `connect.WithServiceAccountKeyFileCredentiials(serviceAccountKeyFile)`
* Added auth examples:
  - `example/auth/environ`
  - `example/auth/access_token_credentials`
  - `example/auth/anonymous_credentials`
  - `example/auth/metadata_credentials`
  - `example/auth/service_account_credentials`

## 2.2.1
* Fixed returning error from `table.StreamExecuteScanQuery`

## 2.2.0
* Supported loading certs from file using `YDB_SSL_ROOT_CERTIFICATES_FILE` environment variable

## 2.1.0
* Fixed erasing session from pool if session keep-alive count great then `IdleKeepAliveThreshold`
* Add major session pool config params as `connect.WithSessionPool*()` options

## 2.0.3
* Added panic for wrong `NextSet`/`NextStreamSet` call

## 2.0.2
* Fixed infinite keep alive session on transport errors `Cancelled` and `DeadlineExceeded`

## 2.0.1
* Fixed parser of connection string
* Fixed `EnsurePathExists` and `CleanupDatabase` methods
* Fixed `basic_example_v1`
* Renamed example cli flag `-link=connectionString` to `-ydb=connectionString` for connection string to YDB
* Added `-connect-timeout` flag to example cli
* Fixed some linter issues

## 2.0.0
* Renamed package ydbx to connect. New usage semantic: `connect.New()` instead `ydbx.Connect()`
* Added `healthcheck` example
* Fixed all examples with usage connect package
* Dropped `example/internal/ydbutil` package
* Simplified API of Traces - replace all pairs start/done to single handler with closure.

## 1.5.2
* Fixed `WithYdbCA` at nil certPool case

## 1.5.1
* Fixed package name of `ydbx`

## 1.5.0
* Added `ydbx` package

## 1.4.1
* Fixed `fmt.Errorf` error wrapping and some linter issues

## 1.4.0
* Added helper for create credentials from environ
* Added anonymous credentials
* Move YDB Certificate Authority from auth/iam package to root  package. YDB CA need to dial with
  dedicated YDB and not need to dial with IAM. YDB CA automatically added to all grpc calling

## 1.3.0
* Added `Compose` method to traces

## 1.2.0
* Load YDB certificates by default with TLS connection

## 1.1.0
* Support scan-query method in `ydbsql` (database/sql API)

## 1.0.7
* Use `github.com/golang-jwt/jwt` instead of `github.com/dgrijalva/jwt-go`

## 1.0.6
* Append (if not exits) SYNC Operation mode on table calls: *Session, *DataQuery, *Transaction, KeepAlive

## 1.0.5
* Remove unused ContextDeadlineMapping driver config (always used default value)
* Simplify operation params logic
* Append (if not exits) SYNC Operation mode on ExecuteDataQuery call

## 1.0.4
* Fixed timeout and cancellation setting for YDB operations
* Introduced possibility to use `ContextDeadlineNoMapping` once again

## 1.0.3
* Negative `table.Client.MaxQueryCacheSize` will disable a client query cache now
* Refactoring of `meta.go` for simple adding in the future new headers to requests
* Added support `x-ydb-trace-id` as standard SDK header

## 1.0.2
* Implements smart lazy createSession for best control of create/delete session balance. This feature fix leakage of forgotten sessions on server-side
* Some imporvements of session pool stats

## 1.0.1
* Fix closing sessions on PutBusy()
* Force setting operation timeout from client context timeout (if this timeout less then default operation timeout)
* Added helper `ydb.ContextWithoutDeadline` for clearing existing context from any deadlines

## 1.0.0
* SDK versioning switched to `Semantic Versioning 2.0.0`

## 2021.04.1
* Added `table.TimeToLiveSettings` struct and corresponding
  `table.WithTimeToLiveSettings`, `table.WithSetTimeToLive`
  and `table.WithDropTimeToLive` options.
* Deprecated `table.TTLSettings` struct alongside with
  `table.WithTTL`, `table.WithSetTTL` and `table.WithDropTTL` functions.

## 2021.03.2
* Add Truncated flag support.

## 2021.03.1
* Fixed a race between `SessionPool.Put` and `SessionPool.Get`, where the latter
  would end up waiting forever for a session that is already in the pool.

## 2021.02.1
* Changed semantics of `table.Result.O...` methods (e.g., `OUTF8`):
  it will not fail if current item is non-optional primitive.

## 2020.12.1
* added CommitTx method, which returns QueryStats

## 2020.11.4
* re-implementation of ydb.Value comparison
* fix basic examples

## 2020.11.3
* increase default and minimum `Dialer.KeepAlive` setting

## 2020.11.2
* added `ydbsql/connector` options to configure default list of `ExecDataQueryOption`

## 2020.11.1
* tune `grpc.Conn` behaviour

## 2020.10.4
* function to compare two ydb.Value

## 2020.10.3
* support scan query execution

## 2020.10.2
* add table Ttl options

## 2020.10.1
* added `KeyBloomFilter` support for `CreateTable`, `AlterTable` and `DescribeTalbe`
* added `PartitioningSettings` support for `CreateTable`, `AlterTable` and `DescribeTalbe`. Move to `PartitioningSettings` object

## 2020.09.3
* add `FastDial` option to `DriverConfig`.
  This will allow `Dialer` to return `Driver` as soon as the 1st connection is ready.

## 2020.09.2
* parallelize endpoint operations

## 2020.09.1
* added `ProcessCPUTime` method to `QueryStats`
* added `ReadReplicasSettings` support for `CreateTable`, `AlterTable` and `DescribeTalbe`
* added `StorageSettings` support for `CreateTable`, `AlterTable` and `DescribeTalbe`

## 2020.08.2
* added `PartitioningSettings` support for `CreateTable` and `AlterTable`

## 2020.08.1
* added `CPUTime` and `AffectedShards` fields to `QueryPhase` struct
* added `CompilationStats` statistics

## 2020.07.7
* support manage table attributes

## 2020.07.6
* support Column Families

## 2020.07.5
* support new types: DyNumber, JsonDocument

## 2020.07.4
* added coordination service
* added rate_limiter service

## 2020.07.3
* made `api` wrapper for `internal` api subset

## 2020.07.2
* return TableStats and PartitionStats on DescribeTable request with options
* added `ydbsql/connector` option to configure `DefaultTxControl`

## 2020.07.1
* support go modules tooling for ydbgen

## 2020.06.2
* refactored `InstanceServiceAccount`: refresh token in background.
  Also, will never produce error on creation
* added getting `ydb.Credentials` examples

## 2020.06.1

* exported internal `api.Wrap`/`api.Unwrap` methods and linked structures

## 2020.04.5

* return on discovery only endpoints that match SSL status of driver

## 2020.04.4

* added GCP metadata auth style with `InstanceServiceAccount` in `auth.iam`

## 2020.04.3

* fix race in `auth.metadata`
* fix races in test hooks

## 2020.04.2

* set limits to grpc `MaxCallRecvMsgSize` and `MaxCallSendMsgSize` to 64MB
* remove deprecated IAM (jwt) `Client` structure
* fix panic on nil dereference while accessing optional fields of `IssueMessage` message

## 2020.04.1

* added options to `DescribeTable` request
* added `ydbsql/connector` options to configure `pool`s  `KeepAliveBatchSize`, `KeepAliveTimeout`, `CreateSessionTimeout`, `DeleteTimeout`

## 2020.03.2

* set session keepAlive period to 5 min - same as in other SDKs
* fix panic on access to index after pool close

## 2020.03.1

* added session pre-creation limit check in pool
* added discovery trigger on more then half unhealthy transport connects
* await transport connect only if no healthy connections left

## 2020.02

* support cloud IAM (jwt) authorization from service account file
* minimum version of Go become 1.13. Started support of new `errors` features<|MERGE_RESOLUTION|>--- conflicted
+++ resolved
@@ -1,8 +1,6 @@
-<<<<<<< HEAD
 * Added topic writer experimental api
-=======
+
 ## v3.37.8
->>>>>>> 03eb6d77
 * Refactored the internal closing behaviour of table client
 * Implemented the `sql.driver.Validator` interface
 * Fixed update token for topic reader

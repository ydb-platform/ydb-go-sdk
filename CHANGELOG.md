<<<<<<< HEAD
* Refactored internals for enabling `containedctx` linter
=======
* Fixed the hanging semaphore issue on coordination session reconnect
>>>>>>> 92930165

## v3.65.3
* Fixed data race in `internal/conn.grpcClientStream` 

## v3.65.2
* Fixed data race using `log.WithNames`

## v3.65.1
* Updated dependency `ydb-go-genproto`
* Added processing of `Ydb.StatusIds_EXTERNAL_ERROR` in `retry.Retry`

## v3.65.0
* Supported OAuth 2.0 Token Exchange credentials provider

## v3.64.0
* Supported `table.Session.RenameTables` method
* Fixed out of range panic if next query result set part is empty
* Updated the indirect dependencies `golang.org/x/net` to `v0.17.0` and `golang.org/x/sys` to `v0.13.0` due to vulnerability issue

## v3.63.0
* Added versioning policy

## v3.62.0
* Restored `WithSessionPoolKeepAliveMinSize` and `WithSessionPoolKeepAliveTimeout` for backward compatibility.
* Fixed leak timers
* Changed default StartTime (time of retries for connect to server) for topic writer from 1 minute to infinite (can be overrided by WithWriterStartTimeout topic option)
* Added `Struct` support for `Variant` in `ydb.ParamsBuilder()`
* Added `go` with anonymous function case in `gstack`

## v3.61.2
* Changed default transaction control to `NoTx` for execute query through query service client

## v3.61.1
* Renamed `db.Coordination().CreateSession()` to `db.Coordination().Session()` for compatibility with protos

## v3.61.0
* Added `Tuple` support for `Variant` in `ydb.ParamsBuilder()`

## v3.60.1
* Added additional traces for coordination service client internals

## v3.60.0
* Added experimental support of semaphores over coordination service client

## v3.59.3
* Fixed `gstack` logic for parsing `ast.BlockStmt`

## v3.59.2
* Added internal `gstack` codegen tool for filling `stack.FunctionID` with value from call stack

## v3.59.1
* Fixed updating last usage timestamp for smart parking of the conns

## v3.59.0
* Added `Struct` support for `ydb.ParamsBuilder()`
* Added support of `TzDate`,`TzDateTime`,`TzTimestamp` types in `ydb.ParamsBuilder()`
* Added `trace.Query.OnTransactionExecute` event
* Added query pool metrics
* Fixed logic of query session pool
* Changed initialization of internal driver clients to lazy
* Removed `ydb.WithSessionPoolSizeLimit()` option
* Added async put session into pool if external context is done
* Dropped intermediate callbacks from `trace.{Table,Retry,Query}` events
* Wrapped errors from `internal/pool.Pool.getItem` as retryable
* Disabled the logic of background grpc-connection parking
* Improved stringification for postgres types

## v3.58.2
* Added `trace.Query.OnSessionBegin` event
* Added `trace.Query.OnResult{New,NextPart,NextResultSet,Close}` events
* Added `trace.Query.OnRow{Scan,ScanNamed,ScanStruct}` events

## v3.58.1
* Dropped all deprecated callbacks and events from traces
* Added `trace.Driver.OnConnStream{SendMsg,RecvMsg,CloseSend}` events
* Added `trace.Query.OnSessionExecute` event

## v3.58.0
* Changed `List` constructor from `ydb.ParamsBuilder().List().Build().Build()` to `ydb.ParamsBuilder().BeginList().EndList().Build()`
* Changed `Set` constructor from `ydb.ParamsBuilder().Set().Build().Build()` to `ydb.ParamsBuilder().BeginSet().EndSet().Build()`
* Changed `Dict` constructor from `ydb.ParamsBuilder().Dict().Build().Build()` to `ydb.ParamsBuilder().BeginDict().EndDict().Build()`
* Changed `Optional` constructor from `ydb.ParamsBuilder().Set().Build().Build()` to `ydb.ParamsBuilder().BeginOptional().EndOptional().Build()`
* Added events into `trace.Query` trace
* Rewrote `internal/pool` to buffered channel
* Added `internal/xcontext.WithDone()`
* Added `internal/xsync.{OnceFunc,OnceValue}`
* Updated `google.golang.org/protobuf` from `v1.31.0` to `v.33.0`
* Added `ydb.ParamsBuilder().Pg().{Value,Int4,Int8,Unknown}` for postgres arguments
* Added `Tuple` support for `ydb.ParamsBuilder()`

## v3.57.4
* Added client pid to each gRPC requests to YDB over header `x-ydb-client-pid`
* Added `ydb.WithApplicationName` option
* Added `Dict` support for `ydb.ParamsBuilder()`

## v3.57.3
* Added metrics over query service internals
* Added session create and delete events into `trace.Query`
* Moved public type `query.SessionStatus` into `internal/query` package

## v3.57.2
* Fixed cases when some option is nil

## v3.57.1
* Added logs over query service internals
* Changed `trace.Query` events
* Changed visibility of `query.{Do,DoTx}Options` from public to private

## v3.57.0
* Added experimental implementation of query service client
* Fixed sometime panic on topic writer closing
* Added experimental query parameters builder `ydb.ParamsBuilder()`
* Changed types of `table/table.{QueryParameters,ParameterOption}` to aliases on `internal/params.{Parameters,NamedValue}`
* Fixed bug with optional decimal serialization

## v3.56.2
* Fixed return private error for commit to stopped partition in topic reader.
* Stopped wrapping err error as transport error at topic streams (internals)

## v3.56.1
* Fixed fixenv usage (related to tests only)

## v3.56.0
* Fixed handle of operational errors in topic streams
* The minimum version of Go in `ydb-go-sdk` has been raised to `go1.21`
* Fixed topic writer infinite reconnections in some cases
* Refactored nil on err `internal/grpcwrapper/rawydb/issues.go`, when golangci-lint nilerr enabled
* Refactored nil on err `internal/grpcwrapper/rawtopic/describe_topic.go`, when golangci-lint nilerr enabled

## v3.55.3
* Fixed handle of operational errors in topic streams (backported fix only)

## v3.55.2
* Fixed init info in topic writer, when autoseq num turned off.

## v3.55.1
* Supported column name prefix `__discard_column_` for discard columns in result sets
* Made `StatusIds_SESSION_EXPIRED` retriable for idempotent operations

## v3.55.0
* Refactored `internal/value/intervalValue.Yql()`
* The minimum version of Go in `ydb-go-sdk` has been raised to `go1.20`

## v3.54.3
* Added per message metadata support for topic api
* Context for call options now have same lifetime as driver (previous - same lifetime as context for call Open function).
* Extended metrics (fill database.sql callbacks, recognize TLI error)
* Refactored config prefix in metrics
* Removed excess status labels from metrics
* Implement `fmt.Stringer` interface for `Driver` struct

## v3.54.2
* Added context to some internal methods for better tracing
* Added `trace.FunctionID` helper and `FunctionID` field to trace start info's
* Replaced lazy initialization of ydb clients (table, topic, etc.) to explicit initialization on `ydb.Open` step

## v3.54.1
* Fixed inconsistent labels in `metrics`

## v3.54.0
* Allowed `sql.LevelSerializable` isolation level in read-write mode in `database/sql` transactions
* Refactored traces and metrics
* Added `{retry,table}.WithLabel` options for mark retriers calls
* Added `ydb.WithTraceRetry` option
* Moved `internal/allocator.Buffers` to package `internal/xstring`
* Bumped `golang.org/x/sync` to `v0.3.0`
* Bumped `google.golang.org/protobuf` to `v1.31.0`
* Bumped `google.golang.org/grpc` to `v1.57.1`
* Allowed grpc status error as arg in `internal/xerrors.TransportError(err)`
* Added `interanl/xtest.CurrentFileLine()` helper for table tests
* Added `internal/credentials.IsAccessError(err)` helper for check access errors
* Changed period for re-fresh static credentials token from `1/2` to `1/10` to expiration time
* Added `table.SnapshotReadOnlyTxControl()` helper for get transaction control with snapshot read-only

## v3.53.4
* Downgrade `golang.org/x/net` from `0.17.0` to `0.15.0`
* Downgrade `golang.org/x/sys` from `v0.13.0` to `v0.12.0`
* Downgrade `golang.org/x/crypto` from `v0.14.0` to `v0.13.0`

## v3.53.3
* Refactored credentials options (from funcs to interfaces and types)
* Fixed stringification of credentials object

## v3.53.2
* Fixed panic when try to unwrap values with more than 127 columns with custom ydb unmarshaler

## v3.53.1
* Bumps `github.com/ydb-platform/ydb-go-genproto` for support `query` service
* Bumps `golang.org/x/net` from `0.7.0` to `0.17.0`
* Bumps `golang.org/x/sys` from `v0.5.0` to `v0.13.0`
* Bumps `golang.org/x/text` from `v0.7.0` to `v0.13.0`

## v3.53.0
* Removed `internal/backoff.Backoff.Wait` interface method for exclude resource leak with bug-provoked usage of `time.After` method
* Marked as deprecated `retry.WithDoRetryOptions` and `retry.WithDoTxRetryOptions`
* Added receiving first result set on construct `internal/table/scanner.NewStream()`
* Added experimental package `metrics` with SDK metrics
* Fixed redundant trace call for finished `database/sql` transactions
* Added repeater event type to wake-up func context
* Refactored default logger format
* Refactored `internal/conn.coonError` format
* Fixed data race on `internal/conn.conn.cc` access

## v3.52.3
* Removed almost all experimental marks from topic api.
* Rename some topic APIs (old names was deprecated and will be removed in one of next versions).
* Deprecated topic options (the option will be removed): min size of read messages batch
* Deprecated WithOnWriterFirstConnected callback, use Writer.WaitInitInfo instead.
* Changed topic Codec base type from int to int32 (was experimental code)
* Added `WaitInit` and `WaitInitInfo` method to the topic reader and writer
* Remove extra allocations in `types.TupleValue`, `types.ListValue` and `types.SetValue`

## v3.52.2
* Removed support of placeholder "_" for ignoring columns in `database/sql` result sets

## v3.52.1
* Merged `internal/xsql/conn.{GetTables,GetAllTables}` methods for `DRY`
* Replaced `internal/xsql.Connector.PathNormalizer` default from `nopPathNormalizer` to `bind.TablePathPrefix` with database name as path prefix
* Supported placeholder "_" for ignored column names in `database/sql` result sets

## v3.52.0
* Added `table.Session.CopyTables` method
* Added `x-ydb-trace-id` header into grpc calls
* Improved topic reader logs
* Fixed `internal/xstring` package with deprecated warning in `go1.21` about `reflect.{String,Slice}Header`

## v3.51.3
* Added `internal/xstring.{FromBytes([]byte),ToBytes(string)` for increase performance on `string` from/to `[]byte` conversion

## v3.51.2
* Added `table/options.ReadFromSnapshot(bool)` option for `session.StreamReadTable()`

## v3.51.1
* Added checking condition for `tx.Rollback()` in `retry.DoTx`

## v3.51.0
* Added node info to grpc errors

## v3.50.0
* Added methods `TotalCPUTime()` and `TotalDuration()` to `table/stats/QueryStats` interface
* Added check if commit order is bad in sync mode

## v3.49.1
* Added `table.options.WithIgnoreTruncated` option for `session.Execute` method
* Added `table.result.ErrTruncated` error for check it with `errors.Is()` outside of `ydb-go-sdk`

## v3.49.0
* Added `table.Session.ReadRows` method for getting rows by keys
* Added `table/options.ChangefeedFormatDynamoDBStreamsJSON` format of `DynamoDB` change feeds

## v3.48.8
* Fixed `sugar.RemoveRecursive()` for column table type

## v3.48.7
* Added `sugar.StackRecord()` helper for stringification of current file path and line
* Updated `google.golang.org/grpc` from `v1.49.0` to `v1.53.0` due to vulnerability
* Updated `google.golang.org/protobuf` from `v1.28.0` to `v1.28.1` due to vulnerability
* Implemented implicit standard interface `driver.RowsColumnTypeNullable` in `internal/xsql.rows`
* Upgraded errors description from `retry.Retry` with attempts info

## v3.48.6
* Added builder for topic reader message (usable for tests)

## v3.48.5
* Removed `log.Secret` helper as unnessesarry in public API after refactoring logging subsystem
* Enriched the error with important details from initial discovery
* Added `internal.{secret,stack}` packages
* Implemented `fmt.Stringer` interface in credential types

## v3.48.4
* Added `ydb.IsOperationErrorTransactionLocksInvalidated(err)` helper for checks `TLI` flag in err

## v3.48.3
* Added `table/types.IsOptional()` helper

## v3.48.2
* Refactored tests

## v3.48.1
* Added `sugar.Is{Entry,ColumnTable}Exists` helper

## v3.48.0
* Fixed stopping topic reader by grpc stream shutdown
* Fixed `database/sql` driver for get and parse container ydb types
* Changed `table/scanner.scanner.Any()` behaviour: for non-primitive types returns raw `table/types.Value` instead nil from previous behaviour
* Added `table/types.{ListItems,VariantValue,DictValues}` helpers for get internal content of abstract `table/types.Value`
* Marked as deprecated `table/types.DictFields` (use `table/types.DictValues` instead)

## v3.47.5
* Added `scheme.Entry.IsColumnTable()` helper

## v3.47.4
* Disabled check of node exists with `balancers.SingleConn`
* Improved code with `go-critic` linter
* Added session info into `database/sql` event `connected`

## v3.47.3
* Added `table/options.Description.Tiering` field

## v3.47.2
* Refactored `internal/cmd/gtrace` tool (prefer pointers instead trace struct copies) for bust performance
* Fixed usage of generated traces in code

## v3.47.1
* Removed test artifacts from repository

## v3.47.0
* Added `table/types.ToDecimal()` converter from `table/types.Value` to `table/types.Decimal`

## v3.46.1
* Implemented `internal/xcontext.With{Cancel,Timeout}` with stack record and switched all usages from standard `context.With{Cancel,Timeout}`

## v3.46.0
* Refactored package `log` for support typed fields in log messages

## v3.45.0
* Added `table/options.WithPartitions` for configure partitioning policy
* Marked as deprecated `table/options.WithPartitioningPolicy{UniformPartitions,ExplicitPartitions}` (use `table/options.With{UniformPartitions,ExplicitPartitions}` instead)

## v3.44.3
* Fixed bug of processing endpoint with `node_id=0`
* Refactored of checking node ID in cluster discovery before `Get` and during in `Put` of session into session pool

## v3.44.2
* Removed debug print

## v3.44.1
* Fixed bug with returning session into pool before second discovery

## v3.44.0
* Added `table/options.WithCallOptions` options for append custom grpc call options into `session.{BulkUpsert,Execute,StreamExecuteScanQuery}`
* Supported fake transactions in `database/sql` driver over connector option `ydb.WithFakeTx(queryMode)` and connection string param `go_fake_tx`
* Removed `testutil/timeutil` package (all usages replaced with `clockwork` package)
* Changed behaviour of retryer on transport errors `cancelled` and `deadline exceeded` - will retry idempotent operation if context is not done
* Added address of node to operation error description as optional
* Fixed bug with put session from unknown node
* Fixed bug with parsing of `TzTimestamp` without microseconds
* Fixed code -1 of retryable error if wrapped error with code
* Added `ydb.MustOpen` and `ydb.MustConnector` helpers
* Fixed `internal/xerrors.Transport` error wrapping for case when given error is not transport error
* Added grpc and operation codes to errors string description
* Extend `scheme.Client` interface with method `Database`
* Removed `driver.ResultNoRows` in `internal/xsql`
* Added `ydb.{WithTablePathPrefix,WithAutoDeclare,WithPositionalArgs,WithNumericalArgs}` query modifiers options
* Supported binding parameters for `database/sql` driver over connector option `ydb.WithAutoBind()` and connection string params `go_auto_bind={table_path_prefix(path),declare,numeric,positional}`
* Added `testutil.QueryBind` test helper
* Fixed topic retry policy callback call: not call it with nil error
* Fixed bug with no checking operation error on `discovery.Client` calls
* Allowed zero create session timeout in `ydb.WithSessionPoolCreateSessionTimeout(timeout)` (less than or equal to zero - no used timeout on create session request)
* Added examples with own `go.mod`
* Marked as deprecated `ydb.WithErrWriter(w)` and `ydb.WithOutWriter(w)` logger options
* Added `ydb.WithWriter(w)` logger option

## v3.43.0
**Small broken changes**

Most users can skip there notes and upgrade as usual because build break rare used methods (expiremental API and api for special cases, not need for common use YDB) and this version has no any behavior changes.

Changes for experimental topic API:
* Moved `producer_id` from required positional argument to option `WithProducerID` (and it is optional now)
* Removed `WithMessageGroupID` option (because not supported now)

Changes in ydb connection:
* Publish internal private struct `ydb.connection` as `ydb.Driver` (it is implement `ydb.Connection`)
* `ydb.Connection` marked as deprecated
* Changed return type of `ydb.Open(...)` from `ydb.Connection` to `*ydb.Driver`
* Changed return type of `ydb.New(...)` from `ydb.Connection` to `*ydb.Driver`
* Changed argument type for `ydb.GRPCConn` from `ydb.Connection` to `*ydb.Driver`
* Removed method `With` from `ydb.Connection` (use `*Driver.With` instead).

Changes in package `sugar`:
* Changed a type of database arg in `sugar.{MakeRecursive,RemoveRecursive}` from `ydb.Connection` to minimal required local interface

Dependencies:
* Up minimal supported version of `go` to `1.17` for update dependencies (new `golang.org/x` doesn't compiled for `go1.16`)
* Upgrade `golang.org/x/...`  for prevent issues: `CVE-2021-33194`, `CVE-2022-27664`, `CVE-2021-31525`, `CVE-2022-41723`

## v3.42.15
* Fixed checking `nil` error with `internal/xerrors.Is`

## v3.42.14
* Supported `scheme.EntryTopic` path child entry in `sugar.RemoveRecursive`

## v3.42.13
* Fixed default state of `internal/xerrors.retryableError`: it inherit properties from parent error as possible
* Marked event `grpc/stats.End` as ignored at observing status of grpc connection

## v3.42.12
* Replaced the balancer connection to discovery service from short-lived grpc connection to `internal/conn` lazy connection (revert related changes from `v3.42.6`)
* Marked as deprecated `trace.Driver.OnBalancerDialEntrypoint` event callback
* Deprecated `trace.Driver.OnConnTake` event callback
* Added `trace.Driver.OnConnDial` event callback

## v3.42.11
* Fixed validation error for `topicoptions.WithPartitionID` option of start topic writer.

## v3.42.10
* Added exit from retryer if got grpc-error `Unauthenticated` on `discovery/ListEndpoints` call

## v3.42.9
* Added `internal/xerrors.Errorf` error for wrap multiple errors and check them with `errors.Is` of `errors.As`
* Fixed corner cases of `internal/wait.Wait`
* Added check of port in connection string and error throw
* Fixed bug with initialization of connection pool before apply static credentials
* Refactored of applying grpc dial options with defaults
* Added `trace.Driver.{OnBalancerDialEntrypoint,OnBalancerClusterDiscoveryAttempt}` trace events
* Fixed compilation of package `internal/xresolver` with `google.golang.org/grpc@v1.53`
* Fixed returning `io.EOF` on `rows.Next` and `rows.NextResultSet`
* Added wrapping of errors from unary and stream results
* Added error throw on `database/sql.Conn.BeginTx()`, `*sql.Tx.ExecContext` and `*sql.Tx.QueryContext` if query mode is not `ydb.DataQueryMode`
* Added test for `database/sql` scan-query

## v3.42.8
* Fixed `internal/scheme/helpers/IsDirectoryExists(..)` recursive bug

## v3.42.7
* Fixed `sugar.IsTableExists` with recursive check directory exists
* Added `sugar.IsDirectoryExists`
* Changed type of `table/options.IndexType` for type checks
* Added constants `table/options.IndexTypeGlobal` and `table/options.IndexTypeGlobalAsync`
* Added `table/options.IndexDescription.Type` field with `table/options.IndexType` type

## v3.42.6
* Implemented `driver.RowsColumnTypeDatabaseTypeName` interface in `internal/xsql.rows` struct
* Extended `internal/xsql.conn` struct with methods for getting `YDB` metadata
* Added `scheme.Client` to `internal/xsql.connection` interface
* Added `helpers` package with method for checking existence of table, refactored `sugar.IsTableExists()`
* Added checks for nil option to all opts range loops
* Moved content of package `internal/ctxlabels` into `internal/xcontext`
* Implemented `GRPCStatus` method in `internal/xerrors/transportError`
* Added different implementations of stacktrace error for grpc errors and other
* Dropped `internal/xnet` package as useless
* Fixed default grpc dial options
* Replaced single connection for discovery repeater into connection which creates each time for discovery request
* Fixed retry of cluster discovery on initialization
* Fixed dial timeout processing

## v3.42.5
* Fixed closing of `database/sql` connection (aka `YDB` session)
* Made `session.Close()` as `nop` for idled session
* Implemented goroutine for closing idle connection in `database/sql` driver
* Separated errors of commit from other reader and to expired session
* Fixed wrapping error in `internal/balancer/Balancer.wrapCall()`

## v3.42.4
* Added `ydb.WithDisableServerBalancer()` database/sql connector option

## v3.42.3
* Added `credentials.NewStaticCredentials()` static credentials constructor
* Changed `internal/credentials.NewStaticCredentials()` signature and behaviour for create grpc connection on each call to auth service
* Downgrade `google.golang.org/grpc` to `v1.49.0`

## v3.42.2
* Added `trace.Details.Details()` method for use external detailer

## v3.42.1
* Fixed lazy transaction example for `godoc`

## v3.42.0
* Added retry policy options for topics: `topic/topicoptions.WithReaderCheckRetryErrorFunction`, `topic/topicoptions.WithReaderStartTimeout`, `topic/topicoptions.WithWriterCheckRetryErrorFunction`, `topic/topicoptions.WithWriterStartTimeout`
* Refactored `internal/conn` middlewares
* Added `trace.tableSessionInfo.LastUsage()` method for get last usage timestamp
* Reverted `tx.WithCommit()` changes for fix unstable behaviour of lazy transactions
* Added `options.WithCommit()` option for execute query with auto-commit flag
* Removed `trace.TableTransactionExecuteStartInfo.KeepInCache` field as redundant

## v3.41.0
* Added option for set interval of auth token update in topic streams
* Supported internal allocator in `{session,statement}.Execute` for decrease memory usage
* Fixed typo in `topic/README.md`
* Upgraded `ydb-go-genproto` dependency
* Fixed duplicating of traces in `table.Client.Do()` call
* Supported `table.Transaction.WithCommit()` method for execute query and auto-commit after
* Added `DataColumns` to `table.options.IndexDescription`
* Added `scheme.EntryColumnStore` and `scheme.EntryColumnColumn` entry types
* Added `table.options.WithPartitioningBy(columns)` option

## v3.40.1
* Added constructor of `options.TimeToLiveSettings` and fluent modifiers

## v3.40.0
* Added `options.WithAddAttribute` and `options.WithDropAttribute` options for `session.AlterTable` request
* Added `options.WithAddIndex` and `options.WithDropIndex` options for `session.AlterTable` request
* Added return error while create topic writer with not equal producer id and message group id.
* Added package `meta` with methods about `YDB` metadata
* Added `meta.WithTrailerCallback(ctx, callback)` context modifier for attaching callback function which will be called on incoming metadata
* Added `meta.ConsumedUnits(metadata.MD)` method for getting consumed units from metadata
* Added `NestedCall` field to retry trace start infos for alarm on nested calls
* Added `topicoptions.WithWriterTrace` option for attach tracer into separated writer
* Added `sugar.IsTableExists()` helper for check existence of table

## v3.39.0
* Removed message level partitioning from experimental topic API. It is unavailable on server side yet.
* Supported `NullValue` type as received type from `YDB`
* Supported `types.SetValue` type
* Added `types.CastTo(types.Value, destination)` public method for cast `types.Value` to golang native type value destination
* Added `types.TupleItem(types.Value)`, `types.StructFields(types.Value)` and `types.DictValues(types.Value)` funcs (extractors of internal fields of tuple, struct and dict values)
* Added `types.Value.Yql()` func for getting values string representation as `YQL` literal
* Added `types.Type.Yql()` func for getting `YQL` representation of type
* Marked `table/types.WriteTypeStringTo` as deprecated
* Added `table/options.WithDataColumns` for supporting covering indexes
* Supported `balancer` query string parameter in `DSN`
* Fixed bug with scanning `YSON` value from result set
* Added certificate caching in `WithCertificatesFromFile` and `WithCertificatesFromPem`

## v3.38.5
* Fixed bug from scan unexpected column name

## v3.38.4
* Changed type of `table/options.{Create,Alter,Drop}TableOption` from func to interface
* Added implementations of `table/options.{Create,Alter,Drop}Option`
* Changed type of `topic/topicoptions.{Create,Alter,Drop}Option` from func to interface
* Added implementations of `topic/topicoptions.{Create,Alter}Option`
* Fix internal race-condition bugs in internal background worker

## v3.38.3
* Added retries to initial discovering

## v3.38.2
* Added missing `RetentionPeriod` parameter for topic description
* Fixed reconnect problem for topic client
* Added queue limit for sent messages and split large grpc messages while send to topic service
* Improved control plane for topic services: allow list topic in schema, read cdc feeds in table, retry on contol plane operations in topic client, full info in topic describe result
* Allowed writing zero messages to topic writer

## v3.38.1
* Fixed deadlock with implicit usage of `internal.table.Client.internalPoolAsyncCloseSession`

## v3.38.0
* Fixed commit errors for experimental topic reader
* Updated `ydb-go-genproto` dependency
* Added `table.WithSnapshotReadOnly()` `TxOption` for supporting `SnapshotReadOnly` transaction control
* Fixed bug in `db.Scripting()` queries (not checked operation results)
* Added `sugar.ToYdbParam(sql.NamedArg)` helper for converting `sql.NamedArg` to `table.ParameterOption`
* Changed type `table.ParameterOption` for getting name and value from `table.ParameterOption` instance
* Added topic writer experimental api with internal logger

## v3.37.8
* Refactored the internal closing behaviour of table client
* Implemented the `sql.driver.Validator` interface
* Fixed update token for topic reader
* Marked sessions which creates from `database/sql` driver as supported server-side session balancing

## v3.37.7
* Changed type of truncated result error from `StreamExecuteScanQuery` to retryable error
* Added closing sessions if node removed from discovery results
* Moved session status type from `table/options` package to `table`
* Changed session status source type from `uint32` to `string` alias

## v3.37.6
* Added to balancer notifying mechanism for listening in table client event about removing some nodes and closing sessions on them
* Removed from public client interfaces `closer.Closer` (for exclude undefined behaviour on client-side)

## v3.37.5
* Refactoring of `xsql` errors checking

## v3.37.4
* Revert the marking of context errors as required to delete session

## v3.37.3
* Fixed alter topic request - stop send empty setSupportedCodecs if customer not set them
* Marked the context errors as required to delete session
* Added log topic api reader for internal logger

## v3.37.2
* Fixed nil pointer exception in topic reader if reconnect failed

## v3.37.1
* Refactored the `xsql.badconn.Error`

## v3.37.0
* Supported read-only `sql.LevelSnapshot` isolation with fake transaction and `OnlineReadOnly` transaction control (transient, while YDB clusters are not updated with true snapshot isolation mode)
* Supported the `*sql.Conn` as input type `ydb.Unwrap` helper for go's 1.18

## v3.36.2
* Changed output of `sugar.GenerateDeclareSection` (added error as second result)
* Specified `sugar.GenerateDeclareSection` for `go1.18` (supports input types `*table.QueryParameters` `[]table.ParameterOption` or `[]sql.NamedArg`)
* Supports different go's primitive value types as arg of `sql.Named("name", value)`
* Added `database/sql` example and docs

## v3.36.1
* Fixed `xsql.Rows` error checking

## v3.36.0
* Changed behavior on `result.Err()` on truncated result (returns non-retryable error now, exclude `StreamExecuteScanQuery`)
* Added `ydb.WithIgnoreTruncated` option for disabling errors on truncated flag
* Added simple transaction control constructors `table.OnlineReadOnlyTxControl()` and `table.StaleReadOnlyTxControl()`
* Added transaction control specifier with context `ydb.WithTxControl`
* Added value constructors `types.BytesValue`, `types.BytesValueFromString`, `types.TextValue`
* Removed auto-prepending declare section on `xsql` queries
* Supports `time.Time` as type destination in `xsql` queries
* Defined default dial timeout (5 seconds)

## v3.35.1
* Removed the deprecation warning for `ydb.WithSessionPoolIdleThreshold` option

## v3.35.0
* Replaced internal table client background worker to plain wait group for control spawned goroutines
* Replaced internal table client background session keeper to internal background session garbage collector for idle sessions
* Extended the `DescribeTopicResult` struct

## v3.34.2
* Added some description to error message from table pool get
* Moved implementation `sugar.GenerateDeclareSection` to `internal/table`
* Added transaction trace callbacks and internal logging with them
* Stored context from `BeginTx` to `internal/xsql` transaction
* Added automatically generated declare section to query text in `database/sql` usage
* Removed supports `sql.LevelSerializable`
* Added `retry.Do` helper for retry custom lambda with `database/sql` without transactions
* Removed `retry.WithTxOptions` option (only default isolation supports)

## v3.34.1
* Changed `database/sql` driver `prepare` behaviour to `nop` with proxing call to conn exec/query with keep-in-cache flag
* Added metadata to `trace.Driver.OnInvoke` and `trace.Driver.OnNewStream` done events

## v3.34.0
* Improved the `xsql` errors mapping to `driver.ErrBadConn`
* Extended `retry.DoTx` test for to achieve equivalence with `retry.Retry` behaviour
* Added `database/sql` events for tracing `database/sql` driver events
* Added internal logging for `database/sql` events
* Supports `YDB_LOG_DETAILS` environment variable for specify scope of log messages
* Removed support of `YDB_LOG_NO_COLOR` environment variable
* Changed default behaviour of internal logger to without coloring
* Fixed coloring (to true) with environment variable `YDB_LOG_SEVERITY_LEVEL`
* Added `ydb.WithStaticCredentials(user, password)` option for make static credentials
* Supports static credentials as part of connection string (dsn - data source name)
* Changed minimal supported version of go from 1.14 to 1.16 (required for jwt library)


## v3.33.0
* Added `retry.DoTx` helper for retrying `database/sql` transactions
* Implemented `database/sql` driver over `ydb-go-sdk`
* Marked as deprecated `trace.Table.OnPoolSessionNew` and `trace.Table.OnPoolSessionClose` events
* Added `trace.Table.OnPoolSessionAdd` and `trace.Table.OnPoolSessionRemove` events
* Refactored session lifecycle in session pool for fix flaked `TestTable`
* Fixed deadlock in topicreader batcher, while add and read raw server messages
* Fixed bug in `db.Topic()` with send response to stop partition message

## v3.32.1
* Fixed flaky TestTable
* Renamed topic events in `trace.Details` enum

## v3.32.0
* Refactored `trace.Topic` (experimental) handlers
* Fixed signature and names of helpers in `topic/topicsugar` package
* Allowed parallel reading and committing topic messages

## v3.31.0
* Extended the `ydb.Connection` interface with experimental `db.Topic()` client (control plane and reader API)
* Removed `ydb.RegisterParser()` function (was needed for `database/sql` driver outside `ydb-go-sdk` repository, necessity of `ydb.RegisterParser()` disappeared with implementation `database/sql` driver in same repository)
* Refactored `db.Table().CreateSession(ctx)` (maked retryable with internal create session timeout)
* Refactored `internal/table/client.createSession(ctx)` (got rid of unnecessary goroutine)
* Supported many user-agent records

## v3.30.0
* Added `ydb.RegisterParser(name string, parser func(value string) []ydb.Option)` function for register parser of specified param name (supporting additional params in connection string)
* Fixed writing `KeepInCacheFlag` in table traces

## v3.29.5
* Fixed regression of `table/types.WriteTypeStringTo`

## v3.29.4
* Added touching of last updated timestamp in existing conns on stage of applying new endpoint list

## v3.29.3
* Reverted `xerrors.IsTransportError(err)` behaviour for raw grpc errors to false

## v3.29.2
* Enabled server-side session balancing for sessions created from internal session pool
* Removed unused public `meta.Meta` methods
* Renamed `meta.Meta.Meta(ctx)` public method to `meta.Meta.Context(ctx)`
* Reverted default balancer to `balancers.RandomChoice()`

## v3.29.1
* Changed default balancer to `balancers.PreferLocalDC(balancers.RandomChoice())`

## v3.29.0
* Refactored `internal/value` package for decrease CPU and memory workload with GC
* Added `table/types.Equal(lhs, rhs)` helper for check equal for two types

## v3.28.3
* Fixed false-positive node pessimization on receiving from stream io.EOF

## v3.28.2
* Upgraded dependencies (grpc, protobuf, testify)

## v3.28.1
* Marked dial errors as retryable
* Supported node pessimization on dialing errors
* Marked error from `Invoke` and `NewStream` as retryable if request not sended to server

## v3.28.0
* Added `sugar.GenerateDeclareSection()` helper for make declare section in `YQL`
* Added check when parameter name not started from `$` and automatically prepends it to name
* Refactored connection closing

## v3.27.0
* Added internal experimental packages `internal/value/exp` and `internal/value/exp/allocator` with alternative value implementations with zero-allocation model
* Supported parsing of database name from connection string URI path
* Added `options.WithExecuteScanQueryStats` option
* Added to query stats plan and AST
* Changed behaviour of `result.Stats()` (if query result have no stats - returns `nil`)
* Added context cancel with specific error
* Added mutex wrapper for mutex, rwmutex for guarantee unlock and better show critical section

## v3.26.10
* Fixed syntax mistake in `trace.TablePooStateChangeInfo` to `trace.TablePoolStateChangeInfo`

## v3.26.9
* Fixed bug with convert ydb value to `time.Duration` in `result.Scan[WithDefaults,Named]()`
* Fixed bug with make ydb value from `time.Duration` in `types.IntervalValueFromDuration(d)`
* Marked `table/types.{IntervalValue,NullableIntervalValue}` as deprecated

## v3.26.8
* Removed the processing of trailer metadata on stream calls

## v3.26.7
* Updated the `ydb-go-genproto` dependency

## v3.26.6
* Defined the `SerializableReadWrite` isolation level by default in `db.Table.DoTx(ctx, func(ctx, tx))`
* Updated the `ydb-go-genproto` dependency

## v3.26.5
* Disabled the `KeepInCache` policy for queries without params

## v3.26.4
* Updated the indirect dependency to `gopkg.in/yaml.v3`

## v3.26.3
* Removed `Deprecated` mark from `table/session.Prepare` method
* Added comments for `table/session.Execute` method

## v3.26.2
* Refactored of making permissions from scheme entry

## v3.26.1
* Removed deprecated traces

## v3.26.0
* Fixed data race on session stream queries
* Renamed `internal/router` package to `internal/balancer` for unambiguous understanding of package mission
* Implemented detection of local data-center with measuring tcp dial RTT
* Added `trace.Driver.OnBalancer{Init,Close,ChooseEndpoint,Update}` events
* Marked the driver cluster events as deprecated
* Simplified the balancing logic

## v3.25.3
* Changed primary license to `Apache2.0` for auto-detect license
* Refactored `types.Struct` value creation

## v3.25.2
* Fixed repeater initial force timeout from 500 to 0.5 second

## v3.25.1
* Fixed bug with unexpected failing of call `Invoke` and `NewStream` on closed cluster
* Fixed bug with releasing `internal/conn/conn.Pool` in cluster
* Replaced interface `internal/conn/conn.Pool` to struct `internal/conn/conn.Pool`

## v3.25.0
* Added `ydb.GRPCConn(ydb.Connection)` helper for connect to driver-unsupported YDB services
* Marked as deprecated `session.Prepare` callback
* Marked as deprecated `options.WithQueryCachePolicyKeepInCache` and `options.WithQueryCachePolicy` options
* Added `options.WithKeepInCache` option
* Enabled by default keep-in-cache policy for data queries
* Removed from `ydb.Connection` embedding of `grpc.ClientConnInterface`
* Fixed stopping of repeater
* Added log backoff between force repeater wake up's (from 500ms to 32s)
* Renamed `trace.DriverRepeaterTick{Start,Done}Info` to `trace.DriverRepeaterWakeUp{Start,Done}Info`
* Fixed unexpected `NullFlag` while parse nil `JSONDocument` value
* Removed `internal/conn/conn.streamUsages` and `internal/conn/conn.usages` (`internal/conn.conn` always touching last usage timestamp on API calls)
* Removed auto-reconnecting for broken conns
* Renamed `internal/database` package to `internal/router` for unambiguous understanding of package mission
* Refactored applying actual endpoints list after re-discovery (replaced diff-merge logic to swap cluster struct, cluster and balancers are immutable now)
* Added `trace.Driver.OnUnpessimizeNode` trace event

## v3.24.2
* Changed default balancer to `RandomChoice()` because `PreferLocalDC()` balancer works incorrectly with DNS-balanced call `Discovery/ListEndpoints`

## v3.24.1
* Refactored initialization of coordination, ratelimiter, scheme, scripting and table clients from `internal/lazy` package to each client initialization with `sync.Once`
* Removed `internal/lazy` package
* Added retry option `retry.WithStackTrace` for wrapping errors with stacktrace

## v3.24.0
* Fixed re-opening case after close lazy-initialized clients
* Removed dependency of call context for initializing lazy table client
* Added `config.AutoRetry()` flag with `true` value by default. `config.AutoRetry()` affects how to errors handle in sub-clients calls.
* Added `config.WithNoAutoRetry` for disabling auto-retry on errors in sub-clients calls
* Refactored `internal/lazy` package (supported check `config.AutoRetry()`, removed all error wrappings with stacktrace)

## v3.23.0
* Added `WithTLSConfig` option for redefine TLS config
* Added `sugar.LoadCertificatesFromFile` and `sugar.LoadCertificatesFromPem` helpers

## v3.22.0
* Supported `json.Unmarshaler` type for scanning row to values
* Reimplemented `sugar.DSN` with `net/url`

## v3.21.0
* Fixed gtrace tool generation code style bug with leading spaces
* Removed accounting load factor (unused field) in balancers
* Enabled by default anonymous credentials
* Enabled by default internal dns resolver
* Removed from defaults `grpc.WithBlock()` option
* Added `ydb.Open` method with required param connection string
* Marked `ydb.New` method as deprecated
* Removed package `dsn`
* Added `sugar.DSN` helper for make dsn (connection string)
* Refactored package `retry` (moved `retryBackoff` and `retryMode` implementations to `internal`)
* Refactored `config.Config` (remove interface `Config`, renamed private struct `config` to `Config`)
* Moved `discovery/config` to `internal/discovery/config`
* Moved `coordination/config` to `internal/coordination/config`
* Moved `scheme/config` to `internal/scheme/config`
* Moved `scripting/config` to `internal/scripting/config`
* Moved `table/config` to `internal/table/config`
* Moved `ratelimiter/config` to `internal/ratelimiter/config`

## v3.20.2
* Fixed race condition on lazy clients first call

## v3.20.1
* Fixed gofumpt linter issue on `credentials/credentials.go`

## v3.20.0
* Added `table.DefaultTxControl()` transaction control creator with serializable read-write isolation mode and auto-commit
* Fixed passing nil query parameters
* Fixed locking of cluster during call `cluster.Get`

## v3.19.1
* Simplified README.md for godoc documentation in pkg.go.dev

## v3.19.0
* Added public package `dsn` for making piped data source name (connection string)
* Marked `ydb.WithEndpoint`, `ydb.WithDatabase`, `ydb.WithSecure`, `ydb.WithInsecure` options as deprecated
* Moved `ydb.RegisterParser` to package `dsn`
* Added version into all error and warn log messages

## v3.18.5
* Fixed duplicating `WithPanicCallback` proxying to table config options
* Fixed comments for `xerrros.Is` and `xerrros.As`

## v3.18.4
* Renamed internal packages `errors`, `net` and `resolver` to `xerrors`, `xnet` and `xresolver` for excluding ambiguous interpretation
* Renamed internal error wrapper `xerrors.New` to `xerrors.Wrap`

## v3.18.3
* Added `WithPanicCallback` option to all service configs (discovery, coordination, ratelimiter, scheme, scripting, table) and auto-applying from `ydb.WithPanicCallback`
* Added panic recovering (if defined `ydb.WithPanicCallback` option) which thrown from retry operation

## v3.18.2
* Refactored balancers (makes concurrent-safe)
* Excluded separate balancers lock from cluster
* Refactored `cluster.Cluster` interface (`Insert` and `Remove` returning nothing now)
* Replaced unsafe `cluster.close` boolean flag to `cluster.done` chan for listening close event
* Added internal checker `cluster.isClosed()` for check cluster state
* Extracted getting available conn from balancer to internal helper `cluster.get` (called inside `cluster.Get` as last effort)
* Added checking `conn.Conn` availability with `conn.Ping()` in prefer nodeID case

## v3.18.1
* Added `conn.Ping(ctx)` method for check availability of `conn.Conn`
* Refactored `cluster.Cluster.Get(ctx)` to return only available connection (instead of returning any connection from balancer)
* Added address to error description thrown from `conn.take()`
* Renamed package `internal/db` to `internal/database` to exclude collisions with variable name `db`

## v3.18.0
* Added `go1.18` to test matrix
* Added `ydb.WithOperationTimeout` and `ydb.WithOperationCancelAfter` context modifiers

## v3.17.0
* Removed redundant `trace.With{Table,Driver,Retry}` and `trace.Context{Table,Driver,Retry}` funcs
* Moved `gtrace` tool from `./cmd/gtrace` to `./internal/cmd/gtrace`
* Refactored `gtrace` tool for generate `Compose` options
* Added panic recover on trace calls in `Compose` call step
* Added `trace.With{Discovery,Driver,Coordination,Ratelimiter,Table,Scheme,Scripting}PanicCallback` options
* Added `ydb.WithPanicCallback` option

## v3.16.12
* Fixed bug with check acquire error over `ydb.IsRatelimiterAcquireError`
* Added full changelog link to github release description

## v3.16.11
* Added stacktrace to errors with issues

## v3.16.10
* Refactored `cluster.Cluster` and `balancer.Balancer` interfaces (removed `Update` method)
* Replaced `cluster.Update` with `cluster.Remove` and `cluster.Insert` calls
* Removed `trace.Driver.OnClusterUpdate` event
* Fixed bug with unexpected changing of local datacenter flag in endpoint
* Refactored errors wrapping (stackedError are not ydb error now, checking `errors.IsYdb(err)` with `errors.As` now)
* Wrapped retry operation errors with `errors.WithStackTrace(err)`
* Changed `trace.RetryLoopStartInfo.Context` type from `context.Context` to `*context.Context`

## v3.16.9
* Refactored internal operation and transport errors

## v3.16.8
* Added `config.ExcludeGRPCCodesForPessimization()` opttion for exclude some grpc codes from pessimization rules
* Refactored pessimization node conditions
* Added closing of ticker in `conn.Conn.connParker`
* Removed `config.WithSharedPool` and usages it
* Removed `conn.Creator` interface and usage it
* Removed unnecessary options append in `ydb.With`

## v3.16.7
* Added closing `conn.Conn` if discovery client build failure
* Added wrapping errors with stacktrace
* Added discharging banned state of `conn.Conn` on `cluster.Update` step

## v3.16.6
* Rollback moving `meta.Meta` call to conn exclusively from `internal/db` and `internal/discovery`
* Added `WithMeta()` discovery config option

## v3.16.5
* Added `config.SharedPool()` setting and `config.WithSharedPool()` option
* Added management of shared pool flag on change dial timeout and credentials
* Removed explicit checks of conditions for use (or not) shared pool in `ydb.With()`
* Renamed `internal/db` interfaces
* Changed signature of `conn.Conn.Release` (added error as result)

## v3.16.4
* Removed `WithMeta()` discovery config option
* Moved `meta.Meta` call to conn exclusively

## v3.16.3
* Replaced panic on cluster close to error issues

## v3.16.2
* Fixed bug in `types.Nullable()`
* Refactored package `meta`
* Removed explicit call meta in `db.New()`

## v3.16.1
* Added `WithMeta()` discovery config option
* Fixed bug with credentials on discovery

## v3.16.0
* Refactored internal dns-resolver
* Added option `config.WithInternalDNSResolver` for use internal dns-resolver and use resolved IP-address for dialing instead FQDN-address

## v3.15.1
* Removed all conditions for trace retry errors
* Fixed background color of warn messages
* Added to log messages additional information about error, such as retryable (or not), delete session (or not), etc.

## v3.15.0
* Added github action for publish release tags
* Refactored version constant (split to major, minor and patch constants)
* Added `table.types.Nullable{*}Value` helpers and `table.types.Nullable()` common helper
* Fixed race on check trailer on closing table grpc-stream
* Refactored traces (start and done struct names have prefix about trace)
* Replaced `errors.Error`, `errors.Errorf` and `errors.ErrorfSkip` to single `errors.WithStackTrace`
* Refactored table client options
* Declared and implemented interface `errors.isYdbError` for checking ybd/non-ydb errors
* Fixed double tracing table do events
* Added `retry.WithFastBackoff` and `retry.WithFastBackoff` options
* Refactored `table.CreateSession` as retry operation with options
* Moved log level from root of repository to package `log`
* Added details and address to transport error
* Fixed `recursive` param in `ratelimiter.ListResource`
* Added counting stream usages for exclude park connection if it in use
* Added `trace.Driver` events about change stream usage and `conn.Release()` call

## 3.14.4
* Implemented auto-removing `conn.Conn` from `conn.Pool` with counting usages of `conn.Conn`
* Refactored naming of source files which declares service client interfaces

## 3.14.3
* Fixed bug with update balancer element with nil handle

## 3.14.2
* Refactored internal error wrapping (with file and line identification) - replaced `fmt.Printf("%w", err)` error wrapping to internal `stackError`

## 3.14.1
* Added `balacers.CreateFromConfig` balancer creator
* Added `Create` method to interface `balancer.Balancer`

## 3.14.0
* Added `balacers.FromConfig` balancer creator

## 3.13.3
* Fixed linter issues

## 3.13.2
* Fixed race with read/write pool conns on closing conn

## 3.13.1
* Improved error messages
* Defended `cluster.balancer` with `sync.RWMutex` on `cluster.Insert`, `cluster.Update`, `cluster.Remove` and `cluster.Get`
* Excluded `Close` and `Park` methods from `conn.Conn` interface
* Fixed bug with `Multi` balancer `Create()`
* Improved `errors.IsTransportError` (check a few transport error codes instead check single transport error code)
* Improved `errors.Is` (check a few errors instead check single error)
* Refactored YDB errors checking API on client-side
* Implemented of scripting traces

## 3.13.0
* Refactored `Connection` interface
* Removed `CustomOption` and taking client with custom options
* Removed `proxy` package
* Improved `db.With()` helper for child connections creation
* Set shared `conn.Pool` for all children `ydb.Connection`
* Fixed bug with `RoundRobin` and `RandomChoice` balancers `Create()`

## 3.12.1
* Added `trace.Driver.OnConnPark` event
* Added `trace.Driver.OnConnClose` event
* Fixed bug with closing nil session in table retryer
* Restored repeater `Force` call on pessimize event
* Changed mutex type in `conn.Conn` from `sync.Mutex` to `sync.RWMutex` for exclude deadlocks
* Reverted applying empty `discovery` results to `cluster`

## 3.12.0
* Added `balancers.Prefer` and `balancers.PreferWithFallback` constructors

## 3.11.13
* Added `trace.Driver.OnRepeaterWakeUp` event
* Refactored package `repeater`

## 3.11.12
* Added `trace.ClusterInsertDoneInfo.Inserted` boolean flag for notify about success of insert endpoint into balancer
* Added `trace.ClusterRemoveDoneInfo.Removed` boolean flag for notify about success of remove endpoint from balancer

## 3.11.11
* Reverted usage of `math/rand` (instead `crypto/rand`)

## 3.11.10
* Imported tool gtrace to `./cmd/gtrace`
* Changed minimal version of go from 1.13 to 1.14

## 3.11.9
* Fixed composing of service traces
* Fixed end-call of `trace.Driver.OnConnStateChange`

## 3.11.8
* Added `trace.EndpointInfo.LastUpdated()` timestamp
* Refactored `endpoint.Endpoint` (split to struct `endopint` and interface `Endpoint`)
* Returned safe-thread copy of `endpoint.Endpoint` to trace callbacks
* Added `endpoint.Endpoint.Touch()` func for refresh endpoint info
* Added `conn.conn.onClose` slice for call optional funcs on close step
* Added removing `conn.Conn` from `conn.Pool` on `conn.Conn.Close()` call
* Checked cluster close/empty on keeper goroutine
* Fixed `internal.errors.New` wrapping depth
* Added context flag for no wrapping operation results as error
* Refactored `trace.Driver` conn events

## 3.11.7
* Removed internal alias-type `errors.IssuesIterator`

## 3.11.6
* Changed `trace.GetCredentialsDoneInfo` token representation from bool to string
* Added `log.Secret` helper for mask token

## 3.11.5
* Replaced meta in `proxyConnection.Invoke` and `proxyConnection.NewStream`

## 3.11.4
* Refactored `internal/cluster.Cluster` (add option for notify about external lock, lock cluster for update cluster endpoints)
* Reverted `grpc.ClientConnInterface` API to `ydb.Connection`

## 3.11.3
* Replaced in `table/types/compare_test.go` checking error by error message to checking with `errors.Is()`

## 3.11.2
* Wrapped internal errors in retry operations

## 3.11.1
* Excluded error wrapping from retry operations

## 3.11.0
* Added `ydb.WithTLSSInsecureSkipVerify()` option
* Added `trace.Table.OnPoolStateChange` event
* Wrapped internal errors with print <func, file, line>
* Removed `trace.Table.OnPoolTake` event (unused)
* Refactored `trace.Details` matching by string pattern
* Added resolver trace callback
* Refactored initialization step of grpc dial options
* Added internal package `net` with `net.Conn` proxy object
* Fixed closing proxy clients
* Added `ydb.Connection.With(opts ...ydb.CustomOption)` for taking proxy `ydb.Connection` with some redefined options
* Added `ydb.MetaRequestType` and `ydb.MetaTraceID` aliases to internal `meta` package constants
* Added `ydb.WithCustomCredentials()` option
* Refactored `ydb.Ratelimiter().AcquireResource()` method (added options for defining type of acquire request)
* Removed single point to define operation mode params (each grpc-call with `OperationParams` must explicit define `OperationParams`)
* Removed defining operation params over context
* Removed `config.RequestTimeout` and `config.StreamTimeout` (each grpc-call must manage context instead define `config.RequestTimeout` or `config.StreamTimeout`)
* Added internal `OperationTimeout` and `OperationCancelAfter` to each client (ratelimiter, coordination, table, scheme, scripting, discovery) config. `OperationTimeout` and `OperationCancelAfter` config params defined from root config

## 3.10.0
* Extended `trace.Details` constants for support per-service events
* Added `trace.Discovery` struct for traces discovery events
* Added `trace.Ratelimiter`, `trace.Coordination`, `trace.Scripting`, `trace.Scheme` stubs (will be implements in the future)
* Added `ratelimiter/config`, `coordination/config`, `scripting/config`, `scheme/config`, `discovery/config` packages for specify per-service configs
* Removed `trace.Driver.OnDiscovery` callback (moved to `trace.Discovery`)
* Refactored initialization step (firstly makes discovery client)
* Removed `internal/lazy.Discovery` (discovery client always initialized)
* Fixed `trace.Table` event structs
* Refactored grpc options for define dns-balancing configuration
* Refactored `retry.Retry` signature (added `retry.WithID`, `retry.WithTrace` and `retry.WithIdempotent` opt-in args, required param `isIdempotentOperation` removed)
* Refactored package `internal/repeater`

## 3.9.4
* Fixed data race on closing session pool

## 3.9.3
* Fixed busy loop on call internal logger with external logger implementation of `log.Logger`

## 3.9.2
* Fixed `WithDiscoveryInterval()` option with negative argument (must use `SingleConn` balancer)

## 3.9.1
* Added `WithMinTLSVersion` option

## 3.9.0
* Removed `ydb.EndpointDatabase`, `ydb.ConnectionString` and `ydb.MustConnectionString` helpers
* Removed `ydb.ConnectParams` struct and `ydb.WithConnectParams` option creator
* Added internal package `dsn` for register external parsers and parse connection string
* Added `ydb.RegisterParser` method for registering external parser of connection string

## 3.8.12
* Unwrap sub-tests called as `t.Run(...)` in integration tests
* Updated `grpc` dependency (from `v1.38.0` to `v1.43.0`)
* Updated `protobuf` dependency (from `v1.26.0` to `v1.27.1`)
* Added internal retryers into `lazy.Ratelimiter`
* Added internal retryers into `lazy.Coordination`
* Added internal retryers into `lazy.Discovery`
* Added internal retryers into `lazy.Scheme`
* Added internal retryers into `lazy.Scripting`
* Added internal retryer into `lazy.Table.CreateSession`

## 3.8.11
* Fixed version

## 3.8.10
* Fixed misspell linter issue

## 3.8.9
* Removed debug print to log

## 3.8.8
* Refactored session shutdown test

## 3.8.7
* Ignored session shutdown test if no defined `YDB_SHUTDOWN_URLS` environment variable

## 3.8.6
* Added `ydb.WithInsecure()` option

## 3.8.5
* Fixed version

## 3.8.4
* Fixed syntax error in `CHANGELOG.md`

## 3.8.3
* Fixed `CHANGELOG.md`

## 3.8.2
* Updated `github.com/ydb-platform/ydb-go-genproto`

## 3.8.1
* Fixed `trace.Table.OnPoolDoTx` - added `Idempotent` flag to `trace.PoolDoTxStartInfo`

## 3.8.0
* Added `table.result.Result.ScanNamed()` scan function
* Changed connection secure to `true` by default
* Renamed public package `balancer` to `balancers` (this package contains only constructors of balancers)
* Moved interfaces from package `internal/balancer/ibalancer` to `internal/balancer`
* Added `NextResultSetErr()` func for select next result set and return error
* Added package `table/result/indexed` with interfaces `indexed.Required`, `indexed.Optional`, `indexed.RequiredOrOptional`
* Replaced abstract `interface{}` in `Scan` to `indexed.RequiredOrOptional`
* Replaced abstract `interface{}` in `ScanWithDefaults` to `indexed.Required`
* Replaced `trace.Table.OnPoolRetry` callback to `trace.Table.OnPoolDo` and `trace.Table.OnPoolDoTx` callbacks
* Supports server hint `session-close` for gracefully shutdown session

## 3.7.2
* Retry remove directory in `sugar.RemoveRecursive()` for retryable error

## 3.7.1
* Fixed panic on `result.Reset(nil)`

## 3.7.0
* Replaced `Option` to `CustomOption` on `Connection` interface methods
* Implements `WithCustom[Token,Database]` options for redefine database and token
* Removed experimental `balancer.PreferEndpoints[WithFallback][RegEx]` balancers
* Supported connections `TTL` with `Option` `WithConnectionTTL`
* Remove unnecessary `WithFastDial` option (lazy connections are always fast inserts into cluster)
* Added `Scripting` service client with API methods `Execute()`, `StreamExecute()` and `Explain()`
* Added `String()` method to `table.types.Type` interface
* Added `With[Custom]UserAgent()` `Option` and `CustomOption` constructors
* Refactored `log.Logger` interface and internal implementation
* Added `retry.RetryableError()` for returns user-defined error which must be retryed
* Renamed internal type `internal.errors.OperationCompleted` to `internal.errors.OperationStatus`
* Added `String()` method to `table.KeyRange` and `table.Value` types
* Replaced creation of goroutine on each stream call to explicit call stream.Recv() on NextResultSet()

## 3.6.2
* Refactored table retry helpers
* Added new `PreferLocations[WithFallback][RegEx]` balancers
* Added `trace.Details.String()` and `trace.Details.Strings()` helpers
* Added `trace.DetailsFromString(s)` and `trace.DetailsFromStrings(s)` helper

## 3.6.1
* Switched closing cluster after closing all sub-services
* Added windows and macOS runtimes to unit and integration tests

## 3.6.0
* Added `config/balancer` package with popular balancers
* Added new `PreferEndpoints[WithFallback][RegEx]` balancers
* Removed `config.BalancerConfig` struct
* Refactored internal packages (tree to flat, split balancers to different packages)
* Moved a taking conn to start of `conn.Invoke` /` conn.NewStream` for applying timeouts to alive conn instead lazy conn (previous logic applied timeouts to all request including dialing on lazy conn)

## 3.5.4
* Added auto-close stream result on end of stream

## 3.5.3
* Changed `Logger` interface for support custom loggers
* Added public type `LoggerOption` for proxies to internal `logger.Option`
* Fixed deadlock on table stream requests

## 3.5.2
* Fixed data race on closing table result
* Added custom dns-resolver to grpc options for use dns-balancing with round_robin balancing policy
* Wrapped with `recover()` system panic on getting system certificates pool
* Added linters and fixed issues from them
* Changed API of `sugar` package

## 3.5.1
* Added system certificates for `darwin` system
* Fixed `table.StreamResult` finishing
* Fixes `sugar.MakePath()`
* Added helper `ydb.MergeOptions()` for merge several `ydb.Option` to single `ydb.Option`

## 3.5.0
* Added `ClosabelSession` interface which extends `Session` interface and provide `Close` method
* Added `CreateSession` method into `table.Client` interface
* Added `Context` field into `trace.Driver.Net{Dial,Read,Write,Close}StartInfo` structs
* Added `Address` field into `trace.Driver.DiscoveryStartInfo` struct
* Improved logger options (provide err and out writers, provide external logger)
* Renamed package `table.resultset` to `table.result`
* Added `trace.Driver.{OnInit,OnClose}` events
* Changed unit/integration tests running
* Fixed/added YDB error checkers
* Dropped `ydb.WithDriverConfigOptions` (duplicate of `ydb.With`)
* Fixed freeze on closing driver
* Fixed `CGO` race on `Darwin` system when driver tried to expand tilde on certificates path
* Removed `EnsurePathExists` and `CleanupDatabase` from API of `scheme.Client`
* Added helpers `MakePath` and `CleanPath` to root of package `ydb-go-sdk`
* Removed call `types.Scanner.UnmarshalYDB()` inside `scanner.setDefaults()`
* Added `DoTx()` API method into `table.Client`
* Added `String()` method into `ConnectParams` for serialize params to connection string
* Added early exit from Rollback for committed transaction
* Moved `HasNextResultSet()` method from `Result` interface to common `result` interface. It provides access to `HasNextResultSet()` on both result interfaces (unary and stream results)
* Added public credentials constructors `credentials.NewAnonymousCredentials()` and `credentials.NewAccessTokenCredentials(token)`

## 3.4.4
* Prefer `ydb.table.types.Scanner` scanner implementation over `sql.Scanner`, when both available.

## 3.4.3
* Forced `round_robin` grpc load balancing instead default `pick_first`
* Added checker `IsTransportErrorCancelled`

## 3.4.2
* Simplified `Is{Transport,Operation}Error`
* Added `IsYdbError` helper

## 3.4.1
* Fixed retry reaction on operation error NotFound (non-retryable now)

## 3.4.0
* Fixed logic bug in `trace.Table.ExecuteDataQuery{Start,Done}Info`

## 3.3.3
* Cleared repeater context for discovery goroutine
* Fixed type of `trace.Details`

## 3.3.2
* Added `table.options.WithPartitioningSettings`

## 3.3.1
* Added `trace.DriverConnEvents` constant

## 3.3.0
* Stored node ID into `endpoint.Endpoint` struct
* Simplified <Host,Port> in `endpoint.Endpoint` to single fqdn Address
* On table session requests now preferred the endpoint by `ID` extracted from session `ID`. If
  endpoint by `ID` not found - using the endpoint from balancer
* Upgraded internal logger for print colored messages

## 3.2.7
* Fixed compare endpoints func

## 3.2.6
* Reverted `NodeID` as key for link between session and endpoint because yandex-cloud YDB
  installation not supported `Endpoint.ID` entity

## 3.2.5
* Dropped endpoint.Addr entity as unused. After change link type between session and endpoint
  to NodeID endpoint.Addr became unnecessary for internal logic of driver
* Enabled integration test table pool health
* Fixed race on session stream requests

## 3.2.4
* Returned context error when context is done on `session.StreamExecuteScanQuery`
  and `session.StreamReadTable`

## 3.2.3
* Fixed bug of interpret tilda in path of certificates file
* Added chapter to `README.md` about ecosystem of debug tools over `ydb-go-sdk`

## 3.2.2
* Fixed result type of `RawValue.String` (ydb string compatible)
* Fixed scans ydb types into string and slice byte receivers

## 3.2.1
* Upgraded dependencies
* Added `WithEndpoint` and `WithDatabase` Option constructors

## 3.2.0
* added package `log` with interface `log.Logger`
* implements `trace.Driver` and `trace.Table` with `log.Logger`
* added internal leveled logger which implement interface `log.Logger`
* supported environment variable `YDB_LOG_SEVERITY_LEVEL`
* changed name of the field `RetryAttempts` to` Attempts` in the structure `trace.PoolGetDoneInfo`.
  This change reduces back compatibility, but there are no external uses of v3 sdk, so this change is
  fine. We are sorry if this change broke your code

## 3.1.0
* published scheme Client interface

## 3.0.1
* refactored integration tests
* fixed table retry trace calls

## 3.0.0
* Refactored sources for splitting public interfaces and internal
  implementation for core changes in the future without change major version
* Refactored of transport level of driver - now we use grpc code generation by stock `protoc-gen-go` instead internal protoc codegen. New API provide operate from codegen grpc-clients with driver as a single grpc client connection. But driver hide inside self a pool of grpc connections to different cluster endpoints YDB. All communications with YDB (base services includes to driver: table, discovery, coordiantion and ratelimiter) provides stock codegen grpc-clients now.
* Much changed API of driver for easy usage.
* Dropped package `ydbsql` (moved to external project)
* Extracted yandex-cloud authentication to external project
* Extracted examples to external project
* Changed of traces API for next usage in jaeger и prometheus
* Dropped old APIs marked as `deprecated`
* Added integration tests with docker ydb container
* Changed table session and endpoint link type from string address to integer NodeID

## 2.11.0
* Added possibility to override `x-ydb-database` metadata value

## 2.10.9
* Fixed context cancellation inside repeater loop

## 2.10.8
* Fixed data race on cluster get/pessimize

## 2.10.7
* Dropped internal cluster connections tracker
* Switched initial connect to all endpoints after discovery to lazy connect
* Added reconnect for broken conns

## 2.10.6
* Thrown context without deadline into discovery goroutine
* Added `Address` param to `DiscoveryStartInfo` struct
* Forced `round_bobin` grpc load balancing config instead default `pick_first`
* Fixed applying driver trace from context in `connect.New`
* Excluded using session pool usage for create/take sessions in `database/sql`
  driver implementation. Package `ydbsql` with `database/sql` driver implementation
  used direct `CreateSession` table client call in the best effort loop

## 2.10.5
* Fixed panic when ready conns is zero

## 2.10.4
* Initialized repeater permanently regardless of the value `DriverConfig.DiscoveryInterval`
  This change allow forcing re-discovery depends on cluster state

## 2.10.3
* Returned context error when context is done on `StreamExecuteScanQuery`

## 2.10.2
* Fixed `mapBadSessionError()` in `ydbsql` package

## 2.10.1
* Fixed race on `ydbsql` concurrent connect. This hotfix only for v2 version

## 2.10.0
* Added `GlobalAsyncIndex` implementation of index interface

## 2.9.6
* Replaced `<session, endpoint>` link type from raw conn to plain endpoint address
* Moved checking linked endpoint from `driver.{Call,StreamRead}` to `cluster.Get`
* Added pessimization endpoint code for `driver.StreamRead` if transport error received
* Setted transport error `Cancelled` as needs to remove session from pool
* Deprecated connection use policy (used auto policy)
* Fixed goroutines leak on StreamRead call
* Fixed force re-discover on receive error after 1 second
* Added timeout to context in `cluster.Get` if context deadline not defined

## 2.9.5
* Renamed context idempotent operation flag

## 2.9.4
* Forced cancelled transport error as retriable (only idempotent operations)
* Renamed some internal retry mode types

## 2.9.3
* Forced grpc keep-alive PermitWithoutStream parameter to true

## 2.9.2
* Added errors without panic

## 2.9.1
* Added check nil grpc.ClientConn connection
* Processed nil connection error in keeper loop

## 2.9.0
* Added RawValue and supported ydb.Scanner in Scan

## 2.8.0
* Added NextResultSet for both streaming and non-streaming operations

## 2.7.0
* Dropped busy checker logic
* Refactoring of `RetryMode`, `RetryChecker` and `Retryer`
* Added fast/slow retry logic
* Supported context param for retry operation with no idempotent errors
* Added secondary indexes info to table describing method

## 2.6.1
* fix panic on lazy put to full pool

## 2.6.0
* Exported `SessionProvider.CloseSession` func
* Implements by default async closing session and putting busy
  session into pool
* Added some session pool trace funcs for execution control of
  goroutines in tests
* Switched internal session pool boolean field closed from atomic
  usage to mutex-locked usage

## 2.5.7
* Added panic on double scan per row

## 2.5.6
* Supported nil and time conventions for scanner

## 2.5.5
* Reverted adds async sessionGet and opDo into `table.Retry`.
* Added `sessionClose()` func into `SessionProvider` interface.

## 2.5.4
* Remove ready queue from session pool

## 2.5.3
* Fix put session into pool

## 2.5.2
* Fix panic on operate with result scanner

## 2.5.1
* Fix lock on write to chan in case when context is done

## 2.5.0
* Added `ScanRaw` for scan results as struct, list, tuple, map
* Created `RawScanner` interface in order to generate method With

## 2.4.1
* Fixed deadlock in the session pool

## 2.4.0
* Added new scanner API.
* Fixed dualism of interpret data (default values were deprecated for optional values)

## 2.3.3
* Fixed `internal/stats/series.go` (index out of range)
* Optimized rotate buckets in the `Series`

## 2.3.2
* Moved `api/wrap.go` to root for next replacement api package to external genproto

## 2.3.1
* Correct session pool tests
* Fixed conditions with KeepAliveMinSize and `IdleKeepAliveThreshold`

## 2.3.0
* Added credentials connect options:
  - `connect.WithAccessTokenCredentials(accessToken)`
  - `connect.WithAnonymousCredentials()`
  - `connect.WithMetadataCredentials(ctx)`
  - `connect.WithServiceAccountKeyFileCredentiials(serviceAccountKeyFile)`
* Added auth examples:
  - `example/auth/environ`
  - `example/auth/access_token_credentials`
  - `example/auth/anonymous_credentials`
  - `example/auth/metadata_credentials`
  - `example/auth/service_account_credentials`

## 2.2.1
* Fixed returning error from `table.StreamExecuteScanQuery`

## 2.2.0
* Supported loading certs from file using `YDB_SSL_ROOT_CERTIFICATES_FILE` environment variable

## 2.1.0
* Fixed erasing session from pool if session keep-alive count great then `IdleKeepAliveThreshold`
* Add major session pool config params as `connect.WithSessionPool*()` options

## 2.0.3
* Added panic for wrong `NextSet`/`NextStreamSet` call

## 2.0.2
* Fixed infinite keep alive session on transport errors `Cancelled` and `DeadlineExceeded`

## 2.0.1
* Fixed parser of connection string
* Fixed `EnsurePathExists` and `CleanupDatabase` methods
* Fixed `basic_example_v1`
* Renamed example cli flag `-link=connectionString` to `-ydb=connectionString` for connection string to YDB
* Added `-connect-timeout` flag to example cli
* Fixed some linter issues

## 2.0.0
* Renamed package ydbx to connect. New usage semantic: `connect.New()` instead `ydbx.Connect()`
* Added `healthcheck` example
* Fixed all examples with usage connect package
* Dropped `example/internal/ydbutil` package
* Simplified API of Traces - replace all pairs start/done to single handler with closure.

## 1.5.2
* Fixed `WithYdbCA` at nil certPool case

## 1.5.1
* Fixed package name of `ydbx`

## 1.5.0
* Added `ydbx` package

## 1.4.1
* Fixed `fmt.Errorf` error wrapping and some linter issues

## 1.4.0
* Added helper for create credentials from environ
* Added anonymous credentials
* Move YDB Certificate Authority from auth/iam package to root  package. YDB CA need to dial with
  dedicated YDB and not need to dial with IAM. YDB CA automatically added to all grpc calling

## 1.3.0
* Added `Compose` method to traces

## 1.2.0
* Load YDB certificates by default with TLS connection

## 1.1.0
* Support scan-query method in `ydbsql` (database/sql API)

## 1.0.7
* Use `github.com/golang-jwt/jwt` instead of `github.com/dgrijalva/jwt-go`

## 1.0.6
* Append (if not exits) SYNC Operation mode on table calls: *Session, *DataQuery, *Transaction, KeepAlive

## 1.0.5
* Remove unused ContextDeadlineMapping driver config (always used default value)
* Simplify operation params logic
* Append (if not exits) SYNC Operation mode on ExecuteDataQuery call

## 1.0.4
* Fixed timeout and cancellation setting for YDB operations
* Introduced possibility to use `ContextDeadlineNoMapping` once again

## 1.0.3
* Negative `table.Client.MaxQueryCacheSize` will disable a client query cache now
* Refactoring of `meta.go` for simple adding in the future new headers to requests
* Added support `x-ydb-trace-id` as standard SDK header

## 1.0.2
* Implements smart lazy createSession for best control of create/delete session balance. This feature fix leakage of forgotten sessions on server-side
* Some imporvements of session pool stats

## 1.0.1
* Fix closing sessions on PutBusy()
* Force setting operation timeout from client context timeout (if this timeout less then default operation timeout)
* Added helper `ydb.ContextWithoutDeadline` for clearing existing context from any deadlines

## 1.0.0
* SDK versioning switched to `Semantic Versioning 2.0.0`

## 2021.04.1
* Added `table.TimeToLiveSettings` struct and corresponding
  `table.WithTimeToLiveSettings`, `table.WithSetTimeToLive`
  and `table.WithDropTimeToLive` options.
* Deprecated `table.TTLSettings` struct alongside with
  `table.WithTTL`, `table.WithSetTTL` and `table.WithDropTTL` functions.

## 2021.03.2
* Add Truncated flag support.

## 2021.03.1
* Fixed a race between `SessionPool.Put` and `SessionPool.Get`, where the latter
  would end up waiting forever for a session that is already in the pool.

## 2021.02.1
* Changed semantics of `table.Result.O...` methods (e.g., `OUTF8`):
  it will not fail if current item is non-optional primitive.

## 2020.12.1
* added CommitTx method, which returns QueryStats

## 2020.11.4
* re-implementation of ydb.Value comparison
* fix basic examples

## 2020.11.3
* increase default and minimum `Dialer.KeepAlive` setting

## 2020.11.2
* added `ydbsql/connector` options to configure default list of `ExecDataQueryOption`

## 2020.11.1
* tune `grpc.Conn` behaviour

## 2020.10.4
* function to compare two ydb.Value

## 2020.10.3
* support scan query execution

## 2020.10.2
* add table Ttl options

## 2020.10.1
* added `KeyBloomFilter` support for `CreateTable`, `AlterTable` and `DescribeTalbe`
* added `PartitioningSettings` support for `CreateTable`, `AlterTable` and `DescribeTalbe`. Move to `PartitioningSettings` object

## 2020.09.3
* add `FastDial` option to `DriverConfig`.
  This will allow `Dialer` to return `Driver` as soon as the 1st connection is ready.

## 2020.09.2
* parallelize endpoint operations

## 2020.09.1
* added `ProcessCPUTime` method to `QueryStats`
* added `ReadReplicasSettings` support for `CreateTable`, `AlterTable` and `DescribeTalbe`
* added `StorageSettings` support for `CreateTable`, `AlterTable` and `DescribeTalbe`

## 2020.08.2
* added `PartitioningSettings` support for `CreateTable` and `AlterTable`

## 2020.08.1
* added `CPUTime` and `AffectedShards` fields to `QueryPhase` struct
* added `CompilationStats` statistics

## 2020.07.7
* support manage table attributes

## 2020.07.6
* support Column Families

## 2020.07.5
* support new types: DyNumber, JsonDocument

## 2020.07.4
* added coordination service
* added rate_limiter service

## 2020.07.3
* made `api` wrapper for `internal` api subset

## 2020.07.2
* return TableStats and PartitionStats on DescribeTable request with options
* added `ydbsql/connector` option to configure `DefaultTxControl`

## 2020.07.1
* support go modules tooling for ydbgen

## 2020.06.2
* refactored `InstanceServiceAccount`: refresh token in background.
  Also, will never produce error on creation
* added getting `ydb.Credentials` examples

## 2020.06.1

* exported internal `api.Wrap`/`api.Unwrap` methods and linked structures

## 2020.04.5

* return on discovery only endpoints that match SSL status of driver

## 2020.04.4

* added GCP metadata auth style with `InstanceServiceAccount` in `auth.iam`

## 2020.04.3

* fix race in `auth.metadata`
* fix races in test hooks

## 2020.04.2

* set limits to grpc `MaxCallRecvMsgSize` and `MaxCallSendMsgSize` to 64MB
* remove deprecated IAM (jwt) `Client` structure
* fix panic on nil dereference while accessing optional fields of `IssueMessage` message

## 2020.04.1

* added options to `DescribeTable` request
* added `ydbsql/connector` options to configure `pool`s  `KeepAliveBatchSize`, `KeepAliveTimeout`, `CreateSessionTimeout`, `DeleteTimeout`

## 2020.03.2

* set session keepAlive period to 5 min - same as in other SDKs
* fix panic on access to index after pool close

## 2020.03.1

* added session pre-creation limit check in pool
* added discovery trigger on more then half unhealthy transport connects
* await transport connect only if no healthy connections left

## 2020.02

* support cloud IAM (jwt) authorization from service account file
* minimum version of Go become 1.13. Started support of new `errors` features<|MERGE_RESOLUTION|>--- conflicted
+++ resolved
@@ -1,8 +1,5 @@
-<<<<<<< HEAD
 * Refactored internals for enabling `containedctx` linter
-=======
 * Fixed the hanging semaphore issue on coordination session reconnect
->>>>>>> 92930165
 
 ## v3.65.3
 * Fixed data race in `internal/conn.grpcClientStream` 

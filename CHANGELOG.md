--- conflicted
+++ resolved
@@ -1,8 +1,5 @@
-<<<<<<< HEAD
 * Added option to set preferred node id to execute query
-=======
 * Set the `pick_first` balancer for short-lived grpc connection inside ydb cluster discovery attempt
->>>>>>> 8e7f4349
 
 ## v3.90.1
 * Small broken change: added method `ID()` into `spans.Span` interface (need to implement in adapter) 

<<<<<<< HEAD
*  Support for ip discovery. Server can show own ip address and target hostname in the ListEndpoint message. These fields are used to bypass DNS resolving.
=======
## v3.81.0
* Added error ErrMessagesPutToInternalQueueBeforeError to topic writer
* Added write to topics within transactions
>>>>>>> 14ec2f2c

## v3.80.10
* Added `ydb.WithSessionPoolSessionUsageLimit()` option for limitation max count of session usage  
* Refactored experimental topic iterators in `topicsugar` package

## v3.80.9
* Fixed bug in experimental api: `ydb.ParamsBuilder().Param().Optional()` receive pointer and really produce optional value.

## v3.80.8
* Added `ydb.WithLazyTx(bool)` option for create lazy transactions on `query.Session.Begin` call
* Added initial experimental topic and cdc-helpers, see examples in [tests/integration/topic_helpers_test.go](https://github.com/ydb-platform/ydb-go-sdk/blob/master/tests/integration/topic_helpers_test.go)
* Added experimental `sugar.UnmarshalRows` for user unmarshaller structs in own code in go 1.23, change example for use the iterator.
* Added `ydb_go_sdk_ydb_query_pool_size_index` metrics

## v3.80.7
* Fixed bug with doesn't rollback the transaction on the operation error in table service

## v3.80.6
* Fixed concurrent map writes in metrics
* Renamed method at experimental API `reader.PopBatchTx` to `reader.PopMessagesBatchTx`

## v3.80.5
* Fixed connections pool leak on failed `ydb.Open` call

## v3.80.4
* Fixed panic on usage metrics package from prometheus adapter on `trace.Driver.OnNewStream` callback

## v3.80.3
* Added option `ydb.WithSessionPoolSessionIdleTimeToLive` for restrict idle time of query sessions
* Fixed bug with leak of query transactions
* Changed `ydb_go_sdk_ydb_driver_conn_requests` metrics splitted to `ydb_go_sdk_ydb_driver_conn_request_statuses` and `ydb_go_sdk_ydb_driver_conn_request_methods`
* Fixed metadata for operation service connection
* Fixed composing query traces in call `db.Query.Do[Tx]` using option `query.WithTrace`

## v3.80.2
* Added `balancers.PreferNearestDC[WithFallback]` balancers
* Marked as deprecated `balancers.PreferLocalDC[WithFallback]` balancers because `local` word is ambiguous for balancer idea

## v3.80.1
* Added `lastErr` from previous attempt in `retry.RetryWithResult`

## v3.80.0
* Replaced internal table client pool entities to `internal/pool`

## v3.79.2
* Enabled by default usage of `internal/pool` in `internal/query.Client`

## v3.79.1
* Changed `trace.Table` and `trace.Query` traces
* Implemented `internal/pool` the same as table client pool from `internal/table.Client`

## v3.79.0
* Added commit messages for topic listener
* EOF error in RecvMsg is no longer logged

## v3.78.0
* Changed result type of method `query.Executor.QueryResultSet` from `query.ResultSet` to `query.ClosableResultSet`
* Added `table/types.DecimalValueFromString` decimal type constructor

## v3.77.1
* Added log topic writer ack
* Replaced `operation.Client.List` to five methods for listing operations `operation.List{BuildIndex,ImportFromS3,ExportToS3,ExportToYT,ExecuteQuery}`

## v3.77.0
* Changed log message about send topic message
* Added experimental support for executing scripts over query service client (`query.Client.ExecuteScript` and `query.CLient.FetchScriptResults`)
* Removed tx result from `query.Session.Execute` (tx can be obtained from `query.Session.Begin`)
* Changed behaviour of `query.Session.Begin` to `noop` for lazy initialization with first call `query.TxActor.Execute`
* Splitted experimental method `query.Client.Execute` to methods `query.Client.Exec` without result and `query.Client.Query` with result
* Splitted experimental method `query.TxActor.Execute` to methods `query.TxActor.Exec` without result and `query.TxActor.Query` with result
* Renamed experimental method `query.Client.ReadResultSet` to `query.Client.QueryResultSet`
* Renamed experimental method `query.Client.ReadRow` to `query.Client.QueryRow`
* Removed experimental methods `query.Session.ReadResultSet` and  `query.Session.ReadRows`
* Removed experimental methods `query.TxActor.ReadResultSet` and  `query.TxActor.ReadRows`
* Removed experimental method `query.Client.Stats`
* Option `query.WithIdempotent()` allowed for `query.Client.{Exec,Query,QueryResultSet,QueryRow}` methods now
* Added experimental support for operation service client through `db.Operation()` method (supports methods `Get`, `List`, `Cancel` and `Forget`)

## v3.76.6
* Replaced requirements from go1.22 + experimantal flag to go1.23 for experimental range-over interface

## v3.76.5
* Fixed out of index item creation in `internal/pool.Pool`
* Fixed tracing of `(*grpcClientStream).finish` event

## v3.76.4
* Added traces and logs for read messages from topic within transaction
* Changed result type of `query.Session.NodeID()` from `int64` to `uint32` for compatibility with table session and discovery
* Removed experimental method `query.Result.Err()`
* Added the finishing reading the grpc stream on `query.Result.Close()` call
* Renamed experimental method `query.Result.Range()` to `query.Result.ResultSets()`
* Renamed experimental method `query.ResultSet.Range()` to `query.ResultSet.Rows()`
* Removed support of `go1.20`
* Added PopMessages from topic within transaction

## v3.76.3
* Changed interface `table.TransactionIdentifier` (added private method) for prohibition of any implementations outside ydb-go-sdk

## v3.76.2
* Fixed bug with nil pointer dereference on trace callback from `query.createSession`
* Fixed test message builder, now all method return itself pointer
* Fixed handle reconnection timeout error
* Fixed experimental topic listener handle stop partition event

## v3.76.1
* Fixed `query.WithCommit()` flag behaviour for `tx.Execute` in query service
* OAuth 2.0 token exchange: allowed multiple resource parameters in according to https://www.rfc-editor.org/rfc/rfc8693

## v3.76.0
* Added experimental topic listener implementation
* Fixed `internal/xstrings.Buffer()` leak without call `buffer.Free()`
* Removed double quotas from goroutine labels background workers for prevent problem with pprof

## v3.75.2
* Fixed build for go1.20

## v3.75.1
* Fixed return more than one row error if real error raised on try read next row
* Fixed checking errors for session must be deleted
* Changed signature of filter func in balancers (replaced argument from `conn.Conn` type to `endpoint.Info`)

## v3.75.0
* Improve config validation before start topic reader
* Added metrics over `db.Table().Do()` and `db.Table().DoTx()`
* Added method `ydb.ParamsBuilder().Param(name).Any(value)` to add custom `types.Value`
* Upgraded dependencies:
  * `google.golang.org/grpc` - from `v1.57.1` to `v1.62.1`
  * `github.com/google/uuid` - from `v1.3.0` to `v1.6.0`
  * `golang.org/x/sync` - from `v0.3.0` to `v0.6.0`
* Fixed goroutine leak on close reader
* Fixed topic reader and writer WaitInit hunging on unretriable connection error
* Added `query.Client.Stats()` method
* Added `query.Result.Stats()` method
* Added `query.ResultSet.Index()` method
* Support loading OAuth 2.0 token exchange credentials provider from config file
* Added options for JWT tokens for loading EC private keys and HMAC secrets
* Add retries to OAuth 2.0 token exchange credentials

## v3.74.5
* Fixed bug with reading empty result set parts.
* Fixed nil pointer dereference when closing result set

## v3.74.4
* Fixed bug with fail cast of grpc response to `operation.{Response,Status}`

## v3.74.3
* Removed check the node is available for query and table service sessions
* Refactored the `balancers.PreferLocations()` function - it is a clean/pure function
* Added experimental `balancers.WithNodeID()` context modifier for define per request the YDB endpoint by NodeID
* Reverted the allowing the casts from signed YDB types to unsigned destination types if source value is not negative
* Replaced internal query session pool by default to stub for exclude impact from internal/pool

## v3.74.2
* Added description to scan errors with use query service client scanner

## v3.74.1
* Allowed the use of DSN without specifying the protocol/scheme
* Allowed casts from signed YDB types to unsigned destination types if source value is not negative
* Removed public `query.TxIdentifier` interface for exclude any external implementations for use with YDB

## v3.74.0
* Added experimental range functions to the `query.Result` and `query.ResultSet` types, available as for-range loops starting with Go version 1.22. These features can be enabled by setting the environment variable `GOEXPERIMENT=rangefunc`.
* Added public types for `tx.Option`, `options.DoOption` and `options.DoTxOption`

## v3.73.1
* Changed `query.DefaultTxControl()` from `query.SerializableReadWrite()` with commit to `query.NoTx()`

## v3.73.0
* Added experimental `retry.DoWithResult` and `retry.DoTxWithResult` helpers for retry lambda and return value from lambda

## v3.72.0
* Excluded `Query()` method from interface `ydb.Connection`. Method `Query()` remains accessible from `ydb.Driver`

## v3.71.0
* Added `query/ResultSet.{Columns,ColumnTypes}` methods for get column names and types from query result set
* Added experimental `retry.RetryWithResult` helper for retry lambda and return value from lambda

## v3.70.0
* Fixed `config.WithDatabase` behaviour with empty database in DSN string
* Added experimental method `query/Client.Execute` for execute query and read materialized result

## v3.69.0
* Added experimental method for execute query and read only one row from result:
  * `query/Client.ReadRow`
  * `query/Session.ReadRow`
  * `query/Transaction.ReadRow`
* Added experimental method for execute query and read only one result set from result:
  * `query/Client.ReadResultSet`
  * `query/Session.ReadResultSet`
  * `query/Transaction.ReadResultSet`
* Added experimental `sugar.UnmarshallRow[T]` and `sugar.UnmarshallResultSet[T]` helpers for converts YDB rows to typed objects

## v3.68.1
* Downgraded minimal version of Go to 1.20
* Refactored internal packages by `ifshort` linter issues

## v3.68.0
* Added experimental `ydb.{Register,Unregister}DsnParser` global funcs for register/unregister external custom DSN parser for `ydb.Open` and `sql.Open` driver constructor
* Simple implement option WithReaderWithoutConsumer
* Fixed bug: topic didn't send specified partition number to a server

## v3.67.2
* Fixed incorrect formatting of decimal. Implementation of decimal has been reverted to latest working version

## v3.67.1 (retracted)
* Fixed race of stop internal processes on close topic writer
* Fixed goroutines leak within topic reader on network problems

## v3.67.0
* Added `ydb.WithNodeAddressMutator` experimental option for mutate node addresses from `discovery.ListEndpoints` response
* Added type assertion checks to enhance type safety and prevent unexpected panics in critical sections of the codebase

## v3.66.3
* Fixed the OAuth2 test

## v3.66.2
* Added `trace.DriverConnStreamEvents` details bit
* Added `trace.Driver.OnConnStreamFinish` event

## v3.66.1
* Added flush messages from buffer before close topic writer
* Added Flush method for topic writer

## v3.66.0
* Added experimental package `retry/budget` for limit second and subsequent retry attempts
* Refactored internals for enabling `containedctx` linter
* Fixed the hanging semaphore issue on coordination session reconnect

## v3.65.3
* Fixed data race in `internal/conn.grpcClientStream`

## v3.65.2
* Fixed data race using `log.WithNames`

## v3.65.1
* Updated dependency `ydb-go-genproto`
* Added processing of `Ydb.StatusIds_EXTERNAL_ERROR` in `retry.Retry`

## v3.65.0
* Supported OAuth 2.0 Token Exchange credentials provider

## v3.64.0
* Supported `table.Session.RenameTables` method
* Fixed out of range panic if next query result set part is empty
* Updated the indirect dependencies `golang.org/x/net` to `v0.17.0` and `golang.org/x/sys` to `v0.13.0` due to vulnerability issue

## v3.63.0
* Added versioning policy

## v3.62.0
* Restored `WithSessionPoolKeepAliveMinSize` and `WithSessionPoolKeepAliveTimeout` for backward compatibility.
* Fixed leak timers
* Changed default StartTime (time of retries for connect to server) for topic writer from 1 minute to infinite (can be overrided by WithWriterStartTimeout topic option)
* Added `Struct` support for `Variant` in `ydb.ParamsBuilder()`
* Added `go` with anonymous function case in `gstack`

## v3.61.2
* Changed default transaction control to `NoTx` for execute query through query service client

## v3.61.1
* Renamed `db.Coordination().CreateSession()` to `db.Coordination().Session()` for compatibility with protos

## v3.61.0
* Added `Tuple` support for `Variant` in `ydb.ParamsBuilder()`

## v3.60.1
* Added additional traces for coordination service client internals

## v3.60.0
* Added experimental support of semaphores over coordination service client

## v3.59.3
* Fixed `gstack` logic for parsing `ast.BlockStmt`

## v3.59.2
* Added internal `gstack` codegen tool for filling `stack.FunctionID` with value from call stack

## v3.59.1
* Fixed updating last usage timestamp for smart parking of the conns

## v3.59.0
* Added `Struct` support for `ydb.ParamsBuilder()`
* Added support of `TzDate`,`TzDateTime`,`TzTimestamp` types in `ydb.ParamsBuilder()`
* Added `trace.Query.OnTransactionExecute` event
* Added query pool metrics
* Fixed logic of query session pool
* Changed initialization of internal driver clients to lazy
* Removed `ydb.WithSessionPoolSizeLimit()` option
* Added async put session into pool if external context is done
* Dropped intermediate callbacks from `trace.{Table,Retry,Query}` events
* Wrapped errors from `internal/pool.Pool.getItem` as retryable
* Disabled the logic of background grpc-connection parking
* Improved stringification for postgres types

## v3.58.2
* Added `trace.Query.OnSessionBegin` event
* Added `trace.Query.OnResult{New,NextPart,NextResultSet,Close}` events
* Added `trace.Query.OnRow{Scan,ScanNamed,ScanStruct}` events

## v3.58.1
* Dropped all deprecated callbacks and events from traces
* Added `trace.Driver.OnConnStream{SendMsg,RecvMsg,CloseSend}` events
* Added `trace.Query.OnSessionExecute` event

## v3.58.0
* Changed `List` constructor from `ydb.ParamsBuilder().List().Build().Build()` to `ydb.ParamsBuilder().BeginList().EndList().Build()`
* Changed `Set` constructor from `ydb.ParamsBuilder().Set().Build().Build()` to `ydb.ParamsBuilder().BeginSet().EndSet().Build()`
* Changed `Dict` constructor from `ydb.ParamsBuilder().Dict().Build().Build()` to `ydb.ParamsBuilder().BeginDict().EndDict().Build()`
* Changed `Optional` constructor from `ydb.ParamsBuilder().Set().Build().Build()` to `ydb.ParamsBuilder().BeginOptional().EndOptional().Build()`
* Added events into `trace.Query` trace
* Rewrote `internal/pool` to buffered channel
* Added `internal/xcontext.WithDone()`
* Added `internal/xsync.{OnceFunc,OnceValue}`
* Updated `google.golang.org/protobuf` from `v1.31.0` to `v.33.0`
* Added `ydb.ParamsBuilder().Pg().{Value,Int4,Int8,Unknown}` for postgres arguments
* Added `Tuple` support for `ydb.ParamsBuilder()`

## v3.57.4
* Added client pid to each gRPC requests to YDB over header `x-ydb-client-pid`
* Added `ydb.WithApplicationName` option
* Added `Dict` support for `ydb.ParamsBuilder()`

## v3.57.3
* Added metrics over query service internals
* Added session create and delete events into `trace.Query`
* Moved public type `query.SessionStatus` into `internal/query` package

## v3.57.2
* Fixed cases when some option is nil

## v3.57.1
* Added logs over query service internals
* Changed `trace.Query` events
* Changed visibility of `query.{Do,DoTx}Options` from public to private

## v3.57.0
* Added experimental implementation of query service client
* Fixed sometime panic on topic writer closing
* Added experimental query parameters builder `ydb.ParamsBuilder()`
* Changed types of `table/table.{QueryParameters,ParameterOption}` to aliases on `internal/params.{Parameters,NamedValue}`
* Fixed bug with optional decimal serialization

## v3.56.2
* Fixed return private error for commit to stopped partition in topic reader.
* Stopped wrapping err error as transport error at topic streams (internals)

## v3.56.1
* Fixed fixenv usage (related to tests only)

## v3.56.0
* Fixed handle of operational errors in topic streams
* The minimum version of Go in `ydb-go-sdk` has been raised to `go1.21`
* Fixed topic writer infinite reconnections in some cases
* Refactored nil on err `internal/grpcwrapper/rawydb/issues.go`, when golangci-lint nilerr enabled
* Refactored nil on err `internal/grpcwrapper/rawtopic/describe_topic.go`, when golangci-lint nilerr enabled

## v3.55.3
* Fixed handle of operational errors in topic streams (backported fix only)

## v3.55.2
* Fixed init info in topic writer, when autoseq num turned off.

## v3.55.1
* Supported column name prefix `__discard_column_` for discard columns in result sets
* Made `StatusIds_SESSION_EXPIRED` retriable for idempotent operations

## v3.55.0
* Refactored `internal/value/intervalValue.Yql()`
* The minimum version of Go in `ydb-go-sdk` has been raised to `go1.20`

## v3.54.3
* Added per message metadata support for topic api
* Context for call options now have same lifetime as driver (previous - same lifetime as context for call Open function).
* Extended metrics (fill database.sql callbacks, recognize TLI error)
* Refactored config prefix in metrics
* Removed excess status labels from metrics
* Implement `fmt.Stringer` interface for `Driver` struct

## v3.54.2
* Added context to some internal methods for better tracing
* Added `trace.FunctionID` helper and `FunctionID` field to trace start info's
* Replaced lazy initialization of ydb clients (table, topic, etc.) to explicit initialization on `ydb.Open` step

## v3.54.1
* Fixed inconsistent labels in `metrics`

## v3.54.0
* Allowed `sql.LevelSerializable` isolation level in read-write mode in `database/sql` transactions
* Refactored traces and metrics
* Added `{retry,table}.WithLabel` options for mark retriers calls
* Added `ydb.WithTraceRetry` option
* Moved `internal/allocator.Buffers` to package `internal/xstring`
* Bumped `golang.org/x/sync` to `v0.3.0`
* Bumped `google.golang.org/protobuf` to `v1.31.0`
* Bumped `google.golang.org/grpc` to `v1.57.1`
* Allowed grpc status error as arg in `internal/xerrors.TransportError(err)`
* Added `interanl/xtest.CurrentFileLine()` helper for table tests
* Added `internal/credentials.IsAccessError(err)` helper for check access errors
* Changed period for re-fresh static credentials token from `1/2` to `1/10` to expiration time
* Added `table.SnapshotReadOnlyTxControl()` helper for get transaction control with snapshot read-only

## v3.53.4
* Downgrade `golang.org/x/net` from `0.17.0` to `0.15.0`
* Downgrade `golang.org/x/sys` from `v0.13.0` to `v0.12.0`
* Downgrade `golang.org/x/crypto` from `v0.14.0` to `v0.13.0`

## v3.53.3
* Refactored credentials options (from funcs to interfaces and types)
* Fixed stringification of credentials object

## v3.53.2
* Fixed panic when try to unwrap values with more than 127 columns with custom ydb unmarshaler

## v3.53.1
* Bumps `github.com/ydb-platform/ydb-go-genproto` for support `query` service
* Bumps `golang.org/x/net` from `0.7.0` to `0.17.0`
* Bumps `golang.org/x/sys` from `v0.5.0` to `v0.13.0`
* Bumps `golang.org/x/text` from `v0.7.0` to `v0.13.0`

## v3.53.0
* Removed `internal/backoff.Backoff.Wait` interface method for exclude resource leak with bug-provoked usage of `time.After` method
* Marked as deprecated `retry.WithDoRetryOptions` and `retry.WithDoTxRetryOptions`
* Added receiving first result set on construct `internal/table/scanner.NewStream()`
* Added experimental package `metrics` with SDK metrics
* Fixed redundant trace call for finished `database/sql` transactions
* Added repeater event type to wake-up func context
* Refactored default logger format
* Refactored `internal/conn.coonError` format
* Fixed data race on `internal/conn.conn.cc` access

## v3.52.3
* Removed almost all experimental marks from topic api.
* Rename some topic APIs (old names was deprecated and will be removed in one of next versions).
* Deprecated topic options (the option will be removed): min size of read messages batch
* Deprecated WithOnWriterFirstConnected callback, use Writer.WaitInitInfo instead.
* Changed topic Codec base type from int to int32 (was experimental code)
* Added `WaitInit` and `WaitInitInfo` method to the topic reader and writer
* Remove extra allocations in `types.TupleValue`, `types.ListValue` and `types.SetValue`

## v3.52.2
* Removed support of placeholder "_" for ignoring columns in `database/sql` result sets

## v3.52.1
* Merged `internal/xsql/conn.{GetTables,GetAllTables}` methods for `DRY`
* Replaced `internal/xsql.Connector.PathNormalizer` default from `nopPathNormalizer` to `bind.TablePathPrefix` with database name as path prefix
* Supported placeholder "_" for ignored column names in `database/sql` result sets

## v3.52.0
* Added `table.Session.CopyTables` method
* Added `x-ydb-trace-id` header into grpc calls
* Improved topic reader logs
* Fixed `internal/xstring` package with deprecated warning in `go1.21` about `reflect.{String,Slice}Header`

## v3.51.3
* Added `internal/xstring.{FromBytes([]byte),ToBytes(string)` for increase performance on `string` from/to `[]byte` conversion

## v3.51.2
* Added `table/options.ReadFromSnapshot(bool)` option for `session.StreamReadTable()`

## v3.51.1
* Added checking condition for `tx.Rollback()` in `retry.DoTx`

## v3.51.0
* Added node info to grpc errors

## v3.50.0
* Added methods `TotalCPUTime()` and `TotalDuration()` to `table/stats/QueryStats` interface
* Added check if commit order is bad in sync mode

## v3.49.1
* Added `table.options.WithIgnoreTruncated` option for `session.Execute` method
* Added `table.result.ErrTruncated` error for check it with `errors.Is()` outside of `ydb-go-sdk`

## v3.49.0
* Added `table.Session.ReadRows` method for getting rows by keys
* Added `table/options.ChangefeedFormatDynamoDBStreamsJSON` format of `DynamoDB` change feeds

## v3.48.8
* Fixed `sugar.RemoveRecursive()` for column table type

## v3.48.7
* Added `sugar.StackRecord()` helper for stringification of current file path and line
* Updated `google.golang.org/grpc` from `v1.49.0` to `v1.53.0` due to vulnerability
* Updated `google.golang.org/protobuf` from `v1.28.0` to `v1.28.1` due to vulnerability
* Implemented implicit standard interface `driver.RowsColumnTypeNullable` in `internal/xsql.rows`
* Upgraded errors description from `retry.Retry` with attempts info

## v3.48.6
* Added builder for topic reader message (usable for tests)

## v3.48.5
* Removed `log.Secret` helper as unnessesarry in public API after refactoring logging subsystem
* Enriched the error with important details from initial discovery
* Added `internal.{secret,stack}` packages
* Implemented `fmt.Stringer` interface in credential types

## v3.48.4
* Added `ydb.IsOperationErrorTransactionLocksInvalidated(err)` helper for checks `TLI` flag in err

## v3.48.3
* Added `table/types.IsOptional()` helper

## v3.48.2
* Refactored tests

## v3.48.1
* Added `sugar.Is{Entry,ColumnTable}Exists` helper

## v3.48.0
* Fixed stopping topic reader by grpc stream shutdown
* Fixed `database/sql` driver for get and parse container ydb types
* Changed `table/scanner.scanner.Any()` behaviour: for non-primitive types returns raw `table/types.Value` instead nil from previous behaviour
* Added `table/types.{ListItems,VariantValue,DictValues}` helpers for get internal content of abstract `table/types.Value`
* Marked as deprecated `table/types.DictFields` (use `table/types.DictValues` instead)

## v3.47.5
* Added `scheme.Entry.IsColumnTable()` helper

## v3.47.4
* Disabled check of node exists with `balancers.SingleConn`
* Improved code with `go-critic` linter
* Added session info into `database/sql` event `connected`

## v3.47.3
* Added `table/options.Description.Tiering` field

## v3.47.2
* Refactored `internal/cmd/gtrace` tool (prefer pointers instead trace struct copies) for bust performance
* Fixed usage of generated traces in code

## v3.47.1
* Removed test artifacts from repository

## v3.47.0
* Added `table/types.ToDecimal()` converter from `table/types.Value` to `table/types.Decimal`

## v3.46.1
* Implemented `internal/xcontext.With{Cancel,Timeout}` with stack record and switched all usages from standard `context.With{Cancel,Timeout}`

## v3.46.0
* Refactored package `log` for support typed fields in log messages

## v3.45.0
* Added `table/options.WithPartitions` for configure partitioning policy
* Marked as deprecated `table/options.WithPartitioningPolicy{UniformPartitions,ExplicitPartitions}` (use `table/options.With{UniformPartitions,ExplicitPartitions}` instead)

## v3.44.3
* Fixed bug of processing endpoint with `node_id=0`
* Refactored of checking node ID in cluster discovery before `Get` and during in `Put` of session into session pool

## v3.44.2
* Removed debug print

## v3.44.1
* Fixed bug with returning session into pool before second discovery

## v3.44.0
* Added `table/options.WithCallOptions` options for append custom grpc call options into `session.{BulkUpsert,Execute,StreamExecuteScanQuery}`
* Supported fake transactions in `database/sql` driver over connector option `ydb.WithFakeTx(queryMode)` and connection string param `go_fake_tx`
* Removed `testutil/timeutil` package (all usages replaced with `clockwork` package)
* Changed behaviour of retryer on transport errors `cancelled` and `deadline exceeded` - will retry idempotent operation if context is not done
* Added address of node to operation error description as optional
* Fixed bug with put session from unknown node
* Fixed bug with parsing of `TzTimestamp` without microseconds
* Fixed code -1 of retryable error if wrapped error with code
* Added `ydb.MustOpen` and `ydb.MustConnector` helpers
* Fixed `internal/xerrors.Transport` error wrapping for case when given error is not transport error
* Added grpc and operation codes to errors string description
* Extend `scheme.Client` interface with method `Database`
* Removed `driver.ResultNoRows` in `internal/xsql`
* Added `ydb.{WithTablePathPrefix,WithAutoDeclare,WithPositionalArgs,WithNumericalArgs}` query modifiers options
* Supported binding parameters for `database/sql` driver over connector option `ydb.WithAutoBind()` and connection string params `go_auto_bind={table_path_prefix(path),declare,numeric,positional}`
* Added `testutil.QueryBind` test helper
* Fixed topic retry policy callback call: not call it with nil error
* Fixed bug with no checking operation error on `discovery.Client` calls
* Allowed zero create session timeout in `ydb.WithSessionPoolCreateSessionTimeout(timeout)` (less than or equal to zero - no used timeout on create session request)
* Added examples with own `go.mod`
* Marked as deprecated `ydb.WithErrWriter(w)` and `ydb.WithOutWriter(w)` logger options
* Added `ydb.WithWriter(w)` logger option

## v3.43.0
**Small broken changes**

Most users can skip there notes and upgrade as usual because build break rare used methods (expiremental API and api for special cases, not need for common use YDB) and this version has no any behavior changes.

Changes for experimental topic API:
* Moved `producer_id` from required positional argument to option `WithProducerID` (and it is optional now)
* Removed `WithMessageGroupID` option (because not supported now)

Changes in ydb connection:
* Publish internal private struct `ydb.connection` as `ydb.Driver` (it is implement `ydb.Connection`)
* `ydb.Connection` marked as deprecated
* Changed return type of `ydb.Open(...)` from `ydb.Connection` to `*ydb.Driver`
* Changed return type of `ydb.New(...)` from `ydb.Connection` to `*ydb.Driver`
* Changed argument type for `ydb.GRPCConn` from `ydb.Connection` to `*ydb.Driver`
* Removed method `With` from `ydb.Connection` (use `*Driver.With` instead).

Changes in package `sugar`:
* Changed a type of database arg in `sugar.{MakeRecursive,RemoveRecursive}` from `ydb.Connection` to minimal required local interface

Dependencies:
* Up minimal supported version of `go` to `1.17` for update dependencies (new `golang.org/x` doesn't compiled for `go1.16`)
* Upgrade `golang.org/x/...`  for prevent issues: `CVE-2021-33194`, `CVE-2022-27664`, `CVE-2021-31525`, `CVE-2022-41723`

## v3.42.15
* Fixed checking `nil` error with `internal/xerrors.Is`

## v3.42.14
* Supported `scheme.EntryTopic` path child entry in `sugar.RemoveRecursive`

## v3.42.13
* Fixed default state of `internal/xerrors.retryableError`: it inherit properties from parent error as possible
* Marked event `grpc/stats.End` as ignored at observing status of grpc connection

## v3.42.12
* Replaced the balancer connection to discovery service from short-lived grpc connection to `internal/conn` lazy connection (revert related changes from `v3.42.6`)
* Marked as deprecated `trace.Driver.OnBalancerDialEntrypoint` event callback
* Deprecated `trace.Driver.OnConnTake` event callback
* Added `trace.Driver.OnConnDial` event callback

## v3.42.11
* Fixed validation error for `topicoptions.WithPartitionID` option of start topic writer.

## v3.42.10
* Added exit from retryer if got grpc-error `Unauthenticated` on `discovery/ListEndpoints` call

## v3.42.9
* Added `internal/xerrors.Errorf` error for wrap multiple errors and check them with `errors.Is` of `errors.As`
* Fixed corner cases of `internal/wait.Wait`
* Added check of port in connection string and error throw
* Fixed bug with initialization of connection pool before apply static credentials
* Refactored of applying grpc dial options with defaults
* Added `trace.Driver.{OnBalancerDialEntrypoint,OnBalancerClusterDiscoveryAttempt}` trace events
* Fixed compilation of package `internal/xresolver` with `google.golang.org/grpc@v1.53`
* Fixed returning `io.EOF` on `rows.Next` and `rows.NextResultSet`
* Added wrapping of errors from unary and stream results
* Added error throw on `database/sql.Conn.BeginTx()`, `*sql.Tx.ExecContext` and `*sql.Tx.QueryContext` if query mode is not `ydb.DataQueryMode`
* Added test for `database/sql` scan-query

## v3.42.8
* Fixed `internal/scheme/helpers/IsDirectoryExists(..)` recursive bug

## v3.42.7
* Fixed `sugar.IsTableExists` with recursive check directory exists
* Added `sugar.IsDirectoryExists`
* Changed type of `table/options.IndexType` for type checks
* Added constants `table/options.IndexTypeGlobal` and `table/options.IndexTypeGlobalAsync`
* Added `table/options.IndexDescription.Type` field with `table/options.IndexType` type

## v3.42.6
* Implemented `driver.RowsColumnTypeDatabaseTypeName` interface in `internal/xsql.rows` struct
* Extended `internal/xsql.conn` struct with methods for getting `YDB` metadata
* Added `scheme.Client` to `internal/xsql.connection` interface
* Added `helpers` package with method for checking existence of table, refactored `sugar.IsTableExists()`
* Added checks for nil option to all opts range loops
* Moved content of package `internal/ctxlabels` into `internal/xcontext`
* Implemented `GRPCStatus` method in `internal/xerrors/transportError`
* Added different implementations of stacktrace error for grpc errors and other
* Dropped `internal/xnet` package as useless
* Fixed default grpc dial options
* Replaced single connection for discovery repeater into connection which creates each time for discovery request
* Fixed retry of cluster discovery on initialization
* Fixed dial timeout processing

## v3.42.5
* Fixed closing of `database/sql` connection (aka `YDB` session)
* Made `session.Close()` as `nop` for idled session
* Implemented goroutine for closing idle connection in `database/sql` driver
* Separated errors of commit from other reader and to expired session
* Fixed wrapping error in `internal/balancer/Balancer.wrapCall()`

## v3.42.4
* Added `ydb.WithDisableServerBalancer()` database/sql connector option

## v3.42.3
* Added `credentials.NewStaticCredentials()` static credentials constructor
* Changed `internal/credentials.NewStaticCredentials()` signature and behaviour for create grpc connection on each call to auth service
* Downgrade `google.golang.org/grpc` to `v1.49.0`

## v3.42.2
* Added `trace.Details.Details()` method for use external detailer

## v3.42.1
* Fixed lazy transaction example for `godoc`

## v3.42.0
* Added retry policy options for topics: `topic/topicoptions.WithReaderCheckRetryErrorFunction`, `topic/topicoptions.WithReaderStartTimeout`, `topic/topicoptions.WithWriterCheckRetryErrorFunction`, `topic/topicoptions.WithWriterStartTimeout`
* Refactored `internal/conn` middlewares
* Added `trace.tableSessionInfo.LastUsage()` method for get last usage timestamp
* Reverted `tx.WithCommit()` changes for fix unstable behaviour of lazy transactions
* Added `options.WithCommit()` option for execute query with auto-commit flag
* Removed `trace.TableTransactionExecuteStartInfo.KeepInCache` field as redundant

## v3.41.0
* Added option for set interval of auth token update in topic streams
* Supported internal allocator in `{session,statement}.Execute` for decrease memory usage
* Fixed typo in `topic/README.md`
* Upgraded `ydb-go-genproto` dependency
* Fixed duplicating of traces in `table.Client.Do()` call
* Supported `table.Transaction.WithCommit()` method for execute query and auto-commit after
* Added `DataColumns` to `table.options.IndexDescription`
* Added `scheme.EntryColumnStore` and `scheme.EntryColumnColumn` entry types
* Added `table.options.WithPartitioningBy(columns)` option

## v3.40.1
* Added constructor of `options.TimeToLiveSettings` and fluent modifiers

## v3.40.0
* Added `options.WithAddAttribute` and `options.WithDropAttribute` options for `session.AlterTable` request
* Added `options.WithAddIndex` and `options.WithDropIndex` options for `session.AlterTable` request
* Added return error while create topic writer with not equal producer id and message group id.
* Added package `meta` with methods about `YDB` metadata
* Added `meta.WithTrailerCallback(ctx, callback)` context modifier for attaching callback function which will be called on incoming metadata
* Added `meta.ConsumedUnits(metadata.MD)` method for getting consumed units from metadata
* Added `NestedCall` field to retry trace start infos for alarm on nested calls
* Added `topicoptions.WithWriterTrace` option for attach tracer into separated writer
* Added `sugar.IsTableExists()` helper for check existence of table

## v3.39.0
* Removed message level partitioning from experimental topic API. It is unavailable on server side yet.
* Supported `NullValue` type as received type from `YDB`
* Supported `types.SetValue` type
* Added `types.CastTo(types.Value, destination)` public method for cast `types.Value` to golang native type value destination
* Added `types.TupleItem(types.Value)`, `types.StructFields(types.Value)` and `types.DictValues(types.Value)` funcs (extractors of internal fields of tuple, struct and dict values)
* Added `types.Value.Yql()` func for getting values string representation as `YQL` literal
* Added `types.Type.Yql()` func for getting `YQL` representation of type
* Marked `table/types.WriteTypeStringTo` as deprecated
* Added `table/options.WithDataColumns` for supporting covering indexes
* Supported `balancer` query string parameter in `DSN`
* Fixed bug with scanning `YSON` value from result set
* Added certificate caching in `WithCertificatesFromFile` and `WithCertificatesFromPem`

## v3.38.5
* Fixed bug from scan unexpected column name

## v3.38.4
* Changed type of `table/options.{Create,Alter,Drop}TableOption` from func to interface
* Added implementations of `table/options.{Create,Alter,Drop}Option`
* Changed type of `topic/topicoptions.{Create,Alter,Drop}Option` from func to interface
* Added implementations of `topic/topicoptions.{Create,Alter}Option`
* Fix internal race-condition bugs in internal background worker

## v3.38.3
* Added retries to initial discovering

## v3.38.2
* Added missing `RetentionPeriod` parameter for topic description
* Fixed reconnect problem for topic client
* Added queue limit for sent messages and split large grpc messages while send to topic service
* Improved control plane for topic services: allow list topic in schema, read cdc feeds in table, retry on contol plane operations in topic client, full info in topic describe result
* Allowed writing zero messages to topic writer

## v3.38.1
* Fixed deadlock with implicit usage of `internal.table.Client.internalPoolAsyncCloseSession`

## v3.38.0
* Fixed commit errors for experimental topic reader
* Updated `ydb-go-genproto` dependency
* Added `table.WithSnapshotReadOnly()` `TxOption` for supporting `SnapshotReadOnly` transaction control
* Fixed bug in `db.Scripting()` queries (not checked operation results)
* Added `sugar.ToYdbParam(sql.NamedArg)` helper for converting `sql.NamedArg` to `table.ParameterOption`
* Changed type `table.ParameterOption` for getting name and value from `table.ParameterOption` instance
* Added topic writer experimental api with internal logger

## v3.37.8
* Refactored the internal closing behaviour of table client
* Implemented the `sql.driver.Validator` interface
* Fixed update token for topic reader
* Marked sessions which creates from `database/sql` driver as supported server-side session balancing

## v3.37.7
* Changed type of truncated result error from `StreamExecuteScanQuery` to retryable error
* Added closing sessions if node removed from discovery results
* Moved session status type from `table/options` package to `table`
* Changed session status source type from `uint32` to `string` alias

## v3.37.6
* Added to balancer notifying mechanism for listening in table client event about removing some nodes and closing sessions on them
* Removed from public client interfaces `closer.Closer` (for exclude undefined behaviour on client-side)

## v3.37.5
* Refactoring of `xsql` errors checking

## v3.37.4
* Revert the marking of context errors as required to delete session

## v3.37.3
* Fixed alter topic request - stop send empty setSupportedCodecs if customer not set them
* Marked the context errors as required to delete session
* Added log topic api reader for internal logger

## v3.37.2
* Fixed nil pointer exception in topic reader if reconnect failed

## v3.37.1
* Refactored the `xsql.badconn.Error`

## v3.37.0
* Supported read-only `sql.LevelSnapshot` isolation with fake transaction and `OnlineReadOnly` transaction control (transient, while YDB clusters are not updated with true snapshot isolation mode)
* Supported the `*sql.Conn` as input type `ydb.Unwrap` helper for go's 1.18

## v3.36.2
* Changed output of `sugar.GenerateDeclareSection` (added error as second result)
* Specified `sugar.GenerateDeclareSection` for `go1.18` (supports input types `*table.QueryParameters` `[]table.ParameterOption` or `[]sql.NamedArg`)
* Supports different go's primitive value types as arg of `sql.Named("name", value)`
* Added `database/sql` example and docs

## v3.36.1
* Fixed `xsql.Rows` error checking

## v3.36.0
* Changed behavior on `result.Err()` on truncated result (returns non-retryable error now, exclude `StreamExecuteScanQuery`)
* Added `ydb.WithIgnoreTruncated` option for disabling errors on truncated flag
* Added simple transaction control constructors `table.OnlineReadOnlyTxControl()` and `table.StaleReadOnlyTxControl()`
* Added transaction control specifier with context `ydb.WithTxControl`
* Added value constructors `types.BytesValue`, `types.BytesValueFromString`, `types.TextValue`
* Removed auto-prepending declare section on `xsql` queries
* Supports `time.Time` as type destination in `xsql` queries
* Defined default dial timeout (5 seconds)

## v3.35.1
* Removed the deprecation warning for `ydb.WithSessionPoolIdleThreshold` option

## v3.35.0
* Replaced internal table client background worker to plain wait group for control spawned goroutines
* Replaced internal table client background session keeper to internal background session garbage collector for idle sessions
* Extended the `DescribeTopicResult` struct

## v3.34.2
* Added some description to error message from table pool get
* Moved implementation `sugar.GenerateDeclareSection` to `internal/table`
* Added transaction trace callbacks and internal logging with them
* Stored context from `BeginTx` to `internal/xsql` transaction
* Added automatically generated declare section to query text in `database/sql` usage
* Removed supports `sql.LevelSerializable`
* Added `retry.Do` helper for retry custom lambda with `database/sql` without transactions
* Removed `retry.WithTxOptions` option (only default isolation supports)

## v3.34.1
* Changed `database/sql` driver `prepare` behaviour to `nop` with proxing call to conn exec/query with keep-in-cache flag
* Added metadata to `trace.Driver.OnInvoke` and `trace.Driver.OnNewStream` done events

## v3.34.0
* Improved the `xsql` errors mapping to `driver.ErrBadConn`
* Extended `retry.DoTx` test for to achieve equivalence with `retry.Retry` behaviour
* Added `database/sql` events for tracing `database/sql` driver events
* Added internal logging for `database/sql` events
* Supports `YDB_LOG_DETAILS` environment variable for specify scope of log messages
* Removed support of `YDB_LOG_NO_COLOR` environment variable
* Changed default behaviour of internal logger to without coloring
* Fixed coloring (to true) with environment variable `YDB_LOG_SEVERITY_LEVEL`
* Added `ydb.WithStaticCredentials(user, password)` option for make static credentials
* Supports static credentials as part of connection string (dsn - data source name)
* Changed minimal supported version of go from 1.14 to 1.16 (required for jwt library)


## v3.33.0
* Added `retry.DoTx` helper for retrying `database/sql` transactions
* Implemented `database/sql` driver over `ydb-go-sdk`
* Marked as deprecated `trace.Table.OnPoolSessionNew` and `trace.Table.OnPoolSessionClose` events
* Added `trace.Table.OnPoolSessionAdd` and `trace.Table.OnPoolSessionRemove` events
* Refactored session lifecycle in session pool for fix flaked `TestTable`
* Fixed deadlock in topicreader batcher, while add and read raw server messages
* Fixed bug in `db.Topic()` with send response to stop partition message

## v3.32.1
* Fixed flaky TestTable
* Renamed topic events in `trace.Details` enum

## v3.32.0
* Refactored `trace.Topic` (experimental) handlers
* Fixed signature and names of helpers in `topic/topicsugar` package
* Allowed parallel reading and committing topic messages

## v3.31.0
* Extended the `ydb.Connection` interface with experimental `db.Topic()` client (control plane and reader API)
* Removed `ydb.RegisterParser()` function (was needed for `database/sql` driver outside `ydb-go-sdk` repository, necessity of `ydb.RegisterParser()` disappeared with implementation `database/sql` driver in same repository)
* Refactored `db.Table().CreateSession(ctx)` (maked retryable with internal create session timeout)
* Refactored `internal/table/client.createSession(ctx)` (got rid of unnecessary goroutine)
* Supported many user-agent records

## v3.30.0
* Added `ydb.RegisterParser(name string, parser func(value string) []ydb.Option)` function for register parser of specified param name (supporting additional params in connection string)
* Fixed writing `KeepInCacheFlag` in table traces

## v3.29.5
* Fixed regression of `table/types.WriteTypeStringTo`

## v3.29.4
* Added touching of last updated timestamp in existing conns on stage of applying new endpoint list

## v3.29.3
* Reverted `xerrors.IsTransportError(err)` behaviour for raw grpc errors to false

## v3.29.2
* Enabled server-side session balancing for sessions created from internal session pool
* Removed unused public `meta.Meta` methods
* Renamed `meta.Meta.Meta(ctx)` public method to `meta.Meta.Context(ctx)`
* Reverted default balancer to `balancers.RandomChoice()`

## v3.29.1
* Changed default balancer to `balancers.PreferLocalDC(balancers.RandomChoice())`

## v3.29.0
* Refactored `internal/value` package for decrease CPU and memory workload with GC
* Added `table/types.Equal(lhs, rhs)` helper for check equal for two types

## v3.28.3
* Fixed false-positive node pessimization on receiving from stream io.EOF

## v3.28.2
* Upgraded dependencies (grpc, protobuf, testify)

## v3.28.1
* Marked dial errors as retryable
* Supported node pessimization on dialing errors
* Marked error from `Invoke` and `NewStream` as retryable if request not sended to server

## v3.28.0
* Added `sugar.GenerateDeclareSection()` helper for make declare section in `YQL`
* Added check when parameter name not started from `$` and automatically prepends it to name
* Refactored connection closing

## v3.27.0
* Added internal experimental packages `internal/value/exp` and `internal/value/exp/allocator` with alternative value implementations with zero-allocation model
* Supported parsing of database name from connection string URI path
* Added `options.WithExecuteScanQueryStats` option
* Added to query stats plan and AST
* Changed behaviour of `result.Stats()` (if query result have no stats - returns `nil`)
* Added context cancel with specific error
* Added mutex wrapper for mutex, rwmutex for guarantee unlock and better show critical section

## v3.26.10
* Fixed syntax mistake in `trace.TablePooStateChangeInfo` to `trace.TablePoolStateChangeInfo`

## v3.26.9
* Fixed bug with convert ydb value to `time.Duration` in `result.Scan[WithDefaults,Named]()`
* Fixed bug with make ydb value from `time.Duration` in `types.IntervalValueFromDuration(d)`
* Marked `table/types.{IntervalValue,NullableIntervalValue}` as deprecated

## v3.26.8
* Removed the processing of trailer metadata on stream calls

## v3.26.7
* Updated the `ydb-go-genproto` dependency

## v3.26.6
* Defined the `SerializableReadWrite` isolation level by default in `db.Table.DoTx(ctx, func(ctx, tx))`
* Updated the `ydb-go-genproto` dependency

## v3.26.5
* Disabled the `KeepInCache` policy for queries without params

## v3.26.4
* Updated the indirect dependency to `gopkg.in/yaml.v3`

## v3.26.3
* Removed `Deprecated` mark from `table/session.Prepare` method
* Added comments for `table/session.Execute` method

## v3.26.2
* Refactored of making permissions from scheme entry

## v3.26.1
* Removed deprecated traces

## v3.26.0
* Fixed data race on session stream queries
* Renamed `internal/router` package to `internal/balancer` for unambiguous understanding of package mission
* Implemented detection of local data-center with measuring tcp dial RTT
* Added `trace.Driver.OnBalancer{Init,Close,ChooseEndpoint,Update}` events
* Marked the driver cluster events as deprecated
* Simplified the balancing logic

## v3.25.3
* Changed primary license to `Apache2.0` for auto-detect license
* Refactored `types.Struct` value creation

## v3.25.2
* Fixed repeater initial force timeout from 500 to 0.5 second

## v3.25.1
* Fixed bug with unexpected failing of call `Invoke` and `NewStream` on closed cluster
* Fixed bug with releasing `internal/conn/conn.Pool` in cluster
* Replaced interface `internal/conn/conn.Pool` to struct `internal/conn/conn.Pool`

## v3.25.0
* Added `ydb.GRPCConn(ydb.Connection)` helper for connect to driver-unsupported YDB services
* Marked as deprecated `session.Prepare` callback
* Marked as deprecated `options.WithQueryCachePolicyKeepInCache` and `options.WithQueryCachePolicy` options
* Added `options.WithKeepInCache` option
* Enabled by default keep-in-cache policy for data queries
* Removed from `ydb.Connection` embedding of `grpc.ClientConnInterface`
* Fixed stopping of repeater
* Added log backoff between force repeater wake up's (from 500ms to 32s)
* Renamed `trace.DriverRepeaterTick{Start,Done}Info` to `trace.DriverRepeaterWakeUp{Start,Done}Info`
* Fixed unexpected `NullFlag` while parse nil `JSONDocument` value
* Removed `internal/conn/conn.streamUsages` and `internal/conn/conn.usages` (`internal/conn.conn` always touching last usage timestamp on API calls)
* Removed auto-reconnecting for broken conns
* Renamed `internal/database` package to `internal/router` for unambiguous understanding of package mission
* Refactored applying actual endpoints list after re-discovery (replaced diff-merge logic to swap cluster struct, cluster and balancers are immutable now)
* Added `trace.Driver.OnUnpessimizeNode` trace event

## v3.24.2
* Changed default balancer to `RandomChoice()` because `PreferLocalDC()` balancer works incorrectly with DNS-balanced call `Discovery/ListEndpoints`

## v3.24.1
* Refactored initialization of coordination, ratelimiter, scheme, scripting and table clients from `internal/lazy` package to each client initialization with `sync.Once`
* Removed `internal/lazy` package
* Added retry option `retry.WithStackTrace` for wrapping errors with stacktrace

## v3.24.0
* Fixed re-opening case after close lazy-initialized clients
* Removed dependency of call context for initializing lazy table client
* Added `config.AutoRetry()` flag with `true` value by default. `config.AutoRetry()` affects how to errors handle in sub-clients calls.
* Added `config.WithNoAutoRetry` for disabling auto-retry on errors in sub-clients calls
* Refactored `internal/lazy` package (supported check `config.AutoRetry()`, removed all error wrappings with stacktrace)

## v3.23.0
* Added `WithTLSConfig` option for redefine TLS config
* Added `sugar.LoadCertificatesFromFile` and `sugar.LoadCertificatesFromPem` helpers

## v3.22.0
* Supported `json.Unmarshaler` type for scanning row to values
* Reimplemented `sugar.DSN` with `net/url`

## v3.21.0
* Fixed gtrace tool generation code style bug with leading spaces
* Removed accounting load factor (unused field) in balancers
* Enabled by default anonymous credentials
* Enabled by default internal dns resolver
* Removed from defaults `grpc.WithBlock()` option
* Added `ydb.Open` method with required param connection string
* Marked `ydb.New` method as deprecated
* Removed package `dsn`
* Added `sugar.DSN` helper for make dsn (connection string)
* Refactored package `retry` (moved `retryBackoff` and `retryMode` implementations to `internal`)
* Refactored `config.Config` (remove interface `Config`, renamed private struct `config` to `Config`)
* Moved `discovery/config` to `internal/discovery/config`
* Moved `coordination/config` to `internal/coordination/config`
* Moved `scheme/config` to `internal/scheme/config`
* Moved `scripting/config` to `internal/scripting/config`
* Moved `table/config` to `internal/table/config`
* Moved `ratelimiter/config` to `internal/ratelimiter/config`

## v3.20.2
* Fixed race condition on lazy clients first call

## v3.20.1
* Fixed gofumpt linter issue on `credentials/credentials.go`

## v3.20.0
* Added `table.DefaultTxControl()` transaction control creator with serializable read-write isolation mode and auto-commit
* Fixed passing nil query parameters
* Fixed locking of cluster during call `cluster.Get`

## v3.19.1
* Simplified README.md for godoc documentation in pkg.go.dev

## v3.19.0
* Added public package `dsn` for making piped data source name (connection string)
* Marked `ydb.WithEndpoint`, `ydb.WithDatabase`, `ydb.WithSecure`, `ydb.WithInsecure` options as deprecated
* Moved `ydb.RegisterParser` to package `dsn`
* Added version into all error and warn log messages

## v3.18.5
* Fixed duplicating `WithPanicCallback` proxying to table config options
* Fixed comments for `xerrros.Is` and `xerrros.As`

## v3.18.4
* Renamed internal packages `errors`, `net` and `resolver` to `xerrors`, `xnet` and `xresolver` for excluding ambiguous interpretation
* Renamed internal error wrapper `xerrors.New` to `xerrors.Wrap`

## v3.18.3
* Added `WithPanicCallback` option to all service configs (discovery, coordination, ratelimiter, scheme, scripting, table) and auto-applying from `ydb.WithPanicCallback`
* Added panic recovering (if defined `ydb.WithPanicCallback` option) which thrown from retry operation

## v3.18.2
* Refactored balancers (makes concurrent-safe)
* Excluded separate balancers lock from cluster
* Refactored `cluster.Cluster` interface (`Insert` and `Remove` returning nothing now)
* Replaced unsafe `cluster.close` boolean flag to `cluster.done` chan for listening close event
* Added internal checker `cluster.isClosed()` for check cluster state
* Extracted getting available conn from balancer to internal helper `cluster.get` (called inside `cluster.Get` as last effort)
* Added checking `conn.Conn` availability with `conn.Ping()` in prefer nodeID case

## v3.18.1
* Added `conn.Ping(ctx)` method for check availability of `conn.Conn`
* Refactored `cluster.Cluster.Get(ctx)` to return only available connection (instead of returning any connection from balancer)
* Added address to error description thrown from `conn.take()`
* Renamed package `internal/db` to `internal/database` to exclude collisions with variable name `db`

## v3.18.0
* Added `go1.18` to test matrix
* Added `ydb.WithOperationTimeout` and `ydb.WithOperationCancelAfter` context modifiers

## v3.17.0
* Removed redundant `trace.With{Table,Driver,Retry}` and `trace.Context{Table,Driver,Retry}` funcs
* Moved `gtrace` tool from `./cmd/gtrace` to `./internal/cmd/gtrace`
* Refactored `gtrace` tool for generate `Compose` options
* Added panic recover on trace calls in `Compose` call step
* Added `trace.With{Discovery,Driver,Coordination,Ratelimiter,Table,Scheme,Scripting}PanicCallback` options
* Added `ydb.WithPanicCallback` option

## v3.16.12
* Fixed bug with check acquire error over `ydb.IsRatelimiterAcquireError`
* Added full changelog link to github release description

## v3.16.11
* Added stacktrace to errors with issues

## v3.16.10
* Refactored `cluster.Cluster` and `balancer.Balancer` interfaces (removed `Update` method)
* Replaced `cluster.Update` with `cluster.Remove` and `cluster.Insert` calls
* Removed `trace.Driver.OnClusterUpdate` event
* Fixed bug with unexpected changing of local datacenter flag in endpoint
* Refactored errors wrapping (stackedError are not ydb error now, checking `errors.IsYdb(err)` with `errors.As` now)
* Wrapped retry operation errors with `errors.WithStackTrace(err)`
* Changed `trace.RetryLoopStartInfo.Context` type from `context.Context` to `*context.Context`

## v3.16.9
* Refactored internal operation and transport errors

## v3.16.8
* Added `config.ExcludeGRPCCodesForPessimization()` opttion for exclude some grpc codes from pessimization rules
* Refactored pessimization node conditions
* Added closing of ticker in `conn.Conn.connParker`
* Removed `config.WithSharedPool` and usages it
* Removed `conn.Creator` interface and usage it
* Removed unnecessary options append in `ydb.With`

## v3.16.7
* Added closing `conn.Conn` if discovery client build failure
* Added wrapping errors with stacktrace
* Added discharging banned state of `conn.Conn` on `cluster.Update` step

## v3.16.6
* Rollback moving `meta.Meta` call to conn exclusively from `internal/db` and `internal/discovery`
* Added `WithMeta()` discovery config option

## v3.16.5
* Added `config.SharedPool()` setting and `config.WithSharedPool()` option
* Added management of shared pool flag on change dial timeout and credentials
* Removed explicit checks of conditions for use (or not) shared pool in `ydb.With()`
* Renamed `internal/db` interfaces
* Changed signature of `conn.Conn.Release` (added error as result)

## v3.16.4
* Removed `WithMeta()` discovery config option
* Moved `meta.Meta` call to conn exclusively

## v3.16.3
* Replaced panic on cluster close to error issues

## v3.16.2
* Fixed bug in `types.Nullable()`
* Refactored package `meta`
* Removed explicit call meta in `db.New()`

## v3.16.1
* Added `WithMeta()` discovery config option
* Fixed bug with credentials on discovery

## v3.16.0
* Refactored internal dns-resolver
* Added option `config.WithInternalDNSResolver` for use internal dns-resolver and use resolved IP-address for dialing instead FQDN-address

## v3.15.1
* Removed all conditions for trace retry errors
* Fixed background color of warn messages
* Added to log messages additional information about error, such as retryable (or not), delete session (or not), etc.

## v3.15.0
* Added github action for publish release tags
* Refactored version constant (split to major, minor and patch constants)
* Added `table.types.Nullable{*}Value` helpers and `table.types.Nullable()` common helper
* Fixed race on check trailer on closing table grpc-stream
* Refactored traces (start and done struct names have prefix about trace)
* Replaced `errors.Error`, `errors.Errorf` and `errors.ErrorfSkip` to single `errors.WithStackTrace`
* Refactored table client options
* Declared and implemented interface `errors.isYdbError` for checking ybd/non-ydb errors
* Fixed double tracing table do events
* Added `retry.WithFastBackoff` and `retry.WithFastBackoff` options
* Refactored `table.CreateSession` as retry operation with options
* Moved log level from root of repository to package `log`
* Added details and address to transport error
* Fixed `recursive` param in `ratelimiter.ListResource`
* Added counting stream usages for exclude park connection if it in use
* Added `trace.Driver` events about change stream usage and `conn.Release()` call

## 3.14.4
* Implemented auto-removing `conn.Conn` from `conn.Pool` with counting usages of `conn.Conn`
* Refactored naming of source files which declares service client interfaces

## 3.14.3
* Fixed bug with update balancer element with nil handle

## 3.14.2
* Refactored internal error wrapping (with file and line identification) - replaced `fmt.Printf("%w", err)` error wrapping to internal `stackError`

## 3.14.1
* Added `balacers.CreateFromConfig` balancer creator
* Added `Create` method to interface `balancer.Balancer`

## 3.14.0
* Added `balacers.FromConfig` balancer creator

## 3.13.3
* Fixed linter issues

## 3.13.2
* Fixed race with read/write pool conns on closing conn

## 3.13.1
* Improved error messages
* Defended `cluster.balancer` with `sync.RWMutex` on `cluster.Insert`, `cluster.Update`, `cluster.Remove` and `cluster.Get`
* Excluded `Close` and `Park` methods from `conn.Conn` interface
* Fixed bug with `Multi` balancer `Create()`
* Improved `errors.IsTransportError` (check a few transport error codes instead check single transport error code)
* Improved `errors.Is` (check a few errors instead check single error)
* Refactored YDB errors checking API on client-side
* Implemented of scripting traces

## 3.13.0
* Refactored `Connection` interface
* Removed `CustomOption` and taking client with custom options
* Removed `proxy` package
* Improved `db.With()` helper for child connections creation
* Set shared `conn.Pool` for all children `ydb.Connection`
* Fixed bug with `RoundRobin` and `RandomChoice` balancers `Create()`

## 3.12.1
* Added `trace.Driver.OnConnPark` event
* Added `trace.Driver.OnConnClose` event
* Fixed bug with closing nil session in table retryer
* Restored repeater `Force` call on pessimize event
* Changed mutex type in `conn.Conn` from `sync.Mutex` to `sync.RWMutex` for exclude deadlocks
* Reverted applying empty `discovery` results to `cluster`

## 3.12.0
* Added `balancers.Prefer` and `balancers.PreferWithFallback` constructors

## 3.11.13
* Added `trace.Driver.OnRepeaterWakeUp` event
* Refactored package `repeater`

## 3.11.12
* Added `trace.ClusterInsertDoneInfo.Inserted` boolean flag for notify about success of insert endpoint into balancer
* Added `trace.ClusterRemoveDoneInfo.Removed` boolean flag for notify about success of remove endpoint from balancer

## 3.11.11
* Reverted usage of `math/rand` (instead `crypto/rand`)

## 3.11.10
* Imported tool gtrace to `./cmd/gtrace`
* Changed minimal version of go from 1.13 to 1.14

## 3.11.9
* Fixed composing of service traces
* Fixed end-call of `trace.Driver.OnConnStateChange`

## 3.11.8
* Added `trace.EndpointInfo.LastUpdated()` timestamp
* Refactored `endpoint.Endpoint` (split to struct `endopint` and interface `Endpoint`)
* Returned safe-thread copy of `endpoint.Endpoint` to trace callbacks
* Added `endpoint.Endpoint.Touch()` func for refresh endpoint info
* Added `conn.conn.onClose` slice for call optional funcs on close step
* Added removing `conn.Conn` from `conn.Pool` on `conn.Conn.Close()` call
* Checked cluster close/empty on keeper goroutine
* Fixed `internal.errors.New` wrapping depth
* Added context flag for no wrapping operation results as error
* Refactored `trace.Driver` conn events

## 3.11.7
* Removed internal alias-type `errors.IssuesIterator`

## 3.11.6
* Changed `trace.GetCredentialsDoneInfo` token representation from bool to string
* Added `log.Secret` helper for mask token

## 3.11.5
* Replaced meta in `proxyConnection.Invoke` and `proxyConnection.NewStream`

## 3.11.4
* Refactored `internal/cluster.Cluster` (add option for notify about external lock, lock cluster for update cluster endpoints)
* Reverted `grpc.ClientConnInterface` API to `ydb.Connection`

## 3.11.3
* Replaced in `table/types/compare_test.go` checking error by error message to checking with `errors.Is()`

## 3.11.2
* Wrapped internal errors in retry operations

## 3.11.1
* Excluded error wrapping from retry operations

## 3.11.0
* Added `ydb.WithTLSSInsecureSkipVerify()` option
* Added `trace.Table.OnPoolStateChange` event
* Wrapped internal errors with print <func, file, line>
* Removed `trace.Table.OnPoolTake` event (unused)
* Refactored `trace.Details` matching by string pattern
* Added resolver trace callback
* Refactored initialization step of grpc dial options
* Added internal package `net` with `net.Conn` proxy object
* Fixed closing proxy clients
* Added `ydb.Connection.With(opts ...ydb.CustomOption)` for taking proxy `ydb.Connection` with some redefined options
* Added `ydb.MetaRequestType` and `ydb.MetaTraceID` aliases to internal `meta` package constants
* Added `ydb.WithCustomCredentials()` option
* Refactored `ydb.Ratelimiter().AcquireResource()` method (added options for defining type of acquire request)
* Removed single point to define operation mode params (each grpc-call with `OperationParams` must explicit define `OperationParams`)
* Removed defining operation params over context
* Removed `config.RequestTimeout` and `config.StreamTimeout` (each grpc-call must manage context instead define `config.RequestTimeout` or `config.StreamTimeout`)
* Added internal `OperationTimeout` and `OperationCancelAfter` to each client (ratelimiter, coordination, table, scheme, scripting, discovery) config. `OperationTimeout` and `OperationCancelAfter` config params defined from root config

## 3.10.0
* Extended `trace.Details` constants for support per-service events
* Added `trace.Discovery` struct for traces discovery events
* Added `trace.Ratelimiter`, `trace.Coordination`, `trace.Scripting`, `trace.Scheme` stubs (will be implements in the future)
* Added `ratelimiter/config`, `coordination/config`, `scripting/config`, `scheme/config`, `discovery/config` packages for specify per-service configs
* Removed `trace.Driver.OnDiscovery` callback (moved to `trace.Discovery`)
* Refactored initialization step (firstly makes discovery client)
* Removed `internal/lazy.Discovery` (discovery client always initialized)
* Fixed `trace.Table` event structs
* Refactored grpc options for define dns-balancing configuration
* Refactored `retry.Retry` signature (added `retry.WithID`, `retry.WithTrace` and `retry.WithIdempotent` opt-in args, required param `isIdempotentOperation` removed)
* Refactored package `internal/repeater`

## 3.9.4
* Fixed data race on closing session pool

## 3.9.3
* Fixed busy loop on call internal logger with external logger implementation of `log.Logger`

## 3.9.2
* Fixed `WithDiscoveryInterval()` option with negative argument (must use `SingleConn` balancer)

## 3.9.1
* Added `WithMinTLSVersion` option

## 3.9.0
* Removed `ydb.EndpointDatabase`, `ydb.ConnectionString` and `ydb.MustConnectionString` helpers
* Removed `ydb.ConnectParams` struct and `ydb.WithConnectParams` option creator
* Added internal package `dsn` for register external parsers and parse connection string
* Added `ydb.RegisterParser` method for registering external parser of connection string

## 3.8.12
* Unwrap sub-tests called as `t.Run(...)` in integration tests
* Updated `grpc` dependency (from `v1.38.0` to `v1.43.0`)
* Updated `protobuf` dependency (from `v1.26.0` to `v1.27.1`)
* Added internal retryers into `lazy.Ratelimiter`
* Added internal retryers into `lazy.Coordination`
* Added internal retryers into `lazy.Discovery`
* Added internal retryers into `lazy.Scheme`
* Added internal retryers into `lazy.Scripting`
* Added internal retryer into `lazy.Table.CreateSession`

## 3.8.11
* Fixed version

## 3.8.10
* Fixed misspell linter issue

## 3.8.9
* Removed debug print to log

## 3.8.8
* Refactored session shutdown test

## 3.8.7
* Ignored session shutdown test if no defined `YDB_SHUTDOWN_URLS` environment variable

## 3.8.6
* Added `ydb.WithInsecure()` option

## 3.8.5
* Fixed version

## 3.8.4
* Fixed syntax error in `CHANGELOG.md`

## 3.8.3
* Fixed `CHANGELOG.md`

## 3.8.2
* Updated `github.com/ydb-platform/ydb-go-genproto`

## 3.8.1
* Fixed `trace.Table.OnPoolDoTx` - added `Idempotent` flag to `trace.PoolDoTxStartInfo`

## 3.8.0
* Added `table.result.Result.ScanNamed()` scan function
* Changed connection secure to `true` by default
* Renamed public package `balancer` to `balancers` (this package contains only constructors of balancers)
* Moved interfaces from package `internal/balancer/ibalancer` to `internal/balancer`
* Added `NextResultSetErr()` func for select next result set and return error
* Added package `table/result/indexed` with interfaces `indexed.Required`, `indexed.Optional`, `indexed.RequiredOrOptional`
* Replaced abstract `interface{}` in `Scan` to `indexed.RequiredOrOptional`
* Replaced abstract `interface{}` in `ScanWithDefaults` to `indexed.Required`
* Replaced `trace.Table.OnPoolRetry` callback to `trace.Table.OnPoolDo` and `trace.Table.OnPoolDoTx` callbacks
* Supports server hint `session-close` for gracefully shutdown session

## 3.7.2
* Retry remove directory in `sugar.RemoveRecursive()` for retryable error

## 3.7.1
* Fixed panic on `result.Reset(nil)`

## 3.7.0
* Replaced `Option` to `CustomOption` on `Connection` interface methods
* Implements `WithCustom[Token,Database]` options for redefine database and token
* Removed experimental `balancer.PreferEndpoints[WithFallback][RegEx]` balancers
* Supported connections `TTL` with `Option` `WithConnectionTTL`
* Remove unnecessary `WithFastDial` option (lazy connections are always fast inserts into cluster)
* Added `Scripting` service client with API methods `Execute()`, `StreamExecute()` and `Explain()`
* Added `String()` method to `table.types.Type` interface
* Added `With[Custom]UserAgent()` `Option` and `CustomOption` constructors
* Refactored `log.Logger` interface and internal implementation
* Added `retry.RetryableError()` for returns user-defined error which must be retryed
* Renamed internal type `internal.errors.OperationCompleted` to `internal.errors.OperationStatus`
* Added `String()` method to `table.KeyRange` and `table.Value` types
* Replaced creation of goroutine on each stream call to explicit call stream.Recv() on NextResultSet()

## 3.6.2
* Refactored table retry helpers
* Added new `PreferLocations[WithFallback][RegEx]` balancers
* Added `trace.Details.String()` and `trace.Details.Strings()` helpers
* Added `trace.DetailsFromString(s)` and `trace.DetailsFromStrings(s)` helper

## 3.6.1
* Switched closing cluster after closing all sub-services
* Added windows and macOS runtimes to unit and integration tests

## 3.6.0
* Added `config/balancer` package with popular balancers
* Added new `PreferEndpoints[WithFallback][RegEx]` balancers
* Removed `config.BalancerConfig` struct
* Refactored internal packages (tree to flat, split balancers to different packages)
* Moved a taking conn to start of `conn.Invoke` /` conn.NewStream` for applying timeouts to alive conn instead lazy conn (previous logic applied timeouts to all request including dialing on lazy conn)

## 3.5.4
* Added auto-close stream result on end of stream

## 3.5.3
* Changed `Logger` interface for support custom loggers
* Added public type `LoggerOption` for proxies to internal `logger.Option`
* Fixed deadlock on table stream requests

## 3.5.2
* Fixed data race on closing table result
* Added custom dns-resolver to grpc options for use dns-balancing with round_robin balancing policy
* Wrapped with `recover()` system panic on getting system certificates pool
* Added linters and fixed issues from them
* Changed API of `sugar` package

## 3.5.1
* Added system certificates for `darwin` system
* Fixed `table.StreamResult` finishing
* Fixes `sugar.MakePath()`
* Added helper `ydb.MergeOptions()` for merge several `ydb.Option` to single `ydb.Option`

## 3.5.0
* Added `ClosabelSession` interface which extends `Session` interface and provide `Close` method
* Added `CreateSession` method into `table.Client` interface
* Added `Context` field into `trace.Driver.Net{Dial,Read,Write,Close}StartInfo` structs
* Added `Address` field into `trace.Driver.DiscoveryStartInfo` struct
* Improved logger options (provide err and out writers, provide external logger)
* Renamed package `table.resultset` to `table.result`
* Added `trace.Driver.{OnInit,OnClose}` events
* Changed unit/integration tests running
* Fixed/added YDB error checkers
* Dropped `ydb.WithDriverConfigOptions` (duplicate of `ydb.With`)
* Fixed freeze on closing driver
* Fixed `CGO` race on `Darwin` system when driver tried to expand tilde on certificates path
* Removed `EnsurePathExists` and `CleanupDatabase` from API of `scheme.Client`
* Added helpers `MakePath` and `CleanPath` to root of package `ydb-go-sdk`
* Removed call `types.Scanner.UnmarshalYDB()` inside `scanner.setDefaults()`
* Added `DoTx()` API method into `table.Client`
* Added `String()` method into `ConnectParams` for serialize params to connection string
* Added early exit from Rollback for committed transaction
* Moved `HasNextResultSet()` method from `Result` interface to common `result` interface. It provides access to `HasNextResultSet()` on both result interfaces (unary and stream results)
* Added public credentials constructors `credentials.NewAnonymousCredentials()` and `credentials.NewAccessTokenCredentials(token)`

## 3.4.4
* Prefer `ydb.table.types.Scanner` scanner implementation over `sql.Scanner`, when both available.

## 3.4.3
* Forced `round_robin` grpc load balancing instead default `pick_first`
* Added checker `IsTransportErrorCancelled`

## 3.4.2
* Simplified `Is{Transport,Operation}Error`
* Added `IsYdbError` helper

## 3.4.1
* Fixed retry reaction on operation error NotFound (non-retryable now)

## 3.4.0
* Fixed logic bug in `trace.Table.ExecuteDataQuery{Start,Done}Info`

## 3.3.3
* Cleared repeater context for discovery goroutine
* Fixed type of `trace.Details`

## 3.3.2
* Added `table.options.WithPartitioningSettings`

## 3.3.1
* Added `trace.DriverConnEvents` constant

## 3.3.0
* Stored node ID into `endpoint.Endpoint` struct
* Simplified <Host,Port> in `endpoint.Endpoint` to single fqdn Address
* On table session requests now preferred the endpoint by `ID` extracted from session `ID`. If
  endpoint by `ID` not found - using the endpoint from balancer
* Upgraded internal logger for print colored messages

## 3.2.7
* Fixed compare endpoints func

## 3.2.6
* Reverted `NodeID` as key for link between session and endpoint because yandex-cloud YDB
  installation not supported `Endpoint.ID` entity

## 3.2.5
* Dropped endpoint.Addr entity as unused. After change link type between session and endpoint
  to NodeID endpoint.Addr became unnecessary for internal logic of driver
* Enabled integration test table pool health
* Fixed race on session stream requests

## 3.2.4
* Returned context error when context is done on `session.StreamExecuteScanQuery`
  and `session.StreamReadTable`

## 3.2.3
* Fixed bug of interpret tilda in path of certificates file
* Added chapter to `README.md` about ecosystem of debug tools over `ydb-go-sdk`

## 3.2.2
* Fixed result type of `RawValue.String` (ydb string compatible)
* Fixed scans ydb types into string and slice byte receivers

## 3.2.1
* Upgraded dependencies
* Added `WithEndpoint` and `WithDatabase` Option constructors

## 3.2.0
* added package `log` with interface `log.Logger`
* implements `trace.Driver` and `trace.Table` with `log.Logger`
* added internal leveled logger which implement interface `log.Logger`
* supported environment variable `YDB_LOG_SEVERITY_LEVEL`
* changed name of the field `RetryAttempts` to` Attempts` in the structure `trace.PoolGetDoneInfo`.
  This change reduces back compatibility, but there are no external uses of v3 sdk, so this change is
  fine. We are sorry if this change broke your code

## 3.1.0
* published scheme Client interface

## 3.0.1
* refactored integration tests
* fixed table retry trace calls

## 3.0.0
* Refactored sources for splitting public interfaces and internal
  implementation for core changes in the future without change major version
* Refactored of transport level of driver - now we use grpc code generation by stock `protoc-gen-go` instead internal protoc codegen. New API provide operate from codegen grpc-clients with driver as a single grpc client connection. But driver hide inside self a pool of grpc connections to different cluster endpoints YDB. All communications with YDB (base services includes to driver: table, discovery, coordiantion and ratelimiter) provides stock codegen grpc-clients now.
* Much changed API of driver for easy usage.
* Dropped package `ydbsql` (moved to external project)
* Extracted yandex-cloud authentication to external project
* Extracted examples to external project
* Changed of traces API for next usage in jaeger и prometheus
* Dropped old APIs marked as `deprecated`
* Added integration tests with docker ydb container
* Changed table session and endpoint link type from string address to integer NodeID

## 2.11.0
* Added possibility to override `x-ydb-database` metadata value

## 2.10.9
* Fixed context cancellation inside repeater loop

## 2.10.8
* Fixed data race on cluster get/pessimize

## 2.10.7
* Dropped internal cluster connections tracker
* Switched initial connect to all endpoints after discovery to lazy connect
* Added reconnect for broken conns

## 2.10.6
* Thrown context without deadline into discovery goroutine
* Added `Address` param to `DiscoveryStartInfo` struct
* Forced `round_bobin` grpc load balancing config instead default `pick_first`
* Fixed applying driver trace from context in `connect.New`
* Excluded using session pool usage for create/take sessions in `database/sql`
  driver implementation. Package `ydbsql` with `database/sql` driver implementation
  used direct `CreateSession` table client call in the best effort loop

## 2.10.5
* Fixed panic when ready conns is zero

## 2.10.4
* Initialized repeater permanently regardless of the value `DriverConfig.DiscoveryInterval`
  This change allow forcing re-discovery depends on cluster state

## 2.10.3
* Returned context error when context is done on `StreamExecuteScanQuery`

## 2.10.2
* Fixed `mapBadSessionError()` in `ydbsql` package

## 2.10.1
* Fixed race on `ydbsql` concurrent connect. This hotfix only for v2 version

## 2.10.0
* Added `GlobalAsyncIndex` implementation of index interface

## 2.9.6
* Replaced `<session, endpoint>` link type from raw conn to plain endpoint address
* Moved checking linked endpoint from `driver.{Call,StreamRead}` to `cluster.Get`
* Added pessimization endpoint code for `driver.StreamRead` if transport error received
* Setted transport error `Cancelled` as needs to remove session from pool
* Deprecated connection use policy (used auto policy)
* Fixed goroutines leak on StreamRead call
* Fixed force re-discover on receive error after 1 second
* Added timeout to context in `cluster.Get` if context deadline not defined

## 2.9.5
* Renamed context idempotent operation flag

## 2.9.4
* Forced cancelled transport error as retriable (only idempotent operations)
* Renamed some internal retry mode types

## 2.9.3
* Forced grpc keep-alive PermitWithoutStream parameter to true

## 2.9.2
* Added errors without panic

## 2.9.1
* Added check nil grpc.ClientConn connection
* Processed nil connection error in keeper loop

## 2.9.0
* Added RawValue and supported ydb.Scanner in Scan

## 2.8.0
* Added NextResultSet for both streaming and non-streaming operations

## 2.7.0
* Dropped busy checker logic
* Refactoring of `RetryMode`, `RetryChecker` and `Retryer`
* Added fast/slow retry logic
* Supported context param for retry operation with no idempotent errors
* Added secondary indexes info to table describing method

## 2.6.1
* fix panic on lazy put to full pool

## 2.6.0
* Exported `SessionProvider.CloseSession` func
* Implements by default async closing session and putting busy
  session into pool
* Added some session pool trace funcs for execution control of
  goroutines in tests
* Switched internal session pool boolean field closed from atomic
  usage to mutex-locked usage

## 2.5.7
* Added panic on double scan per row

## 2.5.6
* Supported nil and time conventions for scanner

## 2.5.5
* Reverted adds async sessionGet and opDo into `table.Retry`.
* Added `sessionClose()` func into `SessionProvider` interface.

## 2.5.4
* Remove ready queue from session pool

## 2.5.3
* Fix put session into pool

## 2.5.2
* Fix panic on operate with result scanner

## 2.5.1
* Fix lock on write to chan in case when context is done

## 2.5.0
* Added `ScanRaw` for scan results as struct, list, tuple, map
* Created `RawScanner` interface in order to generate method With

## 2.4.1
* Fixed deadlock in the session pool

## 2.4.0
* Added new scanner API.
* Fixed dualism of interpret data (default values were deprecated for optional values)

## 2.3.3
* Fixed `internal/stats/series.go` (index out of range)
* Optimized rotate buckets in the `Series`

## 2.3.2
* Moved `api/wrap.go` to root for next replacement api package to external genproto

## 2.3.1
* Correct session pool tests
* Fixed conditions with KeepAliveMinSize and `IdleKeepAliveThreshold`

## 2.3.0
* Added credentials connect options:
  - `connect.WithAccessTokenCredentials(accessToken)`
  - `connect.WithAnonymousCredentials()`
  - `connect.WithMetadataCredentials(ctx)`
  - `connect.WithServiceAccountKeyFileCredentiials(serviceAccountKeyFile)`
* Added auth examples:
  - `example/auth/environ`
  - `example/auth/access_token_credentials`
  - `example/auth/anonymous_credentials`
  - `example/auth/metadata_credentials`
  - `example/auth/service_account_credentials`

## 2.2.1
* Fixed returning error from `table.StreamExecuteScanQuery`

## 2.2.0
* Supported loading certs from file using `YDB_SSL_ROOT_CERTIFICATES_FILE` environment variable

## 2.1.0
* Fixed erasing session from pool if session keep-alive count great then `IdleKeepAliveThreshold`
* Add major session pool config params as `connect.WithSessionPool*()` options

## 2.0.3
* Added panic for wrong `NextSet`/`NextStreamSet` call

## 2.0.2
* Fixed infinite keep alive session on transport errors `Cancelled` and `DeadlineExceeded`

## 2.0.1
* Fixed parser of connection string
* Fixed `EnsurePathExists` and `CleanupDatabase` methods
* Fixed `basic_example_v1`
* Renamed example cli flag `-link=connectionString` to `-ydb=connectionString` for connection string to YDB
* Added `-connect-timeout` flag to example cli
* Fixed some linter issues

## 2.0.0
* Renamed package ydbx to connect. New usage semantic: `connect.New()` instead `ydbx.Connect()`
* Added `healthcheck` example
* Fixed all examples with usage connect package
* Dropped `example/internal/ydbutil` package
* Simplified API of Traces - replace all pairs start/done to single handler with closure.

## 1.5.2
* Fixed `WithYdbCA` at nil certPool case

## 1.5.1
* Fixed package name of `ydbx`

## 1.5.0
* Added `ydbx` package

## 1.4.1
* Fixed `fmt.Errorf` error wrapping and some linter issues

## 1.4.0
* Added helper for create credentials from environ
* Added anonymous credentials
* Move YDB Certificate Authority from auth/iam package to root  package. YDB CA need to dial with
  dedicated YDB and not need to dial with IAM. YDB CA automatically added to all grpc calling

## 1.3.0
* Added `Compose` method to traces

## 1.2.0
* Load YDB certificates by default with TLS connection

## 1.1.0
* Support scan-query method in `ydbsql` (database/sql API)

## 1.0.7
* Use `github.com/golang-jwt/jwt` instead of `github.com/dgrijalva/jwt-go`

## 1.0.6
* Append (if not exits) SYNC Operation mode on table calls: *Session, *DataQuery, *Transaction, KeepAlive

## 1.0.5
* Remove unused ContextDeadlineMapping driver config (always used default value)
* Simplify operation params logic
* Append (if not exits) SYNC Operation mode on ExecuteDataQuery call

## 1.0.4
* Fixed timeout and cancellation setting for YDB operations
* Introduced possibility to use `ContextDeadlineNoMapping` once again

## 1.0.3
* Negative `table.Client.MaxQueryCacheSize` will disable a client query cache now
* Refactoring of `meta.go` for simple adding in the future new headers to requests
* Added support `x-ydb-trace-id` as standard SDK header

## 1.0.2
* Implements smart lazy createSession for best control of create/delete session balance. This feature fix leakage of forgotten sessions on server-side
* Some imporvements of session pool stats

## 1.0.1
* Fix closing sessions on PutBusy()
* Force setting operation timeout from client context timeout (if this timeout less then default operation timeout)
* Added helper `ydb.ContextWithoutDeadline` for clearing existing context from any deadlines

## 1.0.0
* SDK versioning switched to `Semantic Versioning 2.0.0`

## 2021.04.1
* Added `table.TimeToLiveSettings` struct and corresponding
  `table.WithTimeToLiveSettings`, `table.WithSetTimeToLive`
  and `table.WithDropTimeToLive` options.
* Deprecated `table.TTLSettings` struct alongside with
  `table.WithTTL`, `table.WithSetTTL` and `table.WithDropTTL` functions.

## 2021.03.2
* Add Truncated flag support.

## 2021.03.1
* Fixed a race between `SessionPool.Put` and `SessionPool.Get`, where the latter
  would end up waiting forever for a session that is already in the pool.

## 2021.02.1
* Changed semantics of `table.Result.O...` methods (e.g., `OUTF8`):
  it will not fail if current item is non-optional primitive.

## 2020.12.1
* added CommitTx method, which returns QueryStats

## 2020.11.4
* re-implementation of ydb.Value comparison
* fix basic examples

## 2020.11.3
* increase default and minimum `Dialer.KeepAlive` setting

## 2020.11.2
* added `ydbsql/connector` options to configure default list of `ExecDataQueryOption`

## 2020.11.1
* tune `grpc.Conn` behaviour

## 2020.10.4
* function to compare two ydb.Value

## 2020.10.3
* support scan query execution

## 2020.10.2
* add table Ttl options

## 2020.10.1
* added `KeyBloomFilter` support for `CreateTable`, `AlterTable` and `DescribeTalbe`
* added `PartitioningSettings` support for `CreateTable`, `AlterTable` and `DescribeTalbe`. Move to `PartitioningSettings` object

## 2020.09.3
* add `FastDial` option to `DriverConfig`.
  This will allow `Dialer` to return `Driver` as soon as the 1st connection is ready.

## 2020.09.2
* parallelize endpoint operations

## 2020.09.1
* added `ProcessCPUTime` method to `QueryStats`
* added `ReadReplicasSettings` support for `CreateTable`, `AlterTable` and `DescribeTalbe`
* added `StorageSettings` support for `CreateTable`, `AlterTable` and `DescribeTalbe`

## 2020.08.2
* added `PartitioningSettings` support for `CreateTable` and `AlterTable`

## 2020.08.1
* added `CPUTime` and `AffectedShards` fields to `QueryPhase` struct
* added `CompilationStats` statistics

## 2020.07.7
* support manage table attributes

## 2020.07.6
* support Column Families

## 2020.07.5
* support new types: DyNumber, JsonDocument

## 2020.07.4
* added coordination service
* added rate_limiter service

## 2020.07.3
* made `api` wrapper for `internal` api subset

## 2020.07.2
* return TableStats and PartitionStats on DescribeTable request with options
* added `ydbsql/connector` option to configure `DefaultTxControl`

## 2020.07.1
* support go modules tooling for ydbgen

## 2020.06.2
* refactored `InstanceServiceAccount`: refresh token in background.
  Also, will never produce error on creation
* added getting `ydb.Credentials` examples

## 2020.06.1

* exported internal `api.Wrap`/`api.Unwrap` methods and linked structures

## 2020.04.5

* return on discovery only endpoints that match SSL status of driver

## 2020.04.4

* added GCP metadata auth style with `InstanceServiceAccount` in `auth.iam`

## 2020.04.3

* fix race in `auth.metadata`
* fix races in test hooks

## 2020.04.2

* set limits to grpc `MaxCallRecvMsgSize` and `MaxCallSendMsgSize` to 64MB
* remove deprecated IAM (jwt) `Client` structure
* fix panic on nil dereference while accessing optional fields of `IssueMessage` message

## 2020.04.1

* added options to `DescribeTable` request
* added `ydbsql/connector` options to configure `pool`s  `KeepAliveBatchSize`, `KeepAliveTimeout`, `CreateSessionTimeout`, `DeleteTimeout`

## 2020.03.2

* set session keepAlive period to 5 min - same as in other SDKs
* fix panic on access to index after pool close

## 2020.03.1

* added session pre-creation limit check in pool
* added discovery trigger on more then half unhealthy transport connects
* await transport connect only if no healthy connections left

## 2020.02

* support cloud IAM (jwt) authorization from service account file
* minimum version of Go become 1.13. Started support of new `errors` features<|MERGE_RESOLUTION|>--- conflicted
+++ resolved
@@ -1,10 +1,8 @@
-<<<<<<< HEAD
-*  Support for ip discovery. Server can show own ip address and target hostname in the ListEndpoint message. These fields are used to bypass DNS resolving.
-=======
+*  Added ip discovery. Server can show own ip address and target hostname in the ListEndpoint message. These fields are used to bypass DNS resolving.
+
 ## v3.81.0
 * Added error ErrMessagesPutToInternalQueueBeforeError to topic writer
 * Added write to topics within transactions
->>>>>>> 14ec2f2c
 
 ## v3.80.10
 * Added `ydb.WithSessionPoolSessionUsageLimit()` option for limitation max count of session usage  

--- conflicted
+++ resolved
@@ -1,8 +1,5 @@
-<<<<<<< HEAD
 * Doesn't rollback a the transaction on the operation error in table service
-=======
 * Fixed concurrent map writes in metrics
->>>>>>> 66ffc004
 * Renamed method at experimental API reader.PopBatchTx to reader.PopMessagesBatchTx
 
 ## v3.80.5

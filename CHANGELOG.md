--- conflicted
+++ resolved
@@ -1,8 +1,5 @@
-<<<<<<< HEAD
 * Supported of `database/sql/driver.Valuer` interfaces for params which passed to query using sql driver 
-=======
 * Exposed `credentials/credentials.OAuth2Config` OAuth2 config
->>>>>>> cb3bf6b1
 
 ## v3.95.2
 * Fixed panic on multiple closing driver

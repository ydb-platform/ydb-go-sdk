--- conflicted
+++ resolved
@@ -1,11 +1,9 @@
-<<<<<<< HEAD
 * Added `table/options.WithPartitions` for configure partitioning policy
 * Marked as deprecated `table/options.WithPartitioningPolicy{UniformPartitions,ExplicitPartitions}` (use `With{UniformPartitions,ExplicitPartitions}` instead)
-=======
+
 ## v3.44.3
 * Fixed bug of processing endpoint with `node_id=0`
 * Refactored of checking node ID in cluster discovery before `Get` and during in `Put` of session into session pool
->>>>>>> 6d5eab29
 
 ## v3.44.2
 * Removed debug print

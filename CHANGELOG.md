--- conflicted
+++ resolved
@@ -1,9 +1,7 @@
-<<<<<<< HEAD
 * Added type assertion checks to enhance type safety and prevent unexpected panics in critical sections of the codebase
-=======
+
 ## v3.65.3
 * Fixed data race in `internal/conn.grpcClientStream` 
->>>>>>> 75ccf7e4
 
 ## v3.65.2
 * Fixed data race using `log.WithNames`

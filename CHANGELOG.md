--- conflicted
+++ resolved
@@ -1,8 +1,6 @@
-<<<<<<< HEAD
 * Added internal `gstack` codegen tool for filling `stack.FunctionID` with value from call stack
-=======
+
 ## v3.59.1
->>>>>>> 895d516d
 * Fixed updating last usage timestamp for smart parking of the conns
 
 ## v3.59.0

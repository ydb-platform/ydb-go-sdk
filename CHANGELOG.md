<<<<<<< HEAD
* Fixed connections pool leak on closing
=======
## v3.92.3
* Fixed error with incompleted data returen from transaction.ReadQueryResult method
* Added option `query/WithResponsePartLimitSizeBytes(...)` for queries with query service
>>>>>>> 73743889

## v3.92.2
* Added `table/options.WithShardNodesInfo()` experimental option to get shard nodeId for describe table call

## v3.92.1
* Added `sugar.WithUserPassword(user,password)` option for `sugar.DSN()` helper
* Added `sugar.WithSecure(bool)` option for `sugar.DSN()` helper
* Small breaking change: `sugar.DSN` have only two required parameters (endpoint and database) from now on. 
  Third parameter `secure` must be passed as option `sugar.WithSecure(bool)`

## v3.92.0
* Added experimental ydb.ParamsFromMap and ydb.MustParamsFromMap for build query parameters
* Refactored coordination traces
* gRPC connection will be forcefully closed on DNS resolver errors from now on

## v3.91.0
* Added `ydb.WithPreferredNodeID(ctx, nodeID)` context modifier for trying to execute queries on given nodeID

## v3.90.2
* Set the `pick_first` balancer for short-lived grpc connection inside ydb cluster discovery attempt

## v3.90.1
* Small broken change: added method `ID()` into `spans.Span` interface (need to implement in adapter) 
* Fixed traceparent header for tracing grpc requests

## v3.90.0
* Fixed closing of child driver with shared balancer

## v3.89.6
* Refactored `database/sql` driver internals for query-service client support in the future 

## v3.89.5
* Fixed nil pointer dereference in metabalancer initialization

## v3.89.4
* Changed behaviour on re-discovery: always open new grpc connection for discovery request

## v3.89.3
* Wrapped internal balancer with metadata middleware

## v3.89.2
* Returned log.XXX methods for create fields, removed from public at v3.85.0

## v3.89.1
* Added option `ydb.WithSharedBalancer(*Driver)` for child drivers

## v3.89.0
* Fixed send optional arguments to the server with `ydb.ParamsBuilder`

## v3.88.0
* Removed UUID methods from ydb.ParamsBuilder()

## v3.87.0
* BREAK OLD STYLE WORK WITH UUID. See https://github.com/ydb-platform/ydb-go-sdk/issues/1501 for details.
  At the version you must explicit choose way for work with uuid: old with bug or new (fixed).

## v3.86.1
* Fixed scan to optional uuid

## v3.86.0
* Add workaround for bug in uuid send/receive from server. It is migration version. All native code and most database sql code worked with uuid continue to work.
Dedicated version for migrate code for workaround/fix uuid bug. See https://github.com/ydb-platform/ydb-go-sdk/issues/1501 for details.

## v3.85.3
* Renamed `query.WithPoolID()` into `query.WithResourcePool()`

## v3.85.2
* Added experimental `query.WithPoolID()` execute option for define resource pool for execute query

## v3.85.1
* Added `spans.Retry` constructor of `trace.Retry`

## v3.85.0
* Added experimental package `spans` with tracing adapter interfaces for OpenTelemetry, OpenTracing, etc.
* Added `db.Topic().DescribeTopicConsumer()` method for displaying consumer information
* Marked as deprecated options `ydb.WithDatabase(database)` and `ydb.WithEndpoint(endpoint)`

## v3.84.1
* Added session info into `trace.TableSessionBulkUpsertStartInfo`

## v3.84.0
* Added `meta.WithTraceParent` context modifier for explicit putting traceparent header into grpc calls

## v3.83.0
* Supported `db.Table().BulkUpsert()` from scv, arrow and ydb rows formats

## v3.82.0
* Fixed error on experimental `TopicListener.Close`
* Disabled reporting of `ydb_go_sdk_query_session_count` when metrics are disabled
* Disabled reporting of `ydb_go_sdk_ydb_query_session_create_latency` histogram metrics when metrics are disabled
* Allowed skip column for `ScanStruct` by tag `-`

## v3.81.4
* Returned `topicwriter.ErrQueueLimitExceed`, accidental removed at `v3.81.0`

## v3.81.3
* Fixed tracing details check for some metrics

## v3.81.2
* Removed `experimantal` comment for query service client

## v3.81.1
* Fixed nil pointer dereference panic on failed `ydb.Open`
* Added ip discovery. Server can show own ip address and target hostname in the ListEndpoint message. These fields are used to bypass DNS resolving.

## v3.81.0
* Added error ErrMessagesPutToInternalQueueBeforeError to topic writer
* Added write to topics within transactions

## v3.80.10
* Added `ydb.WithSessionPoolSessionUsageLimit()` option for limitation max count of session usage
* Refactored experimental topic iterators in `topicsugar` package

## v3.80.9
* Fixed bug in experimental api: `ydb.ParamsBuilder().Param().Optional()` receive pointer and really produce optional value.

## v3.80.8
* Added `ydb.WithLazyTx(bool)` option for create lazy transactions on `query.Session.Begin` call
* Added initial experimental topic and cdc-helpers, see examples in [tests/integration/topic_helpers_test.go](https://github.com/ydb-platform/ydb-go-sdk/blob/master/tests/integration/topic_helpers_test.go)
* Added experimental `sugar.UnmarshalRows` for user unmarshaller structs in own code in go 1.23, change example for use the iterator.
* Added `ydb_go_sdk_ydb_query_pool_size_index` metrics

## v3.80.7
* Fixed bug with doesn't rollback the transaction on the operation error in table service

## v3.80.6
* Fixed concurrent map writes in metrics
* Renamed method at experimental API `reader.PopBatchTx` to `reader.PopMessagesBatchTx`

## v3.80.5
* Fixed connections pool leak on failed `ydb.Open` call

## v3.80.4
* Fixed panic on usage metrics package from prometheus adapter on `trace.Driver.OnNewStream` callback

## v3.80.3
* Added option `ydb.WithSessionPoolSessionIdleTimeToLive` for restrict idle time of query sessions
* Fixed bug with leak of query transactions
* Changed `ydb_go_sdk_ydb_driver_conn_requests` metrics splitted to `ydb_go_sdk_ydb_driver_conn_request_statuses` and `ydb_go_sdk_ydb_driver_conn_request_methods`
* Fixed metadata for operation service connection
* Fixed composing query traces in call `db.Query.Do[Tx]` using option `query.WithTrace`

## v3.80.2
* Added `balancers.PreferNearestDC[WithFallback]` balancers
* Marked as deprecated `balancers.PreferLocalDC[WithFallback]` balancers because `local` word is ambiguous for balancer idea

## v3.80.1
* Added `lastErr` from previous attempt in `retry.RetryWithResult`

## v3.80.0
* Replaced internal table client pool entities to `internal/pool`

## v3.79.2
* Enabled by default usage of `internal/pool` in `internal/query.Client`

## v3.79.1
* Changed `trace.Table` and `trace.Query` traces
* Implemented `internal/pool` the same as table client pool from `internal/table.Client`

## v3.79.0
* Added commit messages for topic listener
* EOF error in RecvMsg is no longer logged

## v3.78.0
* Changed result type of method `query.Executor.QueryResultSet` from `query.ResultSet` to `query.ClosableResultSet`
* Added `table/types.DecimalValueFromString` decimal type constructor

## v3.77.1
* Added log topic writer ack
* Replaced `operation.Client.List` to five methods for listing operations `operation.List{BuildIndex,ImportFromS3,ExportToS3,ExportToYT,ExecuteQuery}`

## v3.77.0
* Changed log message about send topic message
* Added experimental support for executing scripts over query service client (`query.Client.ExecuteScript` and `query.CLient.FetchScriptResults`)
* Removed tx result from `query.Session.Execute` (tx can be obtained from `query.Session.Begin`)
* Changed behaviour of `query.Session.Begin` to `noop` for lazy initialization with first call `query.TxActor.Execute`
* Splitted experimental method `query.Client.Execute` to methods `query.Client.Exec` without result and `query.Client.Query` with result
* Splitted experimental method `query.TxActor.Execute` to methods `query.TxActor.Exec` without result and `query.TxActor.Query` with result
* Renamed experimental method `query.Client.ReadResultSet` to `query.Client.QueryResultSet`
* Renamed experimental method `query.Client.ReadRow` to `query.Client.QueryRow`
* Removed experimental methods `query.Session.ReadResultSet` and  `query.Session.ReadRows`
* Removed experimental methods `query.TxActor.ReadResultSet` and  `query.TxActor.ReadRows`
* Removed experimental method `query.Client.Stats`
* Option `query.WithIdempotent()` allowed for `query.Client.{Exec,Query,QueryResultSet,QueryRow}` methods now
* Added experimental support for operation service client through `db.Operation()` method (supports methods `Get`, `List`, `Cancel` and `Forget`)

## v3.76.6
* Replaced requirements from go1.22 + experimantal flag to go1.23 for experimental range-over interface

## v3.76.5
* Fixed out of index item creation in `internal/pool.Pool`
* Fixed tracing of `(*grpcClientStream).finish` event

## v3.76.4
* Added traces and logs for read messages from topic within transaction
* Changed result type of `query.Session.NodeID()` from `int64` to `uint32` for compatibility with table session and discovery
* Removed experimental method `query.Result.Err()`
* Added the finishing reading the grpc stream on `query.Result.Close()` call
* Renamed experimental method `query.Result.Range()` to `query.Result.ResultSets()`
* Renamed experimental method `query.ResultSet.Range()` to `query.ResultSet.Rows()`
* Removed support of `go1.20`
* Added PopMessages from topic within transaction

## v3.76.3
* Changed interface `table.TransactionIdentifier` (added private method) for prohibition of any implementations outside ydb-go-sdk

## v3.76.2
* Fixed bug with nil pointer dereference on trace callback from `query.createSession`
* Fixed test message builder, now all method return itself pointer
* Fixed handle reconnection timeout error
* Fixed experimental topic listener handle stop partition event

## v3.76.1
* Fixed `query.WithCommit()` flag behaviour for `tx.Execute` in query service
* OAuth 2.0 token exchange: allowed multiple resource parameters in according to https://www.rfc-editor.org/rfc/rfc8693

## v3.76.0
* Added experimental topic listener implementation
* Fixed `internal/xstrings.Buffer()` leak without call `buffer.Free()`
* Removed double quotas from goroutine labels background workers for prevent problem with pprof

## v3.75.2
* Fixed build for go1.20

## v3.75.1
* Fixed return more than one row error if real error raised on try read next row
* Fixed checking errors for session must be deleted
* Changed signature of filter func in balancers (replaced argument from `conn.Conn` type to `endpoint.Info`)

## v3.75.0
* Improve config validation before start topic reader
* Added metrics over `db.Table().Do()` and `db.Table().DoTx()`
* Added method `ydb.ParamsBuilder().Param(name).Any(value)` to add custom `types.Value`
* Upgraded dependencies:
  * `google.golang.org/grpc` - from `v1.57.1` to `v1.62.1`
  * `github.com/google/uuid` - from `v1.3.0` to `v1.6.0`
  * `golang.org/x/sync` - from `v0.3.0` to `v0.6.0`
* Fixed goroutine leak on close reader
* Fixed topic reader and writer WaitInit hunging on unretriable connection error
* Added `query.Client.Stats()` method
* Added `query.Result.Stats()` method
* Added `query.ResultSet.Index()` method
* Support loading OAuth 2.0 token exchange credentials provider from config file
* Added options for JWT tokens for loading EC private keys and HMAC secrets
* Add retries to OAuth 2.0 token exchange credentials

## v3.74.5
* Fixed bug with reading empty result set parts.
* Fixed nil pointer dereference when closing result set

## v3.74.4
* Fixed bug with fail cast of grpc response to `operation.{Response,Status}`

## v3.74.3
* Removed check the node is available for query and table service sessions
* Refactored the `balancers.PreferLocations()` function - it is a clean/pure function
* Added experimental `balancers.WithNodeID()` context modifier for define per request the YDB endpoint by NodeID
* Reverted the allowing the casts from signed YDB types to unsigned destination types if source value is not negative
* Replaced internal query session pool by default to stub for exclude impact from internal/pool

## v3.74.2
* Added description to scan errors with use query service client scanner

## v3.74.1
* Allowed the use of DSN without specifying the protocol/scheme
* Allowed casts from signed YDB types to unsigned destination types if source value is not negative
* Removed public `query.TxIdentifier` interface for exclude any external implementations for use with YDB

## v3.74.0
* Added experimental range functions to the `query.Result` and `query.ResultSet` types, available as for-range loops starting with Go version 1.22. These features can be enabled by setting the environment variable `GOEXPERIMENT=rangefunc`.
* Added public types for `tx.Option`, `options.DoOption` and `options.DoTxOption`

## v3.73.1
* Changed `query.DefaultTxControl()` from `query.SerializableReadWrite()` with commit to `query.NoTx()`

## v3.73.0
* Added experimental `retry.DoWithResult` and `retry.DoTxWithResult` helpers for retry lambda and return value from lambda

## v3.72.0
* Excluded `Query()` method from interface `ydb.Connection`. Method `Query()` remains accessible from `ydb.Driver`

## v3.71.0
* Added `query/ResultSet.{Columns,ColumnTypes}` methods for get column names and types from query result set
* Added experimental `retry.RetryWithResult` helper for retry lambda and return value from lambda

## v3.70.0
* Fixed `config.WithDatabase` behaviour with empty database in DSN string
* Added experimental method `query/Client.Execute` for execute query and read materialized result

## v3.69.0
* Added experimental method for execute query and read only one row from result:
  * `query/Client.ReadRow`
  * `query/Session.ReadRow`
  * `query/Transaction.ReadRow`
* Added experimental method for execute query and read only one result set from result:
  * `query/Client.ReadResultSet`
  * `query/Session.ReadResultSet`
  * `query/Transaction.ReadResultSet`
* Added experimental `sugar.UnmarshallRow[T]` and `sugar.UnmarshallResultSet[T]` helpers for converts YDB rows to typed objects

## v3.68.1
* Downgraded minimal version of Go to 1.20
* Refactored internal packages by `ifshort` linter issues

## v3.68.0
* Added experimental `ydb.{Register,Unregister}DsnParser` global funcs for register/unregister external custom DSN parser for `ydb.Open` and `sql.Open` driver constructor
* Simple implement option WithReaderWithoutConsumer
* Fixed bug: topic didn't send specified partition number to a server

## v3.67.2
* Fixed incorrect formatting of decimal. Implementation of decimal has been reverted to latest working version

## v3.67.1 (retracted)
* Fixed race of stop internal processes on close topic writer
* Fixed goroutines leak within topic reader on network problems

## v3.67.0
* Added `ydb.WithNodeAddressMutator` experimental option for mutate node addresses from `discovery.ListEndpoints` response
* Added type assertion checks to enhance type safety and prevent unexpected panics in critical sections of the codebase

## v3.66.3
* Fixed the OAuth2 test

## v3.66.2
* Added `trace.DriverConnStreamEvents` details bit
* Added `trace.Driver.OnConnStreamFinish` event

## v3.66.1
* Added flush messages from buffer before close topic writer
* Added Flush method for topic writer

## v3.66.0
* Added experimental package `retry/budget` for limit second and subsequent retry attempts
* Refactored internals for enabling `containedctx` linter
* Fixed the hanging semaphore issue on coordination session reconnect

## v3.65.3
* Fixed data race in `internal/conn.grpcClientStream`

## v3.65.2
* Fixed data race using `log.WithNames`

## v3.65.1
* Updated dependency `ydb-go-genproto`
* Added processing of `Ydb.StatusIds_EXTERNAL_ERROR` in `retry.Retry`

## v3.65.0
* Supported OAuth 2.0 Token Exchange credentials provider

## v3.64.0
* Supported `table.Session.RenameTables` method
* Fixed out of range panic if next query result set part is empty
* Updated the indirect dependencies `golang.org/x/net` to `v0.17.0` and `golang.org/x/sys` to `v0.13.0` due to vulnerability issue

## v3.63.0
* Added versioning policy

## v3.62.0
* Restored `WithSessionPoolKeepAliveMinSize` and `WithSessionPoolKeepAliveTimeout` for backward compatibility.
* Fixed leak timers
* Changed default StartTime (time of retries for connect to server) for topic writer from 1 minute to infinite (can be overrided by WithWriterStartTimeout topic option)
* Added `Struct` support for `Variant` in `ydb.ParamsBuilder()`
* Added `go` with anonymous function case in `gstack`

## v3.61.2
* Changed default transaction control to `NoTx` for execute query through query service client

## v3.61.1
* Renamed `db.Coordination().CreateSession()` to `db.Coordination().Session()` for compatibility with protos

## v3.61.0
* Added `Tuple` support for `Variant` in `ydb.ParamsBuilder()`

## v3.60.1
* Added additional traces for coordination service client internals

## v3.60.0
* Added experimental support of semaphores over coordination service client

## v3.59.3
* Fixed `gstack` logic for parsing `ast.BlockStmt`

## v3.59.2
* Added internal `gstack` codegen tool for filling `stack.FunctionID` with value from call stack

## v3.59.1
* Fixed updating last usage timestamp for smart parking of the conns

## v3.59.0
* Added `Struct` support for `ydb.ParamsBuilder()`
* Added support of `TzDate`,`TzDateTime`,`TzTimestamp` types in `ydb.ParamsBuilder()`
* Added `trace.Query.OnTransactionExecute` event
* Added query pool metrics
* Fixed logic of query session pool
* Changed initialization of internal driver clients to lazy
* Removed `ydb.WithSessionPoolSizeLimit()` option
* Added async put session into pool if external context is done
* Dropped intermediate callbacks from `trace.{Table,Retry,Query}` events
* Wrapped errors from `internal/pool.Pool.getItem` as retryable
* Disabled the logic of background grpc-connection parking
* Improved stringification for postgres types

## v3.58.2
* Added `trace.Query.OnSessionBegin` event
* Added `trace.Query.OnResult{New,NextPart,NextResultSet,Close}` events
* Added `trace.Query.OnRow{Scan,ScanNamed,ScanStruct}` events

## v3.58.1
* Dropped all deprecated callbacks and events from traces
* Added `trace.Driver.OnConnStream{SendMsg,RecvMsg,CloseSend}` events
* Added `trace.Query.OnSessionExecute` event

## v3.58.0
* Changed `List` constructor from `ydb.ParamsBuilder().List().Build().Build()` to `ydb.ParamsBuilder().BeginList().EndList().Build()`
* Changed `Set` constructor from `ydb.ParamsBuilder().Set().Build().Build()` to `ydb.ParamsBuilder().BeginSet().EndSet().Build()`
* Changed `Dict` constructor from `ydb.ParamsBuilder().Dict().Build().Build()` to `ydb.ParamsBuilder().BeginDict().EndDict().Build()`
* Changed `Optional` constructor from `ydb.ParamsBuilder().Set().Build().Build()` to `ydb.ParamsBuilder().BeginOptional().EndOptional().Build()`
* Added events into `trace.Query` trace
* Rewrote `internal/pool` to buffered channel
* Added `internal/xcontext.WithDone()`
* Added `internal/xsync.{OnceFunc,OnceValue}`
* Updated `google.golang.org/protobuf` from `v1.31.0` to `v.33.0`
* Added `ydb.ParamsBuilder().Pg().{Value,Int4,Int8,Unknown}` for postgres arguments
* Added `Tuple` support for `ydb.ParamsBuilder()`

## v3.57.4
* Added client pid to each gRPC requests to YDB over header `x-ydb-client-pid`
* Added `ydb.WithApplicationName` option
* Added `Dict` support for `ydb.ParamsBuilder()`

## v3.57.3
* Added metrics over query service internals
* Added session create and delete events into `trace.Query`
* Moved public type `query.SessionStatus` into `internal/query` package

## v3.57.2
* Fixed cases when some option is nil

## v3.57.1
* Added logs over query service internals
* Changed `trace.Query` events
* Changed visibility of `query.{Do,DoTx}Options` from public to private

## v3.57.0
* Added experimental implementation of query service client
* Fixed sometime panic on topic writer closing
* Added experimental query parameters builder `ydb.ParamsBuilder()`
* Changed types of `table/table.{QueryParameters,ParameterOption}` to aliases on `internal/params.{Parameters,NamedValue}`
* Fixed bug with optional decimal serialization

## v3.56.2
* Fixed return private error for commit to stopped partition in topic reader.
* Stopped wrapping err error as transport error at topic streams (internals)

## v3.56.1
* Fixed fixenv usage (related to tests only)

## v3.56.0
* Fixed handle of operational errors in topic streams
* The minimum version of Go in `ydb-go-sdk` has been raised to `go1.21`
* Fixed topic writer infinite reconnections in some cases
* Refactored nil on err `internal/grpcwrapper/rawydb/issues.go`, when golangci-lint nilerr enabled
* Refactored nil on err `internal/grpcwrapper/rawtopic/describe_topic.go`, when golangci-lint nilerr enabled

## v3.55.3
* Fixed handle of operational errors in topic streams (backported fix only)

## v3.55.2
* Fixed init info in topic writer, when autoseq num turned off.

## v3.55.1
* Supported column name prefix `__discard_column_` for discard columns in result sets
* Made `StatusIds_SESSION_EXPIRED` retriable for idempotent operations

## v3.55.0
* Refactored `internal/value/intervalValue.Yql()`
* The minimum version of Go in `ydb-go-sdk` has been raised to `go1.20`

## v3.54.3
* Added per message metadata support for topic api
* Context for call options now have same lifetime as driver (previous - same lifetime as context for call Open function).
* Extended metrics (fill database.sql callbacks, recognize TLI error)
* Refactored config prefix in metrics
* Removed excess status labels from metrics
* Implement `fmt.Stringer` interface for `Driver` struct

## v3.54.2
* Added context to some internal methods for better tracing
* Added `trace.FunctionID` helper and `FunctionID` field to trace start info's
* Replaced lazy initialization of ydb clients (table, topic, etc.) to explicit initialization on `ydb.Open` step

## v3.54.1
* Fixed inconsistent labels in `metrics`

## v3.54.0
* Allowed `sql.LevelSerializable` isolation level in read-write mode in `database/sql` transactions
* Refactored traces and metrics
* Added `{retry,table}.WithLabel` options for mark retriers calls
* Added `ydb.WithTraceRetry` option
* Moved `internal/allocator.Buffers` to package `internal/xstring`
* Bumped `golang.org/x/sync` to `v0.3.0`
* Bumped `google.golang.org/protobuf` to `v1.31.0`
* Bumped `google.golang.org/grpc` to `v1.57.1`
* Allowed grpc status error as arg in `internal/xerrors.TransportError(err)`
* Added `interanl/xtest.CurrentFileLine()` helper for table tests
* Added `internal/credentials.IsAccessError(err)` helper for check access errors
* Changed period for re-fresh static credentials token from `1/2` to `1/10` to expiration time
* Added `table.SnapshotReadOnlyTxControl()` helper for get transaction control with snapshot read-only

## v3.53.4
* Downgrade `golang.org/x/net` from `0.17.0` to `0.15.0`
* Downgrade `golang.org/x/sys` from `v0.13.0` to `v0.12.0`
* Downgrade `golang.org/x/crypto` from `v0.14.0` to `v0.13.0`

## v3.53.3
* Refactored credentials options (from funcs to interfaces and types)
* Fixed stringification of credentials object

## v3.53.2
* Fixed panic when try to unwrap values with more than 127 columns with custom ydb unmarshaler

## v3.53.1
* Bumps `github.com/ydb-platform/ydb-go-genproto` for support `query` service
* Bumps `golang.org/x/net` from `0.7.0` to `0.17.0`
* Bumps `golang.org/x/sys` from `v0.5.0` to `v0.13.0`
* Bumps `golang.org/x/text` from `v0.7.0` to `v0.13.0`

## v3.53.0
* Removed `internal/backoff.Backoff.Wait` interface method for exclude resource leak with bug-provoked usage of `time.After` method
* Marked as deprecated `retry.WithDoRetryOptions` and `retry.WithDoTxRetryOptions`
* Added receiving first result set on construct `internal/table/scanner.NewStream()`
* Added experimental package `metrics` with SDK metrics
* Fixed redundant trace call for finished `database/sql` transactions
* Added repeater event type to wake-up func context
* Refactored default logger format
* Refactored `internal/conn.coonError` format
* Fixed data race on `internal/conn.conn.cc` access

## v3.52.3
* Removed almost all experimental marks from topic api.
* Rename some topic APIs (old names was deprecated and will be removed in one of next versions).
* Deprecated topic options (the option will be removed): min size of read messages batch
* Deprecated WithOnWriterFirstConnected callback, use Writer.WaitInitInfo instead.
* Changed topic Codec base type from int to int32 (was experimental code)
* Added `WaitInit` and `WaitInitInfo` method to the topic reader and writer
* Remove extra allocations in `types.TupleValue`, `types.ListValue` and `types.SetValue`

## v3.52.2
* Removed support of placeholder "_" for ignoring columns in `database/sql` result sets

## v3.52.1
* Merged `internal/xsql/conn.{GetTables,GetAllTables}` methods for `DRY`
* Replaced `internal/xsql.Connector.PathNormalizer` default from `nopPathNormalizer` to `bind.TablePathPrefix` with database name as path prefix
* Supported placeholder "_" for ignored column names in `database/sql` result sets

## v3.52.0
* Added `table.Session.CopyTables` method
* Added `x-ydb-trace-id` header into grpc calls
* Improved topic reader logs
* Fixed `internal/xstring` package with deprecated warning in `go1.21` about `reflect.{String,Slice}Header`

## v3.51.3
* Added `internal/xstring.{FromBytes([]byte),ToBytes(string)` for increase performance on `string` from/to `[]byte` conversion

## v3.51.2
* Added `table/options.ReadFromSnapshot(bool)` option for `session.StreamReadTable()`

## v3.51.1
* Added checking condition for `tx.Rollback()` in `retry.DoTx`

## v3.51.0
* Added node info to grpc errors

## v3.50.0
* Added methods `TotalCPUTime()` and `TotalDuration()` to `table/stats/QueryStats` interface
* Added check if commit order is bad in sync mode

## v3.49.1
* Added `table.options.WithIgnoreTruncated` option for `session.Execute` method
* Added `table.result.ErrTruncated` error for check it with `errors.Is()` outside of `ydb-go-sdk`

## v3.49.0
* Added `table.Session.ReadRows` method for getting rows by keys
* Added `table/options.ChangefeedFormatDynamoDBStreamsJSON` format of `DynamoDB` change feeds

## v3.48.8
* Fixed `sugar.RemoveRecursive()` for column table type

## v3.48.7
* Added `sugar.StackRecord()` helper for stringification of current file path and line
* Updated `google.golang.org/grpc` from `v1.49.0` to `v1.53.0` due to vulnerability
* Updated `google.golang.org/protobuf` from `v1.28.0` to `v1.28.1` due to vulnerability
* Implemented implicit standard interface `driver.RowsColumnTypeNullable` in `internal/xsql.rows`
* Upgraded errors description from `retry.Retry` with attempts info

## v3.48.6
* Added builder for topic reader message (usable for tests)

## v3.48.5
* Removed `log.Secret` helper as unnessesarry in public API after refactoring logging subsystem
* Enriched the error with important details from initial discovery
* Added `internal.{secret,stack}` packages
* Implemented `fmt.Stringer` interface in credential types

## v3.48.4
* Added `ydb.IsOperationErrorTransactionLocksInvalidated(err)` helper for checks `TLI` flag in err

## v3.48.3
* Added `table/types.IsOptional()` helper

## v3.48.2
* Refactored tests

## v3.48.1
* Added `sugar.Is{Entry,ColumnTable}Exists` helper

## v3.48.0
* Fixed stopping topic reader by grpc stream shutdown
* Fixed `database/sql` driver for get and parse container ydb types
* Changed `table/scanner.scanner.Any()` behaviour: for non-primitive types returns raw `table/types.Value` instead nil from previous behaviour
* Added `table/types.{ListItems,VariantValue,DictValues}` helpers for get internal content of abstract `table/types.Value`
* Marked as deprecated `table/types.DictFields` (use `table/types.DictValues` instead)

## v3.47.5
* Added `scheme.Entry.IsColumnTable()` helper

## v3.47.4
* Disabled check of node exists with `balancers.SingleConn`
* Improved code with `go-critic` linter
* Added session info into `database/sql` event `connected`

## v3.47.3
* Added `table/options.Description.Tiering` field

## v3.47.2
* Refactored `internal/cmd/gtrace` tool (prefer pointers instead trace struct copies) for bust performance
* Fixed usage of generated traces in code

## v3.47.1
* Removed test artifacts from repository

## v3.47.0
* Added `table/types.ToDecimal()` converter from `table/types.Value` to `table/types.Decimal`

## v3.46.1
* Implemented `internal/xcontext.With{Cancel,Timeout}` with stack record and switched all usages from standard `context.With{Cancel,Timeout}`

## v3.46.0
* Refactored package `log` for support typed fields in log messages

## v3.45.0
* Added `table/options.WithPartitions` for configure partitioning policy
* Marked as deprecated `table/options.WithPartitioningPolicy{UniformPartitions,ExplicitPartitions}` (use `table/options.With{UniformPartitions,ExplicitPartitions}` instead)

## v3.44.3
* Fixed bug of processing endpoint with `node_id=0`
* Refactored of checking node ID in cluster discovery before `Get` and during in `Put` of session into session pool

## v3.44.2
* Removed debug print

## v3.44.1
* Fixed bug with returning session into pool before second discovery

## v3.44.0
* Added `table/options.WithCallOptions` options for append custom grpc call options into `session.{BulkUpsert,Execute,StreamExecuteScanQuery}`
* Supported fake transactions in `database/sql` driver over connector option `ydb.WithFakeTx(queryMode)` and connection string param `go_fake_tx`
* Removed `testutil/timeutil` package (all usages replaced with `clockwork` package)
* Changed behaviour of retryer on transport errors `cancelled` and `deadline exceeded` - will retry idempotent operation if context is not done
* Added address of node to operation error description as optional
* Fixed bug with put session from unknown node
* Fixed bug with parsing of `TzTimestamp` without microseconds
* Fixed code -1 of retryable error if wrapped error with code
* Added `ydb.MustOpen` and `ydb.MustConnector` helpers
* Fixed `internal/xerrors.Transport` error wrapping for case when given error is not transport error
* Added grpc and operation codes to errors string description
* Extend `scheme.Client` interface with method `Database`
* Removed `driver.ResultNoRows` in `internal/xsql`
* Added `ydb.{WithTablePathPrefix,WithAutoDeclare,WithPositionalArgs,WithNumericalArgs}` query modifiers options
* Supported binding parameters for `database/sql` driver over connector option `ydb.WithAutoBind()` and connection string params `go_auto_bind={table_path_prefix(path),declare,numeric,positional}`
* Added `testutil.QueryBind` test helper
* Fixed topic retry policy callback call: not call it with nil error
* Fixed bug with no checking operation error on `discovery.Client` calls
* Allowed zero create session timeout in `ydb.WithSessionPoolCreateSessionTimeout(timeout)` (less than or equal to zero - no used timeout on create session request)
* Added examples with own `go.mod`
* Marked as deprecated `ydb.WithErrWriter(w)` and `ydb.WithOutWriter(w)` logger options
* Added `ydb.WithWriter(w)` logger option

## v3.43.0
**Small broken changes**

Most users can skip there notes and upgrade as usual because build break rare used methods (expiremental API and api for special cases, not need for common use YDB) and this version has no any behavior changes.

Changes for experimental topic API:
* Moved `producer_id` from required positional argument to option `WithProducerID` (and it is optional now)
* Removed `WithMessageGroupID` option (because not supported now)

Changes in ydb connection:
* Publish internal private struct `ydb.connection` as `ydb.Driver` (it is implement `ydb.Connection`)
* `ydb.Connection` marked as deprecated
* Changed return type of `ydb.Open(...)` from `ydb.Connection` to `*ydb.Driver`
* Changed return type of `ydb.New(...)` from `ydb.Connection` to `*ydb.Driver`
* Changed argument type for `ydb.GRPCConn` from `ydb.Connection` to `*ydb.Driver`
* Removed method `With` from `ydb.Connection` (use `*Driver.With` instead).

Changes in package `sugar`:
* Changed a type of database arg in `sugar.{MakeRecursive,RemoveRecursive}` from `ydb.Connection` to minimal required local interface

Dependencies:
* Up minimal supported version of `go` to `1.17` for update dependencies (new `golang.org/x` doesn't compiled for `go1.16`)
* Upgrade `golang.org/x/...`  for prevent issues: `CVE-2021-33194`, `CVE-2022-27664`, `CVE-2021-31525`, `CVE-2022-41723`

## v3.42.15
* Fixed checking `nil` error with `internal/xerrors.Is`

## v3.42.14
* Supported `scheme.EntryTopic` path child entry in `sugar.RemoveRecursive`

## v3.42.13
* Fixed default state of `internal/xerrors.retryableError`: it inherit properties from parent error as possible
* Marked event `grpc/stats.End` as ignored at observing status of grpc connection

## v3.42.12
* Replaced the balancer connection to discovery service from short-lived grpc connection to `internal/conn` lazy connection (revert related changes from `v3.42.6`)
* Marked as deprecated `trace.Driver.OnBalancerDialEntrypoint` event callback
* Deprecated `trace.Driver.OnConnTake` event callback
* Added `trace.Driver.OnConnDial` event callback

## v3.42.11
* Fixed validation error for `topicoptions.WithPartitionID` option of start topic writer.

## v3.42.10
* Added exit from retryer if got grpc-error `Unauthenticated` on `discovery/ListEndpoints` call

## v3.42.9
* Added `internal/xerrors.Errorf` error for wrap multiple errors and check them with `errors.Is` of `errors.As`
* Fixed corner cases of `internal/wait.Wait`
* Added check of port in connection string and error throw
* Fixed bug with initialization of connection pool before apply static credentials
* Refactored of applying grpc dial options with defaults
* Added `trace.Driver.{OnBalancerDialEntrypoint,OnBalancerClusterDiscoveryAttempt}` trace events
* Fixed compilation of package `internal/xresolver` with `google.golang.org/grpc@v1.53`
* Fixed returning `io.EOF` on `rows.Next` and `rows.NextResultSet`
* Added wrapping of errors from unary and stream results
* Added error throw on `database/sql.Conn.BeginTx()`, `*sql.Tx.ExecContext` and `*sql.Tx.QueryContext` if query mode is not `ydb.DataQueryMode`
* Added test for `database/sql` scan-query

## v3.42.8
* Fixed `internal/scheme/helpers/IsDirectoryExists(..)` recursive bug

## v3.42.7
* Fixed `sugar.IsTableExists` with recursive check directory exists
* Added `sugar.IsDirectoryExists`
* Changed type of `table/options.IndexType` for type checks
* Added constants `table/options.IndexTypeGlobal` and `table/options.IndexTypeGlobalAsync`
* Added `table/options.IndexDescription.Type` field with `table/options.IndexType` type

## v3.42.6
* Implemented `driver.RowsColumnTypeDatabaseTypeName` interface in `internal/xsql.rows` struct
* Extended `internal/xsql.conn` struct with methods for getting `YDB` metadata
* Added `scheme.Client` to `internal/xsql.connection` interface
* Added `helpers` package with method for checking existence of table, refactored `sugar.IsTableExists()`
* Added checks for nil option to all opts range loops
* Moved content of package `internal/ctxlabels` into `internal/xcontext`
* Implemented `GRPCStatus` method in `internal/xerrors/transportError`
* Added different implementations of stacktrace error for grpc errors and other
* Dropped `internal/xnet` package as useless
* Fixed default grpc dial options
* Replaced single connection for discovery repeater into connection which creates each time for discovery request
* Fixed retry of cluster discovery on initialization
* Fixed dial timeout processing

## v3.42.5
* Fixed closing of `database/sql` connection (aka `YDB` session)
* Made `session.Close()` as `nop` for idled session
* Implemented goroutine for closing idle connection in `database/sql` driver
* Separated errors of commit from other reader and to expired session
* Fixed wrapping error in `internal/balancer/Balancer.wrapCall()`

## v3.42.4
* Added `ydb.WithDisableServerBalancer()` database/sql connector option

## v3.42.3
* Added `credentials.NewStaticCredentials()` static credentials constructor
* Changed `internal/credentials.NewStaticCredentials()` signature and behaviour for create grpc connection on each call to auth service
* Downgrade `google.golang.org/grpc` to `v1.49.0`

## v3.42.2
* Added `trace.Details.Details()` method for use external detailer

## v3.42.1
* Fixed lazy transaction example for `godoc`

## v3.42.0
* Added retry policy options for topics: `topic/topicoptions.WithReaderCheckRetryErrorFunction`, `topic/topicoptions.WithReaderStartTimeout`, `topic/topicoptions.WithWriterCheckRetryErrorFunction`, `topic/topicoptions.WithWriterStartTimeout`
* Refactored `internal/conn` middlewares
* Added `trace.tableSessionInfo.LastUsage()` method for get last usage timestamp
* Reverted `tx.WithCommit()` changes for fix unstable behaviour of lazy transactions
* Added `options.WithCommit()` option for execute query with auto-commit flag
* Removed `trace.TableTransactionExecuteStartInfo.KeepInCache` field as redundant

## v3.41.0
* Added option for set interval of auth token update in topic streams
* Supported internal allocator in `{session,statement}.Execute` for decrease memory usage
* Fixed typo in `topic/README.md`
* Upgraded `ydb-go-genproto` dependency
* Fixed duplicating of traces in `table.Client.Do()` call
* Supported `table.Transaction.WithCommit()` method for execute query and auto-commit after
* Added `DataColumns` to `table.options.IndexDescription`
* Added `scheme.EntryColumnStore` and `scheme.EntryColumnColumn` entry types
* Added `table.options.WithPartitioningBy(columns)` option

## v3.40.1
* Added constructor of `options.TimeToLiveSettings` and fluent modifiers

## v3.40.0
* Added `options.WithAddAttribute` and `options.WithDropAttribute` options for `session.AlterTable` request
* Added `options.WithAddIndex` and `options.WithDropIndex` options for `session.AlterTable` request
* Added return error while create topic writer with not equal producer id and message group id.
* Added package `meta` with methods about `YDB` metadata
* Added `meta.WithTrailerCallback(ctx, callback)` context modifier for attaching callback function which will be called on incoming metadata
* Added `meta.ConsumedUnits(metadata.MD)` method for getting consumed units from metadata
* Added `NestedCall` field to retry trace start infos for alarm on nested calls
* Added `topicoptions.WithWriterTrace` option for attach tracer into separated writer
* Added `sugar.IsTableExists()` helper for check existence of table

## v3.39.0
* Removed message level partitioning from experimental topic API. It is unavailable on server side yet.
* Supported `NullValue` type as received type from `YDB`
* Supported `types.SetValue` type
* Added `types.CastTo(types.Value, destination)` public method for cast `types.Value` to golang native type value destination
* Added `types.TupleItem(types.Value)`, `types.StructFields(types.Value)` and `types.DictValues(types.Value)` funcs (extractors of internal fields of tuple, struct and dict values)
* Added `types.Value.Yql()` func for getting values string representation as `YQL` literal
* Added `types.Type.Yql()` func for getting `YQL` representation of type
* Marked `table/types.WriteTypeStringTo` as deprecated
* Added `table/options.WithDataColumns` for supporting covering indexes
* Supported `balancer` query string parameter in `DSN`
* Fixed bug with scanning `YSON` value from result set
* Added certificate caching in `WithCertificatesFromFile` and `WithCertificatesFromPem`

## v3.38.5
* Fixed bug from scan unexpected column name

## v3.38.4
* Changed type of `table/options.{Create,Alter,Drop}TableOption` from func to interface
* Added implementations of `table/options.{Create,Alter,Drop}Option`
* Changed type of `topic/topicoptions.{Create,Alter,Drop}Option` from func to interface
* Added implementations of `topic/topicoptions.{Create,Alter}Option`
* Fix internal race-condition bugs in internal background worker

## v3.38.3
* Added retries to initial discovering

## v3.38.2
* Added missing `RetentionPeriod` parameter for topic description
* Fixed reconnect problem for topic client
* Added queue limit for sent messages and split large grpc messages while send to topic service
* Improved control plane for topic services: allow list topic in schema, read cdc feeds in table, retry on contol plane operations in topic client, full info in topic describe result
* Allowed writing zero messages to topic writer

## v3.38.1
* Fixed deadlock with implicit usage of `internal.table.Client.internalPoolAsyncCloseSession`

## v3.38.0
* Fixed commit errors for experimental topic reader
* Updated `ydb-go-genproto` dependency
* Added `table.WithSnapshotReadOnly()` `TxOption` for supporting `SnapshotReadOnly` transaction control
* Fixed bug in `db.Scripting()` queries (not checked operation results)
* Added `sugar.ToYdbParam(sql.NamedArg)` helper for converting `sql.NamedArg` to `table.ParameterOption`
* Changed type `table.ParameterOption` for getting name and value from `table.ParameterOption` instance
* Added topic writer experimental api with internal logger

## v3.37.8
* Refactored the internal closing behaviour of table client
* Implemented the `sql.driver.Validator` interface
* Fixed update token for topic reader
* Marked sessions which creates from `database/sql` driver as supported server-side session balancing

## v3.37.7
* Changed type of truncated result error from `StreamExecuteScanQuery` to retryable error
* Added closing sessions if node removed from discovery results
* Moved session status type from `table/options` package to `table`
* Changed session status source type from `uint32` to `string` alias

## v3.37.6
* Added to balancer notifying mechanism for listening in table client event about removing some nodes and closing sessions on them
* Removed from public client interfaces `closer.Closer` (for exclude undefined behaviour on client-side)

## v3.37.5
* Refactoring of `xsql` errors checking

## v3.37.4
* Revert the marking of context errors as required to delete session

## v3.37.3
* Fixed alter topic request - stop send empty setSupportedCodecs if customer not set them
* Marked the context errors as required to delete session
* Added log topic api reader for internal logger

## v3.37.2
* Fixed nil pointer exception in topic reader if reconnect failed

## v3.37.1
* Refactored the `xsql.badconn.Error`

## v3.37.0
* Supported read-only `sql.LevelSnapshot` isolation with fake transaction and `OnlineReadOnly` transaction control (transient, while YDB clusters are not updated with true snapshot isolation mode)
* Supported the `*sql.Conn` as input type `ydb.Unwrap` helper for go's 1.18

## v3.36.2
* Changed output of `sugar.GenerateDeclareSection` (added error as second result)
* Specified `sugar.GenerateDeclareSection` for `go1.18` (supports input types `*table.QueryParameters` `[]table.ParameterOption` or `[]sql.NamedArg`)
* Supports different go's primitive value types as arg of `sql.Named("name", value)`
* Added `database/sql` example and docs

## v3.36.1
* Fixed `xsql.Rows` error checking

## v3.36.0
* Changed behavior on `result.Err()` on truncated result (returns non-retryable error now, exclude `StreamExecuteScanQuery`)
* Added `ydb.WithIgnoreTruncated` option for disabling errors on truncated flag
* Added simple transaction control constructors `table.OnlineReadOnlyTxControl()` and `table.StaleReadOnlyTxControl()`
* Added transaction control specifier with context `ydb.WithTxControl`
* Added value constructors `types.BytesValue`, `types.BytesValueFromString`, `types.TextValue`
* Removed auto-prepending declare section on `xsql` queries
* Supports `time.Time` as type destination in `xsql` queries
* Defined default dial timeout (5 seconds)

## v3.35.1
* Removed the deprecation warning for `ydb.WithSessionPoolIdleThreshold` option

## v3.35.0
* Replaced internal table client background worker to plain wait group for control spawned goroutines
* Replaced internal table client background session keeper to internal background session garbage collector for idle sessions
* Extended the `DescribeTopicResult` struct

## v3.34.2
* Added some description to error message from table pool get
* Moved implementation `sugar.GenerateDeclareSection` to `internal/table`
* Added transaction trace callbacks and internal logging with them
* Stored context from `BeginTx` to `internal/xsql` transaction
* Added automatically generated declare section to query text in `database/sql` usage
* Removed supports `sql.LevelSerializable`
* Added `retry.Do` helper for retry custom lambda with `database/sql` without transactions
* Removed `retry.WithTxOptions` option (only default isolation supports)

## v3.34.1
* Changed `database/sql` driver `prepare` behaviour to `nop` with proxing call to conn exec/query with keep-in-cache flag
* Added metadata to `trace.Driver.OnInvoke` and `trace.Driver.OnNewStream` done events

## v3.34.0
* Improved the `xsql` errors mapping to `driver.ErrBadConn`
* Extended `retry.DoTx` test for to achieve equivalence with `retry.Retry` behaviour
* Added `database/sql` events for tracing `database/sql` driver events
* Added internal logging for `database/sql` events
* Supports `YDB_LOG_DETAILS` environment variable for specify scope of log messages
* Removed support of `YDB_LOG_NO_COLOR` environment variable
* Changed default behaviour of internal logger to without coloring
* Fixed coloring (to true) with environment variable `YDB_LOG_SEVERITY_LEVEL`
* Added `ydb.WithStaticCredentials(user, password)` option for make static credentials
* Supports static credentials as part of connection string (dsn - data source name)
* Changed minimal supported version of go from 1.14 to 1.16 (required for jwt library)


## v3.33.0
* Added `retry.DoTx` helper for retrying `database/sql` transactions
* Implemented `database/sql` driver over `ydb-go-sdk`
* Marked as deprecated `trace.Table.OnPoolSessionNew` and `trace.Table.OnPoolSessionClose` events
* Added `trace.Table.OnPoolSessionAdd` and `trace.Table.OnPoolSessionRemove` events
* Refactored session lifecycle in session pool for fix flaked `TestTable`
* Fixed deadlock in topicreader batcher, while add and read raw server messages
* Fixed bug in `db.Topic()` with send response to stop partition message

## v3.32.1
* Fixed flaky TestTable
* Renamed topic events in `trace.Details` enum

## v3.32.0
* Refactored `trace.Topic` (experimental) handlers
* Fixed signature and names of helpers in `topic/topicsugar` package
* Allowed parallel reading and committing topic messages

## v3.31.0
* Extended the `ydb.Connection` interface with experimental `db.Topic()` client (control plane and reader API)
* Removed `ydb.RegisterParser()` function (was needed for `database/sql` driver outside `ydb-go-sdk` repository, necessity of `ydb.RegisterParser()` disappeared with implementation `database/sql` driver in same repository)
* Refactored `db.Table().CreateSession(ctx)` (maked retryable with internal create session timeout)
* Refactored `internal/table/client.createSession(ctx)` (got rid of unnecessary goroutine)
* Supported many user-agent records

## v3.30.0
* Added `ydb.RegisterParser(name string, parser func(value string) []ydb.Option)` function for register parser of specified param name (supporting additional params in connection string)
* Fixed writing `KeepInCacheFlag` in table traces

## v3.29.5
* Fixed regression of `table/types.WriteTypeStringTo`

## v3.29.4
* Added touching of last updated timestamp in existing conns on stage of applying new endpoint list

## v3.29.3
* Reverted `xerrors.IsTransportError(err)` behaviour for raw grpc errors to false

## v3.29.2
* Enabled server-side session balancing for sessions created from internal session pool
* Removed unused public `meta.Meta` methods
* Renamed `meta.Meta.Meta(ctx)` public method to `meta.Meta.Context(ctx)`
* Reverted default balancer to `balancers.RandomChoice()`

## v3.29.1
* Changed default balancer to `balancers.PreferLocalDC(balancers.RandomChoice())`

## v3.29.0
* Refactored `internal/value` package for decrease CPU and memory workload with GC
* Added `table/types.Equal(lhs, rhs)` helper for check equal for two types

## v3.28.3
* Fixed false-positive node pessimization on receiving from stream io.EOF

## v3.28.2
* Upgraded dependencies (grpc, protobuf, testify)

## v3.28.1
* Marked dial errors as retryable
* Supported node pessimization on dialing errors
* Marked error from `Invoke` and `NewStream` as retryable if request not sended to server

## v3.28.0
* Added `sugar.GenerateDeclareSection()` helper for make declare section in `YQL`
* Added check when parameter name not started from `$` and automatically prepends it to name
* Refactored connection closing

## v3.27.0
* Added internal experimental packages `internal/value/exp` and `internal/value/exp/allocator` with alternative value implementations with zero-allocation model
* Supported parsing of database name from connection string URI path
* Added `options.WithExecuteScanQueryStats` option
* Added to query stats plan and AST
* Changed behaviour of `result.Stats()` (if query result have no stats - returns `nil`)
* Added context cancel with specific error
* Added mutex wrapper for mutex, rwmutex for guarantee unlock and better show critical section

## v3.26.10
* Fixed syntax mistake in `trace.TablePooStateChangeInfo` to `trace.TablePoolStateChangeInfo`

## v3.26.9
* Fixed bug with convert ydb value to `time.Duration` in `result.Scan[WithDefaults,Named]()`
* Fixed bug with make ydb value from `time.Duration` in `types.IntervalValueFromDuration(d)`
* Marked `table/types.{IntervalValue,NullableIntervalValue}` as deprecated

## v3.26.8
* Removed the processing of trailer metadata on stream calls

## v3.26.7
* Updated the `ydb-go-genproto` dependency

## v3.26.6
* Defined the `SerializableReadWrite` isolation level by default in `db.Table.DoTx(ctx, func(ctx, tx))`
* Updated the `ydb-go-genproto` dependency

## v3.26.5
* Disabled the `KeepInCache` policy for queries without params

## v3.26.4
* Updated the indirect dependency to `gopkg.in/yaml.v3`

## v3.26.3
* Removed `Deprecated` mark from `table/session.Prepare` method
* Added comments for `table/session.Execute` method

## v3.26.2
* Refactored of making permissions from scheme entry

## v3.26.1
* Removed deprecated traces

## v3.26.0
* Fixed data race on session stream queries
* Renamed `internal/router` package to `internal/balancer` for unambiguous understanding of package mission
* Implemented detection of local data-center with measuring tcp dial RTT
* Added `trace.Driver.OnBalancer{Init,Close,ChooseEndpoint,Update}` events
* Marked the driver cluster events as deprecated
* Simplified the balancing logic

## v3.25.3
* Changed primary license to `Apache2.0` for auto-detect license
* Refactored `types.Struct` value creation

## v3.25.2
* Fixed repeater initial force timeout from 500 to 0.5 second

## v3.25.1
* Fixed bug with unexpected failing of call `Invoke` and `NewStream` on closed cluster
* Fixed bug with releasing `internal/conn/conn.Pool` in cluster
* Replaced interface `internal/conn/conn.Pool` to struct `internal/conn/conn.Pool`

## v3.25.0
* Added `ydb.GRPCConn(ydb.Connection)` helper for connect to driver-unsupported YDB services
* Marked as deprecated `session.Prepare` callback
* Marked as deprecated `options.WithQueryCachePolicyKeepInCache` and `options.WithQueryCachePolicy` options
* Added `options.WithKeepInCache` option
* Enabled by default keep-in-cache policy for data queries
* Removed from `ydb.Connection` embedding of `grpc.ClientConnInterface`
* Fixed stopping of repeater
* Added log backoff between force repeater wake up's (from 500ms to 32s)
* Renamed `trace.DriverRepeaterTick{Start,Done}Info` to `trace.DriverRepeaterWakeUp{Start,Done}Info`
* Fixed unexpected `NullFlag` while parse nil `JSONDocument` value
* Removed `internal/conn/conn.streamUsages` and `internal/conn/conn.usages` (`internal/conn.conn` always touching last usage timestamp on API calls)
* Removed auto-reconnecting for broken conns
* Renamed `internal/database` package to `internal/router` for unambiguous understanding of package mission
* Refactored applying actual endpoints list after re-discovery (replaced diff-merge logic to swap cluster struct, cluster and balancers are immutable now)
* Added `trace.Driver.OnUnpessimizeNode` trace event

## v3.24.2
* Changed default balancer to `RandomChoice()` because `PreferLocalDC()` balancer works incorrectly with DNS-balanced call `Discovery/ListEndpoints`

## v3.24.1
* Refactored initialization of coordination, ratelimiter, scheme, scripting and table clients from `internal/lazy` package to each client initialization with `sync.Once`
* Removed `internal/lazy` package
* Added retry option `retry.WithStackTrace` for wrapping errors with stacktrace

## v3.24.0
* Fixed re-opening case after close lazy-initialized clients
* Removed dependency of call context for initializing lazy table client
* Added `config.AutoRetry()` flag with `true` value by default. `config.AutoRetry()` affects how to errors handle in sub-clients calls.
* Added `config.WithNoAutoRetry` for disabling auto-retry on errors in sub-clients calls
* Refactored `internal/lazy` package (supported check `config.AutoRetry()`, removed all error wrappings with stacktrace)

## v3.23.0
* Added `WithTLSConfig` option for redefine TLS config
* Added `sugar.LoadCertificatesFromFile` and `sugar.LoadCertificatesFromPem` helpers

## v3.22.0
* Supported `json.Unmarshaler` type for scanning row to values
* Reimplemented `sugar.DSN` with `net/url`

## v3.21.0
* Fixed gtrace tool generation code style bug with leading spaces
* Removed accounting load factor (unused field) in balancers
* Enabled by default anonymous credentials
* Enabled by default internal dns resolver
* Removed from defaults `grpc.WithBlock()` option
* Added `ydb.Open` method with required param connection string
* Marked `ydb.New` method as deprecated
* Removed package `dsn`
* Added `sugar.DSN` helper for make dsn (connection string)
* Refactored package `retry` (moved `retryBackoff` and `retryMode` implementations to `internal`)
* Refactored `config.Config` (remove interface `Config`, renamed private struct `config` to `Config`)
* Moved `discovery/config` to `internal/discovery/config`
* Moved `coordination/config` to `internal/coordination/config`
* Moved `scheme/config` to `internal/scheme/config`
* Moved `scripting/config` to `internal/scripting/config`
* Moved `table/config` to `internal/table/config`
* Moved `ratelimiter/config` to `internal/ratelimiter/config`

## v3.20.2
* Fixed race condition on lazy clients first call

## v3.20.1
* Fixed gofumpt linter issue on `credentials/credentials.go`

## v3.20.0
* Added `table.DefaultTxControl()` transaction control creator with serializable read-write isolation mode and auto-commit
* Fixed passing nil query parameters
* Fixed locking of cluster during call `cluster.Get`

## v3.19.1
* Simplified README.md for godoc documentation in pkg.go.dev

## v3.19.0
* Added public package `dsn` for making piped data source name (connection string)
* Marked `ydb.WithEndpoint`, `ydb.WithDatabase`, `ydb.WithSecure`, `ydb.WithInsecure` options as deprecated
* Moved `ydb.RegisterParser` to package `dsn`
* Added version into all error and warn log messages

## v3.18.5
* Fixed duplicating `WithPanicCallback` proxying to table config options
* Fixed comments for `xerrros.Is` and `xerrros.As`

## v3.18.4
* Renamed internal packages `errors`, `net` and `resolver` to `xerrors`, `xnet` and `xresolver` for excluding ambiguous interpretation
* Renamed internal error wrapper `xerrors.New` to `xerrors.Wrap`

## v3.18.3
* Added `WithPanicCallback` option to all service configs (discovery, coordination, ratelimiter, scheme, scripting, table) and auto-applying from `ydb.WithPanicCallback`
* Added panic recovering (if defined `ydb.WithPanicCallback` option) which thrown from retry operation

## v3.18.2
* Refactored balancers (makes concurrent-safe)
* Excluded separate balancers lock from cluster
* Refactored `cluster.Cluster` interface (`Insert` and `Remove` returning nothing now)
* Replaced unsafe `cluster.close` boolean flag to `cluster.done` chan for listening close event
* Added internal checker `cluster.isClosed()` for check cluster state
* Extracted getting available conn from balancer to internal helper `cluster.get` (called inside `cluster.Get` as last effort)
* Added checking `conn.Conn` availability with `conn.Ping()` in prefer nodeID case

## v3.18.1
* Added `conn.Ping(ctx)` method for check availability of `conn.Conn`
* Refactored `cluster.Cluster.Get(ctx)` to return only available connection (instead of returning any connection from balancer)
* Added address to error description thrown from `conn.take()`
* Renamed package `internal/db` to `internal/database` to exclude collisions with variable name `db`

## v3.18.0
* Added `go1.18` to test matrix
* Added `ydb.WithOperationTimeout` and `ydb.WithOperationCancelAfter` context modifiers

## v3.17.0
* Removed redundant `trace.With{Table,Driver,Retry}` and `trace.Context{Table,Driver,Retry}` funcs
* Moved `gtrace` tool from `./cmd/gtrace` to `./internal/cmd/gtrace`
* Refactored `gtrace` tool for generate `Compose` options
* Added panic recover on trace calls in `Compose` call step
* Added `trace.With{Discovery,Driver,Coordination,Ratelimiter,Table,Scheme,Scripting}PanicCallback` options
* Added `ydb.WithPanicCallback` option

## v3.16.12
* Fixed bug with check acquire error over `ydb.IsRatelimiterAcquireError`
* Added full changelog link to github release description

## v3.16.11
* Added stacktrace to errors with issues

## v3.16.10
* Refactored `cluster.Cluster` and `balancer.Balancer` interfaces (removed `Update` method)
* Replaced `cluster.Update` with `cluster.Remove` and `cluster.Insert` calls
* Removed `trace.Driver.OnClusterUpdate` event
* Fixed bug with unexpected changing of local datacenter flag in endpoint
* Refactored errors wrapping (stackedError are not ydb error now, checking `errors.IsYdb(err)` with `errors.As` now)
* Wrapped retry operation errors with `errors.WithStackTrace(err)`
* Changed `trace.RetryLoopStartInfo.Context` type from `context.Context` to `*context.Context`

## v3.16.9
* Refactored internal operation and transport errors

## v3.16.8
* Added `config.ExcludeGRPCCodesForPessimization()` opttion for exclude some grpc codes from pessimization rules
* Refactored pessimization node conditions
* Added closing of ticker in `conn.Conn.connParker`
* Removed `config.WithSharedPool` and usages it
* Removed `conn.Creator` interface and usage it
* Removed unnecessary options append in `ydb.With`

## v3.16.7
* Added closing `conn.Conn` if discovery client build failure
* Added wrapping errors with stacktrace
* Added discharging banned state of `conn.Conn` on `cluster.Update` step

## v3.16.6
* Rollback moving `meta.Meta` call to conn exclusively from `internal/db` and `internal/discovery`
* Added `WithMeta()` discovery config option

## v3.16.5
* Added `config.SharedPool()` setting and `config.WithSharedPool()` option
* Added management of shared pool flag on change dial timeout and credentials
* Removed explicit checks of conditions for use (or not) shared pool in `ydb.With()`
* Renamed `internal/db` interfaces
* Changed signature of `conn.Conn.Release` (added error as result)

## v3.16.4
* Removed `WithMeta()` discovery config option
* Moved `meta.Meta` call to conn exclusively

## v3.16.3
* Replaced panic on cluster close to error issues

## v3.16.2
* Fixed bug in `types.Nullable()`
* Refactored package `meta`
* Removed explicit call meta in `db.New()`

## v3.16.1
* Added `WithMeta()` discovery config option
* Fixed bug with credentials on discovery

## v3.16.0
* Refactored internal dns-resolver
* Added option `config.WithInternalDNSResolver` for use internal dns-resolver and use resolved IP-address for dialing instead FQDN-address

## v3.15.1
* Removed all conditions for trace retry errors
* Fixed background color of warn messages
* Added to log messages additional information about error, such as retryable (or not), delete session (or not), etc.

## v3.15.0
* Added github action for publish release tags
* Refactored version constant (split to major, minor and patch constants)
* Added `table.types.Nullable{*}Value` helpers and `table.types.Nullable()` common helper
* Fixed race on check trailer on closing table grpc-stream
* Refactored traces (start and done struct names have prefix about trace)
* Replaced `errors.Error`, `errors.Errorf` and `errors.ErrorfSkip` to single `errors.WithStackTrace`
* Refactored table client options
* Declared and implemented interface `errors.isYdbError` for checking ybd/non-ydb errors
* Fixed double tracing table do events
* Added `retry.WithFastBackoff` and `retry.WithFastBackoff` options
* Refactored `table.CreateSession` as retry operation with options
* Moved log level from root of repository to package `log`
* Added details and address to transport error
* Fixed `recursive` param in `ratelimiter.ListResource`
* Added counting stream usages for exclude park connection if it in use
* Added `trace.Driver` events about change stream usage and `conn.Release()` call

## 3.14.4
* Implemented auto-removing `conn.Conn` from `conn.Pool` with counting usages of `conn.Conn`
* Refactored naming of source files which declares service client interfaces

## 3.14.3
* Fixed bug with update balancer element with nil handle

## 3.14.2
* Refactored internal error wrapping (with file and line identification) - replaced `fmt.Printf("%w", err)` error wrapping to internal `stackError`

## 3.14.1
* Added `balacers.CreateFromConfig` balancer creator
* Added `Create` method to interface `balancer.Balancer`

## 3.14.0
* Added `balacers.FromConfig` balancer creator

## 3.13.3
* Fixed linter issues

## 3.13.2
* Fixed race with read/write pool conns on closing conn

## 3.13.1
* Improved error messages
* Defended `cluster.balancer` with `sync.RWMutex` on `cluster.Insert`, `cluster.Update`, `cluster.Remove` and `cluster.Get`
* Excluded `Close` and `Park` methods from `conn.Conn` interface
* Fixed bug with `Multi` balancer `Create()`
* Improved `errors.IsTransportError` (check a few transport error codes instead check single transport error code)
* Improved `errors.Is` (check a few errors instead check single error)
* Refactored YDB errors checking API on client-side
* Implemented of scripting traces

## 3.13.0
* Refactored `Connection` interface
* Removed `CustomOption` and taking client with custom options
* Removed `proxy` package
* Improved `db.With()` helper for child connections creation
* Set shared `conn.Pool` for all children `ydb.Connection`
* Fixed bug with `RoundRobin` and `RandomChoice` balancers `Create()`

## 3.12.1
* Added `trace.Driver.OnConnPark` event
* Added `trace.Driver.OnConnClose` event
* Fixed bug with closing nil session in table retryer
* Restored repeater `Force` call on pessimize event
* Changed mutex type in `conn.Conn` from `sync.Mutex` to `sync.RWMutex` for exclude deadlocks
* Reverted applying empty `discovery` results to `cluster`

## 3.12.0
* Added `balancers.Prefer` and `balancers.PreferWithFallback` constructors

## 3.11.13
* Added `trace.Driver.OnRepeaterWakeUp` event
* Refactored package `repeater`

## 3.11.12
* Added `trace.ClusterInsertDoneInfo.Inserted` boolean flag for notify about success of insert endpoint into balancer
* Added `trace.ClusterRemoveDoneInfo.Removed` boolean flag for notify about success of remove endpoint from balancer

## 3.11.11
* Reverted usage of `math/rand` (instead `crypto/rand`)

## 3.11.10
* Imported tool gtrace to `./cmd/gtrace`
* Changed minimal version of go from 1.13 to 1.14

## 3.11.9
* Fixed composing of service traces
* Fixed end-call of `trace.Driver.OnConnStateChange`

## 3.11.8
* Added `trace.EndpointInfo.LastUpdated()` timestamp
* Refactored `endpoint.Endpoint` (split to struct `endopint` and interface `Endpoint`)
* Returned safe-thread copy of `endpoint.Endpoint` to trace callbacks
* Added `endpoint.Endpoint.Touch()` func for refresh endpoint info
* Added `conn.conn.onClose` slice for call optional funcs on close step
* Added removing `conn.Conn` from `conn.Pool` on `conn.Conn.Close()` call
* Checked cluster close/empty on keeper goroutine
* Fixed `internal.errors.New` wrapping depth
* Added context flag for no wrapping operation results as error
* Refactored `trace.Driver` conn events

## 3.11.7
* Removed internal alias-type `errors.IssuesIterator`

## 3.11.6
* Changed `trace.GetCredentialsDoneInfo` token representation from bool to string
* Added `log.Secret` helper for mask token

## 3.11.5
* Replaced meta in `proxyConnection.Invoke` and `proxyConnection.NewStream`

## 3.11.4
* Refactored `internal/cluster.Cluster` (add option for notify about external lock, lock cluster for update cluster endpoints)
* Reverted `grpc.ClientConnInterface` API to `ydb.Connection`

## 3.11.3
* Replaced in `table/types/compare_test.go` checking error by error message to checking with `errors.Is()`

## 3.11.2
* Wrapped internal errors in retry operations

## 3.11.1
* Excluded error wrapping from retry operations

## 3.11.0
* Added `ydb.WithTLSSInsecureSkipVerify()` option
* Added `trace.Table.OnPoolStateChange` event
* Wrapped internal errors with print <func, file, line>
* Removed `trace.Table.OnPoolTake` event (unused)
* Refactored `trace.Details` matching by string pattern
* Added resolver trace callback
* Refactored initialization step of grpc dial options
* Added internal package `net` with `net.Conn` proxy object
* Fixed closing proxy clients
* Added `ydb.Connection.With(opts ...ydb.CustomOption)` for taking proxy `ydb.Connection` with some redefined options
* Added `ydb.MetaRequestType` and `ydb.MetaTraceID` aliases to internal `meta` package constants
* Added `ydb.WithCustomCredentials()` option
* Refactored `ydb.Ratelimiter().AcquireResource()` method (added options for defining type of acquire request)
* Removed single point to define operation mode params (each grpc-call with `OperationParams` must explicit define `OperationParams`)
* Removed defining operation params over context
* Removed `config.RequestTimeout` and `config.StreamTimeout` (each grpc-call must manage context instead define `config.RequestTimeout` or `config.StreamTimeout`)
* Added internal `OperationTimeout` and `OperationCancelAfter` to each client (ratelimiter, coordination, table, scheme, scripting, discovery) config. `OperationTimeout` and `OperationCancelAfter` config params defined from root config

## 3.10.0
* Extended `trace.Details` constants for support per-service events
* Added `trace.Discovery` struct for traces discovery events
* Added `trace.Ratelimiter`, `trace.Coordination`, `trace.Scripting`, `trace.Scheme` stubs (will be implements in the future)
* Added `ratelimiter/config`, `coordination/config`, `scripting/config`, `scheme/config`, `discovery/config` packages for specify per-service configs
* Removed `trace.Driver.OnDiscovery` callback (moved to `trace.Discovery`)
* Refactored initialization step (firstly makes discovery client)
* Removed `internal/lazy.Discovery` (discovery client always initialized)
* Fixed `trace.Table` event structs
* Refactored grpc options for define dns-balancing configuration
* Refactored `retry.Retry` signature (added `retry.WithID`, `retry.WithTrace` and `retry.WithIdempotent` opt-in args, required param `isIdempotentOperation` removed)
* Refactored package `internal/repeater`

## 3.9.4
* Fixed data race on closing session pool

## 3.9.3
* Fixed busy loop on call internal logger with external logger implementation of `log.Logger`

## 3.9.2
* Fixed `WithDiscoveryInterval()` option with negative argument (must use `SingleConn` balancer)

## 3.9.1
* Added `WithMinTLSVersion` option

## 3.9.0
* Removed `ydb.EndpointDatabase`, `ydb.ConnectionString` and `ydb.MustConnectionString` helpers
* Removed `ydb.ConnectParams` struct and `ydb.WithConnectParams` option creator
* Added internal package `dsn` for register external parsers and parse connection string
* Added `ydb.RegisterParser` method for registering external parser of connection string

## 3.8.12
* Unwrap sub-tests called as `t.Run(...)` in integration tests
* Updated `grpc` dependency (from `v1.38.0` to `v1.43.0`)
* Updated `protobuf` dependency (from `v1.26.0` to `v1.27.1`)
* Added internal retryers into `lazy.Ratelimiter`
* Added internal retryers into `lazy.Coordination`
* Added internal retryers into `lazy.Discovery`
* Added internal retryers into `lazy.Scheme`
* Added internal retryers into `lazy.Scripting`
* Added internal retryer into `lazy.Table.CreateSession`

## 3.8.11
* Fixed version

## 3.8.10
* Fixed misspell linter issue

## 3.8.9
* Removed debug print to log

## 3.8.8
* Refactored session shutdown test

## 3.8.7
* Ignored session shutdown test if no defined `YDB_SHUTDOWN_URLS` environment variable

## 3.8.6
* Added `ydb.WithInsecure()` option

## 3.8.5
* Fixed version

## 3.8.4
* Fixed syntax error in `CHANGELOG.md`

## 3.8.3
* Fixed `CHANGELOG.md`

## 3.8.2
* Updated `github.com/ydb-platform/ydb-go-genproto`

## 3.8.1
* Fixed `trace.Table.OnPoolDoTx` - added `Idempotent` flag to `trace.PoolDoTxStartInfo`

## 3.8.0
* Added `table.result.Result.ScanNamed()` scan function
* Changed connection secure to `true` by default
* Renamed public package `balancer` to `balancers` (this package contains only constructors of balancers)
* Moved interfaces from package `internal/balancer/ibalancer` to `internal/balancer`
* Added `NextResultSetErr()` func for select next result set and return error
* Added package `table/result/indexed` with interfaces `indexed.Required`, `indexed.Optional`, `indexed.RequiredOrOptional`
* Replaced abstract `interface{}` in `Scan` to `indexed.RequiredOrOptional`
* Replaced abstract `interface{}` in `ScanWithDefaults` to `indexed.Required`
* Replaced `trace.Table.OnPoolRetry` callback to `trace.Table.OnPoolDo` and `trace.Table.OnPoolDoTx` callbacks
* Supports server hint `session-close` for gracefully shutdown session

## 3.7.2
* Retry remove directory in `sugar.RemoveRecursive()` for retryable error

## 3.7.1
* Fixed panic on `result.Reset(nil)`

## 3.7.0
* Replaced `Option` to `CustomOption` on `Connection` interface methods
* Implements `WithCustom[Token,Database]` options for redefine database and token
* Removed experimental `balancer.PreferEndpoints[WithFallback][RegEx]` balancers
* Supported connections `TTL` with `Option` `WithConnectionTTL`
* Remove unnecessary `WithFastDial` option (lazy connections are always fast inserts into cluster)
* Added `Scripting` service client with API methods `Execute()`, `StreamExecute()` and `Explain()`
* Added `String()` method to `table.types.Type` interface
* Added `With[Custom]UserAgent()` `Option` and `CustomOption` constructors
* Refactored `log.Logger` interface and internal implementation
* Added `retry.RetryableError()` for returns user-defined error which must be retryed
* Renamed internal type `internal.errors.OperationCompleted` to `internal.errors.OperationStatus`
* Added `String()` method to `table.KeyRange` and `table.Value` types
* Replaced creation of goroutine on each stream call to explicit call stream.Recv() on NextResultSet()

## 3.6.2
* Refactored table retry helpers
* Added new `PreferLocations[WithFallback][RegEx]` balancers
* Added `trace.Details.String()` and `trace.Details.Strings()` helpers
* Added `trace.DetailsFromString(s)` and `trace.DetailsFromStrings(s)` helper

## 3.6.1
* Switched closing cluster after closing all sub-services
* Added windows and macOS runtimes to unit and integration tests

## 3.6.0
* Added `config/balancer` package with popular balancers
* Added new `PreferEndpoints[WithFallback][RegEx]` balancers
* Removed `config.BalancerConfig` struct
* Refactored internal packages (tree to flat, split balancers to different packages)
* Moved a taking conn to start of `conn.Invoke` /` conn.NewStream` for applying timeouts to alive conn instead lazy conn (previous logic applied timeouts to all request including dialing on lazy conn)

## 3.5.4
* Added auto-close stream result on end of stream

## 3.5.3
* Changed `Logger` interface for support custom loggers
* Added public type `LoggerOption` for proxies to internal `logger.Option`
* Fixed deadlock on table stream requests

## 3.5.2
* Fixed data race on closing table result
* Added custom dns-resolver to grpc options for use dns-balancing with round_robin balancing policy
* Wrapped with `recover()` system panic on getting system certificates pool
* Added linters and fixed issues from them
* Changed API of `sugar` package

## 3.5.1
* Added system certificates for `darwin` system
* Fixed `table.StreamResult` finishing
* Fixes `sugar.MakePath()`
* Added helper `ydb.MergeOptions()` for merge several `ydb.Option` to single `ydb.Option`

## 3.5.0
* Added `ClosabelSession` interface which extends `Session` interface and provide `Close` method
* Added `CreateSession` method into `table.Client` interface
* Added `Context` field into `trace.Driver.Net{Dial,Read,Write,Close}StartInfo` structs
* Added `Address` field into `trace.Driver.DiscoveryStartInfo` struct
* Improved logger options (provide err and out writers, provide external logger)
* Renamed package `table.resultset` to `table.result`
* Added `trace.Driver.{OnInit,OnClose}` events
* Changed unit/integration tests running
* Fixed/added YDB error checkers
* Dropped `ydb.WithDriverConfigOptions` (duplicate of `ydb.With`)
* Fixed freeze on closing driver
* Fixed `CGO` race on `Darwin` system when driver tried to expand tilde on certificates path
* Removed `EnsurePathExists` and `CleanupDatabase` from API of `scheme.Client`
* Added helpers `MakePath` and `CleanPath` to root of package `ydb-go-sdk`
* Removed call `types.Scanner.UnmarshalYDB()` inside `scanner.setDefaults()`
* Added `DoTx()` API method into `table.Client`
* Added `String()` method into `ConnectParams` for serialize params to connection string
* Added early exit from Rollback for committed transaction
* Moved `HasNextResultSet()` method from `Result` interface to common `result` interface. It provides access to `HasNextResultSet()` on both result interfaces (unary and stream results)
* Added public credentials constructors `credentials.NewAnonymousCredentials()` and `credentials.NewAccessTokenCredentials(token)`

## 3.4.4
* Prefer `ydb.table.types.Scanner` scanner implementation over `sql.Scanner`, when both available.

## 3.4.3
* Forced `round_robin` grpc load balancing instead default `pick_first`
* Added checker `IsTransportErrorCancelled`

## 3.4.2
* Simplified `Is{Transport,Operation}Error`
* Added `IsYdbError` helper

## 3.4.1
* Fixed retry reaction on operation error NotFound (non-retryable now)

## 3.4.0
* Fixed logic bug in `trace.Table.ExecuteDataQuery{Start,Done}Info`

## 3.3.3
* Cleared repeater context for discovery goroutine
* Fixed type of `trace.Details`

## 3.3.2
* Added `table.options.WithPartitioningSettings`

## 3.3.1
* Added `trace.DriverConnEvents` constant

## 3.3.0
* Stored node ID into `endpoint.Endpoint` struct
* Simplified <Host,Port> in `endpoint.Endpoint` to single fqdn Address
* On table session requests now preferred the endpoint by `ID` extracted from session `ID`. If
  endpoint by `ID` not found - using the endpoint from balancer
* Upgraded internal logger for print colored messages

## 3.2.7
* Fixed compare endpoints func

## 3.2.6
* Reverted `NodeID` as key for link between session and endpoint because yandex-cloud YDB
  installation not supported `Endpoint.ID` entity

## 3.2.5
* Dropped endpoint.Addr entity as unused. After change link type between session and endpoint
  to NodeID endpoint.Addr became unnecessary for internal logic of driver
* Enabled integration test table pool health
* Fixed race on session stream requests

## 3.2.4
* Returned context error when context is done on `session.StreamExecuteScanQuery`
  and `session.StreamReadTable`

## 3.2.3
* Fixed bug of interpret tilda in path of certificates file
* Added chapter to `README.md` about ecosystem of debug tools over `ydb-go-sdk`

## 3.2.2
* Fixed result type of `RawValue.String` (ydb string compatible)
* Fixed scans ydb types into string and slice byte receivers

## 3.2.1
* Upgraded dependencies
* Added `WithEndpoint` and `WithDatabase` Option constructors

## 3.2.0
* added package `log` with interface `log.Logger`
* implements `trace.Driver` and `trace.Table` with `log.Logger`
* added internal leveled logger which implement interface `log.Logger`
* supported environment variable `YDB_LOG_SEVERITY_LEVEL`
* changed name of the field `RetryAttempts` to` Attempts` in the structure `trace.PoolGetDoneInfo`.
  This change reduces back compatibility, but there are no external uses of v3 sdk, so this change is
  fine. We are sorry if this change broke your code

## 3.1.0
* published scheme Client interface

## 3.0.1
* refactored integration tests
* fixed table retry trace calls

## 3.0.0
* Refactored sources for splitting public interfaces and internal
  implementation for core changes in the future without change major version
* Refactored of transport level of driver - now we use grpc code generation by stock `protoc-gen-go` instead internal protoc codegen. New API provide operate from codegen grpc-clients with driver as a single grpc client connection. But driver hide inside self a pool of grpc connections to different cluster endpoints YDB. All communications with YDB (base services includes to driver: table, discovery, coordiantion and ratelimiter) provides stock codegen grpc-clients now.
* Much changed API of driver for easy usage.
* Dropped package `ydbsql` (moved to external project)
* Extracted yandex-cloud authentication to external project
* Extracted examples to external project
* Changed of traces API for next usage in jaeger и prometheus
* Dropped old APIs marked as `deprecated`
* Added integration tests with docker ydb container
* Changed table session and endpoint link type from string address to integer NodeID

## 2.11.0
* Added possibility to override `x-ydb-database` metadata value

## 2.10.9
* Fixed context cancellation inside repeater loop

## 2.10.8
* Fixed data race on cluster get/pessimize

## 2.10.7
* Dropped internal cluster connections tracker
* Switched initial connect to all endpoints after discovery to lazy connect
* Added reconnect for broken conns

## 2.10.6
* Thrown context without deadline into discovery goroutine
* Added `Address` param to `DiscoveryStartInfo` struct
* Forced `round_bobin` grpc load balancing config instead default `pick_first`
* Fixed applying driver trace from context in `connect.New`
* Excluded using session pool usage for create/take sessions in `database/sql`
  driver implementation. Package `ydbsql` with `database/sql` driver implementation
  used direct `CreateSession` table client call in the best effort loop

## 2.10.5
* Fixed panic when ready conns is zero

## 2.10.4
* Initialized repeater permanently regardless of the value `DriverConfig.DiscoveryInterval`
  This change allow forcing re-discovery depends on cluster state

## 2.10.3
* Returned context error when context is done on `StreamExecuteScanQuery`

## 2.10.2
* Fixed `mapBadSessionError()` in `ydbsql` package

## 2.10.1
* Fixed race on `ydbsql` concurrent connect. This hotfix only for v2 version

## 2.10.0
* Added `GlobalAsyncIndex` implementation of index interface

## 2.9.6
* Replaced `<session, endpoint>` link type from raw conn to plain endpoint address
* Moved checking linked endpoint from `driver.{Call,StreamRead}` to `cluster.Get`
* Added pessimization endpoint code for `driver.StreamRead` if transport error received
* Setted transport error `Cancelled` as needs to remove session from pool
* Deprecated connection use policy (used auto policy)
* Fixed goroutines leak on StreamRead call
* Fixed force re-discover on receive error after 1 second
* Added timeout to context in `cluster.Get` if context deadline not defined

## 2.9.5
* Renamed context idempotent operation flag

## 2.9.4
* Forced cancelled transport error as retriable (only idempotent operations)
* Renamed some internal retry mode types

## 2.9.3
* Forced grpc keep-alive PermitWithoutStream parameter to true

## 2.9.2
* Added errors without panic

## 2.9.1
* Added check nil grpc.ClientConn connection
* Processed nil connection error in keeper loop

## 2.9.0
* Added RawValue and supported ydb.Scanner in Scan

## 2.8.0
* Added NextResultSet for both streaming and non-streaming operations

## 2.7.0
* Dropped busy checker logic
* Refactoring of `RetryMode`, `RetryChecker` and `Retryer`
* Added fast/slow retry logic
* Supported context param for retry operation with no idempotent errors
* Added secondary indexes info to table describing method

## 2.6.1
* fix panic on lazy put to full pool

## 2.6.0
* Exported `SessionProvider.CloseSession` func
* Implements by default async closing session and putting busy
  session into pool
* Added some session pool trace funcs for execution control of
  goroutines in tests
* Switched internal session pool boolean field closed from atomic
  usage to mutex-locked usage

## 2.5.7
* Added panic on double scan per row

## 2.5.6
* Supported nil and time conventions for scanner

## 2.5.5
* Reverted adds async sessionGet and opDo into `table.Retry`.
* Added `sessionClose()` func into `SessionProvider` interface.

## 2.5.4
* Remove ready queue from session pool

## 2.5.3
* Fix put session into pool

## 2.5.2
* Fix panic on operate with result scanner

## 2.5.1
* Fix lock on write to chan in case when context is done

## 2.5.0
* Added `ScanRaw` for scan results as struct, list, tuple, map
* Created `RawScanner` interface in order to generate method With

## 2.4.1
* Fixed deadlock in the session pool

## 2.4.0
* Added new scanner API.
* Fixed dualism of interpret data (default values were deprecated for optional values)

## 2.3.3
* Fixed `internal/stats/series.go` (index out of range)
* Optimized rotate buckets in the `Series`

## 2.3.2
* Moved `api/wrap.go` to root for next replacement api package to external genproto

## 2.3.1
* Correct session pool tests
* Fixed conditions with KeepAliveMinSize and `IdleKeepAliveThreshold`

## 2.3.0
* Added credentials connect options:
  - `connect.WithAccessTokenCredentials(accessToken)`
  - `connect.WithAnonymousCredentials()`
  - `connect.WithMetadataCredentials(ctx)`
  - `connect.WithServiceAccountKeyFileCredentiials(serviceAccountKeyFile)`
* Added auth examples:
  - `example/auth/environ`
  - `example/auth/access_token_credentials`
  - `example/auth/anonymous_credentials`
  - `example/auth/metadata_credentials`
  - `example/auth/service_account_credentials`

## 2.2.1
* Fixed returning error from `table.StreamExecuteScanQuery`

## 2.2.0
* Supported loading certs from file using `YDB_SSL_ROOT_CERTIFICATES_FILE` environment variable

## 2.1.0
* Fixed erasing session from pool if session keep-alive count great then `IdleKeepAliveThreshold`
* Add major session pool config params as `connect.WithSessionPool*()` options

## 2.0.3
* Added panic for wrong `NextSet`/`NextStreamSet` call

## 2.0.2
* Fixed infinite keep alive session on transport errors `Cancelled` and `DeadlineExceeded`

## 2.0.1
* Fixed parser of connection string
* Fixed `EnsurePathExists` and `CleanupDatabase` methods
* Fixed `basic_example_v1`
* Renamed example cli flag `-link=connectionString` to `-ydb=connectionString` for connection string to YDB
* Added `-connect-timeout` flag to example cli
* Fixed some linter issues

## 2.0.0
* Renamed package ydbx to connect. New usage semantic: `connect.New()` instead `ydbx.Connect()`
* Added `healthcheck` example
* Fixed all examples with usage connect package
* Dropped `example/internal/ydbutil` package
* Simplified API of Traces - replace all pairs start/done to single handler with closure.

## 1.5.2
* Fixed `WithYdbCA` at nil certPool case

## 1.5.1
* Fixed package name of `ydbx`

## 1.5.0
* Added `ydbx` package

## 1.4.1
* Fixed `fmt.Errorf` error wrapping and some linter issues

## 1.4.0
* Added helper for create credentials from environ
* Added anonymous credentials
* Move YDB Certificate Authority from auth/iam package to root  package. YDB CA need to dial with
  dedicated YDB and not need to dial with IAM. YDB CA automatically added to all grpc calling

## 1.3.0
* Added `Compose` method to traces

## 1.2.0
* Load YDB certificates by default with TLS connection

## 1.1.0
* Support scan-query method in `ydbsql` (database/sql API)

## 1.0.7
* Use `github.com/golang-jwt/jwt` instead of `github.com/dgrijalva/jwt-go`

## 1.0.6
* Append (if not exits) SYNC Operation mode on table calls: *Session, *DataQuery, *Transaction, KeepAlive

## 1.0.5
* Remove unused ContextDeadlineMapping driver config (always used default value)
* Simplify operation params logic
* Append (if not exits) SYNC Operation mode on ExecuteDataQuery call

## 1.0.4
* Fixed timeout and cancellation setting for YDB operations
* Introduced possibility to use `ContextDeadlineNoMapping` once again

## 1.0.3
* Negative `table.Client.MaxQueryCacheSize` will disable a client query cache now
* Refactoring of `meta.go` for simple adding in the future new headers to requests
* Added support `x-ydb-trace-id` as standard SDK header

## 1.0.2
* Implements smart lazy createSession for best control of create/delete session balance. This feature fix leakage of forgotten sessions on server-side
* Some imporvements of session pool stats

## 1.0.1
* Fix closing sessions on PutBusy()
* Force setting operation timeout from client context timeout (if this timeout less then default operation timeout)
* Added helper `ydb.ContextWithoutDeadline` for clearing existing context from any deadlines

## 1.0.0
* SDK versioning switched to `Semantic Versioning 2.0.0`

## 2021.04.1
* Added `table.TimeToLiveSettings` struct and corresponding
  `table.WithTimeToLiveSettings`, `table.WithSetTimeToLive`
  and `table.WithDropTimeToLive` options.
* Deprecated `table.TTLSettings` struct alongside with
  `table.WithTTL`, `table.WithSetTTL` and `table.WithDropTTL` functions.

## 2021.03.2
* Add Truncated flag support.

## 2021.03.1
* Fixed a race between `SessionPool.Put` and `SessionPool.Get`, where the latter
  would end up waiting forever for a session that is already in the pool.

## 2021.02.1
* Changed semantics of `table.Result.O...` methods (e.g., `OUTF8`):
  it will not fail if current item is non-optional primitive.

## 2020.12.1
* added CommitTx method, which returns QueryStats

## 2020.11.4
* re-implementation of ydb.Value comparison
* fix basic examples

## 2020.11.3
* increase default and minimum `Dialer.KeepAlive` setting

## 2020.11.2
* added `ydbsql/connector` options to configure default list of `ExecDataQueryOption`

## 2020.11.1
* tune `grpc.Conn` behaviour

## 2020.10.4
* function to compare two ydb.Value

## 2020.10.3
* support scan query execution

## 2020.10.2
* add table Ttl options

## 2020.10.1
* added `KeyBloomFilter` support for `CreateTable`, `AlterTable` and `DescribeTalbe`
* added `PartitioningSettings` support for `CreateTable`, `AlterTable` and `DescribeTalbe`. Move to `PartitioningSettings` object

## 2020.09.3
* add `FastDial` option to `DriverConfig`.
  This will allow `Dialer` to return `Driver` as soon as the 1st connection is ready.

## 2020.09.2
* parallelize endpoint operations

## 2020.09.1
* added `ProcessCPUTime` method to `QueryStats`
* added `ReadReplicasSettings` support for `CreateTable`, `AlterTable` and `DescribeTalbe`
* added `StorageSettings` support for `CreateTable`, `AlterTable` and `DescribeTalbe`

## 2020.08.2
* added `PartitioningSettings` support for `CreateTable` and `AlterTable`

## 2020.08.1
* added `CPUTime` and `AffectedShards` fields to `QueryPhase` struct
* added `CompilationStats` statistics

## 2020.07.7
* support manage table attributes

## 2020.07.6
* support Column Families

## 2020.07.5
* support new types: DyNumber, JsonDocument

## 2020.07.4
* added coordination service
* added rate_limiter service

## 2020.07.3
* made `api` wrapper for `internal` api subset

## 2020.07.2
* return TableStats and PartitionStats on DescribeTable request with options
* added `ydbsql/connector` option to configure `DefaultTxControl`

## 2020.07.1
* support go modules tooling for ydbgen

## 2020.06.2
* refactored `InstanceServiceAccount`: refresh token in background.
  Also, will never produce error on creation
* added getting `ydb.Credentials` examples

## 2020.06.1

* exported internal `api.Wrap`/`api.Unwrap` methods and linked structures

## 2020.04.5

* return on discovery only endpoints that match SSL status of driver

## 2020.04.4

* added GCP metadata auth style with `InstanceServiceAccount` in `auth.iam`

## 2020.04.3

* fix race in `auth.metadata`
* fix races in test hooks

## 2020.04.2

* set limits to grpc `MaxCallRecvMsgSize` and `MaxCallSendMsgSize` to 64MB
* remove deprecated IAM (jwt) `Client` structure
* fix panic on nil dereference while accessing optional fields of `IssueMessage` message

## 2020.04.1

* added options to `DescribeTable` request
* added `ydbsql/connector` options to configure `pool`s  `KeepAliveBatchSize`, `KeepAliveTimeout`, `CreateSessionTimeout`, `DeleteTimeout`

## 2020.03.2

* set session keepAlive period to 5 min - same as in other SDKs
* fix panic on access to index after pool close

## 2020.03.1

* added session pre-creation limit check in pool
* added discovery trigger on more then half unhealthy transport connects
* await transport connect only if no healthy connections left

## 2020.02

* support cloud IAM (jwt) authorization from service account file
* minimum version of Go become 1.13. Started support of new `errors` features<|MERGE_RESOLUTION|>--- conflicted
+++ resolved
@@ -1,10 +1,9 @@
-<<<<<<< HEAD
 * Fixed connections pool leak on closing
-=======
+
 ## v3.92.3
 * Fixed error with incompleted data returen from transaction.ReadQueryResult method
 * Added option `query/WithResponsePartLimitSizeBytes(...)` for queries with query service
->>>>>>> 73743889
+
 
 ## v3.92.2
 * Added `table/options.WithShardNodesInfo()` experimental option to get shard nodeId for describe table call

--- conflicted
+++ resolved
@@ -1,8 +1,5 @@
-<<<<<<< HEAD
 * Refactored internal packages by `ifshort` linter issues
-=======
 * Fixed topic writer infinite reconnections in some cases
->>>>>>> c6e45cd1
 * Refactored nil on err `internal/grpcwrapper/rawydb/issues.go`, when golangci-lint nilerr enabled
 * Refactored nil on err `internal/grpcwrapper/rawtopic/describe_topic.go`, when golangci-lint nilerr enabled
 

--- conflicted
+++ resolved
@@ -1,9 +1,6 @@
-<<<<<<< HEAD
 * Added support for `Result.RowsAffected()` for `database/sql`
 * Upgraded minimal version of Go to 1.23.9
-=======
 * Fixed race in `readerReconnector`
->>>>>>> aa888d07
 
 ## v3.117.1
 * Fixed scan a column of type `Decimal(precision,scale)` into a struct field of type `types.Decimal{}` using `ScanStruct()`

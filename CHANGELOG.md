--- conflicted
+++ resolved
@@ -1,9 +1,6 @@
-<<<<<<< HEAD
 * Moved `internal/decimal` package to `pkg/decimal` for public usage
-=======
 * Added `trace.NodeHintInfo` field for OnPoolGet trace callback which stores info for node hint misses
 * Added `ydb_go_sdk_ydb_table_pool_node_hint_miss` and `ydb_go_sdk_ydb_query_pool_node_hint_miss` metrics for node hint misses
->>>>>>> 02f9fc98
 
 ## v3.121.1
 * Added support for `Timestamp64` type in `value.Any` converter

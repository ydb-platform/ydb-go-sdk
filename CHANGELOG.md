<<<<<<< HEAD
* Fixed hangup when try to send batch of messages with size more, then grpc limits from topic writer internals
=======
## v3.101.2
* Added a new metric `ydb_go_sdk_ydb_info` with the current version of the SDK

## v3.101.1
* Changed allowBanned=false for preferred node connections

## v3.101.0
* Added `table.Client.ReadRows` method with internal retries
>>>>>>> 7957a949

## v3.100.3
* Fixed bug with concurrent rewrites source slice of `grpc.DialOption` on dial step

## v3.100.2
* Fixed bug in `internal/xcontext.WithDone` (not listening chan done)

## v3.100.1
* Refactored behaviour on `retry.Retryable` error for retry object (such as session, connection or transaction)

## v3.100.0
* Added `table.DescribeTable.StoreType` to table description result from `table.Session.DescribeTable` request

## v3.99.13
* Added checking errors for conditionally delete item from pool

## v3.99.12
* Internal debug improved

## v3.99.11
* Added stacktrace record to row scan errors for detect broken client code
* Fixed DescribeConsumer ignoring PartitionConsumerStats
* Added virtualtimestamps field to cdc description

## v3.99.10
* Returned legacy behaviour for interpret as `time.Time` YDB types `Date`, `Datetime` and `Timestamp` 

## v3.99.9
* Fixed broken compatibility `database/sql` driver which worked on query engine (usnig `ydb.WithQueryService(true)` connector option):
  - fixed list of valid data types for `database/sql.Row.Scan()`
  - allowed legacy option `ydb.WithTxControl(ctx, txControl)` for query engine

## v3.99.8
* Added details to all log messages
* Fixed sometime panic on stats receive in query service

## v3.99.7
* Fixed not passing request context to topic event logs
* Fixed deadlock on closing table session with internal query session core

## v3.99.6
* Added log grpc messages metadata on trace log level for topic writer

## v3.99.5
* Fixed error `Empty query text` using prepared statements and `ydb.WithExecuteDataQueryOverQueryClient(true)` option
* Prepared statements always send query text on Execute call from now (previous behaviour - send query ID)  
* Prevented create decoder instance until start read a message from topics

## v3.99.4
* Fixed bug with wrong context on session closing
* Fixed goroutine leak on closing `database/sql` driver
* "No endpoints" is retriable error now

## v3.99.3
* Fixed potential infinity loop for local dc detection (CWE-835)
* Fixed nil pointer dereferenced in a topic listener (CWE-476)

## v3.99.2
* Fixed panic when error returned from parsing sql params
* Fixed explicit null dereferenced issue in internal/credentials/static.go (CWE-476)

## v3.99.1
* Bumped dependencies:
  - `golang.org/x/net` from v0.23.0 to v0.33.0
  - `golang.org/x/sync` from v0.6.0 to v0.10.0
  - `golang.org/x/sys` from v0.18.0 to v0.28.0
  - `golang.org/x/text` from v0.14.0 to v0.21.0
  - `github.com/golang-jwt/jwt/v4` from v4.4.1 to v4.5.0

## v3.99.0
* Added `ydb.WithExecuteDataQueryOverQueryClient(bool)` option to execute data queries from table service 
  client using query client API. Using this option you can execute queries from legacy table service client 
  through `table.Session.Execute` using internal query client API without limitation of 1000 rows in response.
  Be careful: an OOM problem may happen because bigger result requires more memory

## v3.98.0
* Supported pool of encoders, which implement ResetableWriter interface

## v3.97.0
* Added immutable range iterators from go1.23 into query stats to iterate over query phases and accessed tables without query stats object mutation

## v3.96.2
* Fixed broken metric `ydb_go_sdk_ydb_database_sql_conns`

## v3.96.1
* Fixed drop session from pool unnecessary in query service 

## v3.96.0
* Supported of list, set and struct for unmarshall using `sugar.Unmarshall...`

## v3.95.6
* Fixed panic on span reporting in `xsql/Tx`

## v3.95.5
* Fixed goroutine leak on failed execute call in query client

## v3.95.4
* Fixed connections pool leak on closing sessions
* Fixed an error in logging session deletion events

## v3.95.3
* Supported of `database/sql/driver.Valuer` interfaces for params which passed to query using sql driver 
* Exposed `credentials/credentials.OAuth2Config` OAuth2 config

## v3.95.2
* Fixed panic on multiple closing driver

## v3.95.1
* Added alias from `ydb.WithFakeTx(ydb.ScriptingQueryMode)` to `ydb.WithFakeTx(ydb.QueryExecuteQueryMode)` for compatibility with legacy code   

## v3.95.0
* Added implementation of `database/sql` driver over query service client
* Added `ydb.WithQueryService(bool)` option to explicitly enable `database/sql` driver over query service client
* Added environment parameter `YDB_DATABASE_SQL_OVER_QUERY_SERVICE` to enable `database/sql` driver over query service client without code rewriting

## v3.94.0
* Refactored golang types mapping into ydb types using `ydb.ParamsFromMap` and `database/sql` query arguments
* Small breaking change: type mapping for `ydb.ParamsFromMap` and `database/sql` type `uuid.UUID` changed from ydb type `Text` to ydb type `UUID`

## v3.93.3
* Supported raw protobuf `*Ydb.TypedValue` using `ydb.ParamsBuilder()`

## v3.93.2
* Removed experimental helper `ydb.MustParamsFromMap`
* Changed result of experimental helper `ydb.ParamsFromMap` from tuple <`params.Parameters`, `error`> to `params.Parameters` only 

## v3.93.1
* Published `query.ExecuteOption` as alias to `internal/query/options.Execute`

## v3.93.0
* Added `ydb.WithStaticCredentialsLogin` and `ydb.WithStaticCredentialsPassword` options

## v3.92.6
* Fixed string representation of `TzTimestamp`, `TzDatetime` and `TzDate` type values
* Added `database/sql/driver.Value` as type destination for almost ydb values

## v3.92.5
* Avoid retrying requests finished with `UNAUTHORIZED` errors

## v3.92.4
* Fixed connections pool leak on closing

## v3.92.3
* Fixed error with incompleted data return from transaction.ReadQueryResult method
* Added option `query/WithResponsePartLimitSizeBytes(...)` for queries with query service

## v3.92.2
* Added `table/options.WithShardNodesInfo()` experimental option to get shard nodeId for describe table call

## v3.92.1
* Added `sugar.WithUserPassword(user,password)` option for `sugar.DSN()` helper
* Added `sugar.WithSecure(bool)` option for `sugar.DSN()` helper
* Small breaking change: `sugar.DSN` have only two required parameters (endpoint and database) from now on. 
  Third parameter `secure` must be passed as option `sugar.WithSecure(bool)`

## v3.92.0
* Added experimental ydb.ParamsFromMap and ydb.MustParamsFromMap for build query parameters
* Refactored coordination traces
* gRPC connection will be forcefully closed on DNS resolver errors from now on

## v3.91.0
* Added `ydb.WithPreferredNodeID(ctx, nodeID)` context modifier for trying to execute queries on given nodeID

## v3.90.2
* Set the `pick_first` balancer for short-lived grpc connection inside ydb cluster discovery attempt

## v3.90.1
* Small broken change: added method `ID()` into `spans.Span` interface (need to implement in adapter) 
* Fixed traceparent header for tracing grpc requests

## v3.90.0
* Fixed closing of child driver with shared balancer

## v3.89.6
* Refactored `database/sql` driver internals for query-service client support in the future 

## v3.89.5
* Fixed nil pointer dereference in metabalancer initialization

## v3.89.4
* Changed behaviour on re-discovery: always open new grpc connection for discovery request

## v3.89.3
* Wrapped internal balancer with metadata middleware

## v3.89.2
* Returned log.XXX methods for create fields, removed from public at v3.85.0

## v3.89.1
* Added option `ydb.WithSharedBalancer(*Driver)` for child drivers

## v3.89.0
* Fixed send optional arguments to the server with `ydb.ParamsBuilder`

## v3.88.0
* Removed UUID methods from ydb.ParamsBuilder()

## v3.87.0
* BREAK OLD STYLE WORK WITH UUID. See https://github.com/ydb-platform/ydb-go-sdk/issues/1501 for details.
  At the version you must explicit choose way for work with uuid: old with bug or new (fixed).

## v3.86.1
* Fixed scan to optional uuid

## v3.86.0
* Add workaround for bug in uuid send/receive from server. It is migration version. All native code and most database sql code worked with uuid continue to work.
Dedicated version for migrate code for workaround/fix uuid bug. See https://github.com/ydb-platform/ydb-go-sdk/issues/1501 for details.

## v3.85.3
* Renamed `query.WithPoolID()` into `query.WithResourcePool()`

## v3.85.2
* Added experimental `query.WithPoolID()` execute option for define resource pool for execute query

## v3.85.1
* Added `spans.Retry` constructor of `trace.Retry`

## v3.85.0
* Added experimental package `spans` with tracing adapter interfaces for OpenTelemetry, OpenTracing, etc.
* Added `db.Topic().DescribeTopicConsumer()` method for displaying consumer information
* Marked as deprecated options `ydb.WithDatabase(database)` and `ydb.WithEndpoint(endpoint)`

## v3.84.1
* Added session info into `trace.TableSessionBulkUpsertStartInfo`

## v3.84.0
* Added `meta.WithTraceParent` context modifier for explicit putting traceparent header into grpc calls

## v3.83.0
* Supported `db.Table().BulkUpsert()` from scv, arrow and ydb rows formats

## v3.82.0
* Fixed error on experimental `TopicListener.Close`
* Disabled reporting of `ydb_go_sdk_query_session_count` when metrics are disabled
* Disabled reporting of `ydb_go_sdk_ydb_query_session_create_latency` histogram metrics when metrics are disabled
* Allowed skip column for `ScanStruct` by tag `-`

## v3.81.4
* Returned `topicwriter.ErrQueueLimitExceed`, accidental removed at `v3.81.0`

## v3.81.3
* Fixed tracing details check for some metrics

## v3.81.2
* Removed `experimantal` comment for query service client

## v3.81.1
* Fixed nil pointer dereference panic on failed `ydb.Open`
* Added ip discovery. Server can show own ip address and target hostname in the ListEndpoint message. These fields are used to bypass DNS resolving.

## v3.81.0
* Added error ErrMessagesPutToInternalQueueBeforeError to topic writer
* Added write to topics within transactions

## v3.80.10
* Added `ydb.WithSessionPoolSessionUsageLimit()` option for limitation max count of session usage
* Refactored experimental topic iterators in `topicsugar` package

## v3.80.9
* Fixed bug in experimental api: `ydb.ParamsBuilder().Param().Optional()` receive pointer and really produce optional value.

## v3.80.8
* Added `ydb.WithLazyTx(bool)` option for create lazy transactions on `query.Session.Begin` call
* Added initial experimental topic and cdc-helpers, see examples in [tests/integration/topic_helpers_test.go](https://github.com/ydb-platform/ydb-go-sdk/blob/master/tests/integration/topic_helpers_test.go)
* Added experimental `sugar.UnmarshalRows` for user unmarshaller structs in own code in go 1.23, change example for use the iterator.
* Added `ydb_go_sdk_ydb_query_pool_size_index` metrics

## v3.80.7
* Fixed bug with doesn't rollback the transaction on the operation error in table service

## v3.80.6
* Fixed concurrent map writes in metrics
* Renamed method at experimental API `reader.PopBatchTx` to `reader.PopMessagesBatchTx`

## v3.80.5
* Fixed connections pool leak on failed `ydb.Open` call

## v3.80.4
* Fixed panic on usage metrics package from prometheus adapter on `trace.Driver.OnNewStream` callback

## v3.80.3
* Added option `ydb.WithSessionPoolSessionIdleTimeToLive` for restrict idle time of query sessions
* Fixed bug with leak of query transactions
* Changed `ydb_go_sdk_ydb_driver_conn_requests` metrics splitted to `ydb_go_sdk_ydb_driver_conn_request_statuses` and `ydb_go_sdk_ydb_driver_conn_request_methods`
* Fixed metadata for operation service connection
* Fixed composing query traces in call `db.Query.Do[Tx]` using option `query.WithTrace`

## v3.80.2
* Added `balancers.PreferNearestDC[WithFallback]` balancers
* Marked as deprecated `balancers.PreferLocalDC[WithFallback]` balancers because `local` word is ambiguous for balancer idea

## v3.80.1
* Added `lastErr` from previous attempt in `retry.RetryWithResult`

## v3.80.0
* Replaced internal table client pool entities to `internal/pool`

## v3.79.2
* Enabled by default usage of `internal/pool` in `internal/query.Client`

## v3.79.1
* Changed `trace.Table` and `trace.Query` traces
* Implemented `internal/pool` the same as table client pool from `internal/table.Client`

## v3.79.0
* Added commit messages for topic listener
* EOF error in RecvMsg is no longer logged

## v3.78.0
* Changed result type of method `query.Executor.QueryResultSet` from `query.ResultSet` to `query.ClosableResultSet`
* Added `table/types.DecimalValueFromString` decimal type constructor

## v3.77.1
* Added log topic writer ack
* Replaced `operation.Client.List` to five methods for listing operations `operation.List{BuildIndex,ImportFromS3,ExportToS3,ExportToYT,ExecuteQuery}`

## v3.77.0
* Changed log message about send topic message
* Added experimental support for executing scripts over query service client (`query.Client.ExecuteScript` and `query.CLient.FetchScriptResults`)
* Removed tx result from `query.Session.Execute` (tx can be obtained from `query.Session.Begin`)
* Changed behaviour of `query.Session.Begin` to `noop` for lazy initialization with first call `query.TxActor.Execute`
* Splitted experimental method `query.Client.Execute` to methods `query.Client.Exec` without result and `query.Client.Query` with result
* Splitted experimental method `query.TxActor.Execute` to methods `query.TxActor.Exec` without result and `query.TxActor.Query` with result
* Renamed experimental method `query.Client.ReadResultSet` to `query.Client.QueryResultSet`
* Renamed experimental method `query.Client.ReadRow` to `query.Client.QueryRow`
* Removed experimental methods `query.Session.ReadResultSet` and  `query.Session.ReadRows`
* Removed experimental methods `query.TxActor.ReadResultSet` and  `query.TxActor.ReadRows`
* Removed experimental method `query.Client.Stats`
* Option `query.WithIdempotent()` allowed for `query.Client.{Exec,Query,QueryResultSet,QueryRow}` methods now
* Added experimental support for operation service client through `db.Operation()` method (supports methods `Get`, `List`, `Cancel` and `Forget`)

## v3.76.6
* Replaced requirements from go1.22 + experimantal flag to go1.23 for experimental range-over interface

## v3.76.5
* Fixed out of index item creation in `internal/pool.Pool`
* Fixed tracing of `(*grpcClientStream).finish` event

## v3.76.4
* Added traces and logs for read messages from topic within transaction
* Changed result type of `query.Session.NodeID()` from `int64` to `uint32` for compatibility with table session and discovery
* Removed experimental method `query.Result.Err()`
* Added the finishing reading the grpc stream on `query.Result.Close()` call
* Renamed experimental method `query.Result.Range()` to `query.Result.ResultSets()`
* Renamed experimental method `query.ResultSet.Range()` to `query.ResultSet.Rows()`
* Removed support of `go1.20`
* Added PopMessages from topic within transaction

## v3.76.3
* Changed interface `table.TransactionIdentifier` (added private method) for prohibition of any implementations outside ydb-go-sdk

## v3.76.2
* Fixed bug with nil pointer dereference on trace callback from `query.createSession`
* Fixed test message builder, now all method return itself pointer
* Fixed handle reconnection timeout error
* Fixed experimental topic listener handle stop partition event

## v3.76.1
* Fixed `query.WithCommit()` flag behaviour for `tx.Execute` in query service
* OAuth 2.0 token exchange: allowed multiple resource parameters in according to https://www.rfc-editor.org/rfc/rfc8693

## v3.76.0
* Added experimental topic listener implementation
* Fixed `internal/xstrings.Buffer()` leak without call `buffer.Free()`
* Removed double quotas from goroutine labels background workers for prevent problem with pprof

## v3.75.2
* Fixed build for go1.20

## v3.75.1
* Fixed return more than one row error if real error raised on try read next row
* Fixed checking errors for session must be deleted
* Changed signature of filter func in balancers (replaced argument from `conn.Conn` type to `endpoint.Info`)

## v3.75.0
* Improve config validation before start topic reader
* Added metrics over `db.Table().Do()` and `db.Table().DoTx()`
* Added method `ydb.ParamsBuilder().Param(name).Any(value)` to add custom `types.Value`
* Upgraded dependencies:
  * `google.golang.org/grpc` - from `v1.57.1` to `v1.62.1`
  * `github.com/google/uuid` - from `v1.3.0` to `v1.6.0`
  * `golang.org/x/sync` - from `v0.3.0` to `v0.6.0`
* Fixed goroutine leak on close reader
* Fixed topic reader and writer WaitInit hunging on unretriable connection error
* Added `query.Client.Stats()` method
* Added `query.Result.Stats()` method
* Added `query.ResultSet.Index()` method
* Support loading OAuth 2.0 token exchange credentials provider from config file
* Added options for JWT tokens for loading EC private keys and HMAC secrets
* Add retries to OAuth 2.0 token exchange credentials

## v3.74.5
* Fixed bug with reading empty result set parts.
* Fixed nil pointer dereference when closing result set

## v3.74.4
* Fixed bug with fail cast of grpc response to `operation.{Response,Status}`

## v3.74.3
* Removed check the node is available for query and table service sessions
* Refactored the `balancers.PreferLocations()` function - it is a clean/pure function
* Added experimental `balancers.WithNodeID()` context modifier for define per request the YDB endpoint by NodeID
* Reverted the allowing the casts from signed YDB types to unsigned destination types if source value is not negative
* Replaced internal query session pool by default to stub for exclude impact from internal/pool

## v3.74.2
* Added description to scan errors with use query service client scanner

## v3.74.1
* Allowed the use of DSN without specifying the protocol/scheme
* Allowed casts from signed YDB types to unsigned destination types if source value is not negative
* Removed public `query.TxIdentifier` interface for exclude any external implementations for use with YDB

## v3.74.0
* Added experimental range functions to the `query.Result` and `query.ResultSet` types, available as for-range loops starting with Go version 1.22. These features can be enabled by setting the environment variable `GOEXPERIMENT=rangefunc`.
* Added public types for `tx.Option`, `options.DoOption` and `options.DoTxOption`

## v3.73.1
* Changed `query.DefaultTxControl()` from `query.SerializableReadWrite()` with commit to `query.NoTx()`

## v3.73.0
* Added experimental `retry.DoWithResult` and `retry.DoTxWithResult` helpers for retry lambda and return value from lambda

## v3.72.0
* Excluded `Query()` method from interface `ydb.Connection`. Method `Query()` remains accessible from `ydb.Driver`

## v3.71.0
* Added `query/ResultSet.{Columns,ColumnTypes}` methods for get column names and types from query result set
* Added experimental `retry.RetryWithResult` helper for retry lambda and return value from lambda

## v3.70.0
* Fixed `config.WithDatabase` behaviour with empty database in DSN string
* Added experimental method `query/Client.Execute` for execute query and read materialized result

## v3.69.0
* Added experimental method for execute query and read only one row from result:
  * `query/Client.ReadRow`
  * `query/Session.ReadRow`
  * `query/Transaction.ReadRow`
* Added experimental method for execute query and read only one result set from result:
  * `query/Client.ReadResultSet`
  * `query/Session.ReadResultSet`
  * `query/Transaction.ReadResultSet`
* Added experimental `sugar.UnmarshallRow[T]` and `sugar.UnmarshallResultSet[T]` helpers for converts YDB rows to typed objects

## v3.68.1
* Downgraded minimal version of Go to 1.20
* Refactored internal packages by `ifshort` linter issues

## v3.68.0
* Added experimental `ydb.{Register,Unregister}DsnParser` global funcs for register/unregister external custom DSN parser for `ydb.Open` and `sql.Open` driver constructor
* Simple implement option WithReaderWithoutConsumer
* Fixed bug: topic didn't send specified partition number to a server

## v3.67.2
* Fixed incorrect formatting of decimal. Implementation of decimal has been reverted to latest working version

## v3.67.1 (retracted)
* Fixed race of stop internal processes on close topic writer
* Fixed goroutines leak within topic reader on network problems

## v3.67.0
* Added `ydb.WithNodeAddressMutator` experimental option for mutate node addresses from `discovery.ListEndpoints` response
* Added type assertion checks to enhance type safety and prevent unexpected panics in critical sections of the codebase

## v3.66.3
* Fixed the OAuth2 test

## v3.66.2
* Added `trace.DriverConnStreamEvents` details bit
* Added `trace.Driver.OnConnStreamFinish` event

## v3.66.1
* Added flush messages from buffer before close topic writer
* Added Flush method for topic writer

## v3.66.0
* Added experimental package `retry/budget` for limit second and subsequent retry attempts
* Refactored internals for enabling `containedctx` linter
* Fixed the hanging semaphore issue on coordination session reconnect

## v3.65.3
* Fixed data race in `internal/conn.grpcClientStream`

## v3.65.2
* Fixed data race using `log.WithNames`

## v3.65.1
* Updated dependency `ydb-go-genproto`
* Added processing of `Ydb.StatusIds_EXTERNAL_ERROR` in `retry.Retry`

## v3.65.0
* Supported OAuth 2.0 Token Exchange credentials provider

## v3.64.0
* Supported `table.Session.RenameTables` method
* Fixed out of range panic if next query result set part is empty
* Updated the indirect dependencies `golang.org/x/net` to `v0.17.0` and `golang.org/x/sys` to `v0.13.0` due to vulnerability issue

## v3.63.0
* Added versioning policy

## v3.62.0
* Restored `WithSessionPoolKeepAliveMinSize` and `WithSessionPoolKeepAliveTimeout` for backward compatibility.
* Fixed leak timers
* Changed default StartTime (time of retries for connect to server) for topic writer from 1 minute to infinite (can be overrided by WithWriterStartTimeout topic option)
* Added `Struct` support for `Variant` in `ydb.ParamsBuilder()`
* Added `go` with anonymous function case in `gstack`

## v3.61.2
* Changed default transaction control to `NoTx` for execute query through query service client

## v3.61.1
* Renamed `db.Coordination().CreateSession()` to `db.Coordination().Session()` for compatibility with protos

## v3.61.0
* Added `Tuple` support for `Variant` in `ydb.ParamsBuilder()`

## v3.60.1
* Added additional traces for coordination service client internals

## v3.60.0
* Added experimental support of semaphores over coordination service client

## v3.59.3
* Fixed `gstack` logic for parsing `ast.BlockStmt`

## v3.59.2
* Added internal `gstack` codegen tool for filling `stack.FunctionID` with value from call stack

## v3.59.1
* Fixed updating last usage timestamp for smart parking of the conns

## v3.59.0
* Added `Struct` support for `ydb.ParamsBuilder()`
* Added support of `TzDate`,`TzDateTime`,`TzTimestamp` types in `ydb.ParamsBuilder()`
* Added `trace.Query.OnTransactionExecute` event
* Added query pool metrics
* Fixed logic of query session pool
* Changed initialization of internal driver clients to lazy
* Removed `ydb.WithSessionPoolSizeLimit()` option
* Added async put session into pool if external context is done
* Dropped intermediate callbacks from `trace.{Table,Retry,Query}` events
* Wrapped errors from `internal/pool.Pool.getItem` as retryable
* Disabled the logic of background grpc-connection parking
* Improved stringification for postgres types

## v3.58.2
* Added `trace.Query.OnSessionBegin` event
* Added `trace.Query.OnResult{New,NextPart,NextResultSet,Close}` events
* Added `trace.Query.OnRow{Scan,ScanNamed,ScanStruct}` events

## v3.58.1
* Dropped all deprecated callbacks and events from traces
* Added `trace.Driver.OnConnStream{SendMsg,RecvMsg,CloseSend}` events
* Added `trace.Query.OnSessionExecute` event

## v3.58.0
* Changed `List` constructor from `ydb.ParamsBuilder().List().Build().Build()` to `ydb.ParamsBuilder().BeginList().EndList().Build()`
* Changed `Set` constructor from `ydb.ParamsBuilder().Set().Build().Build()` to `ydb.ParamsBuilder().BeginSet().EndSet().Build()`
* Changed `Dict` constructor from `ydb.ParamsBuilder().Dict().Build().Build()` to `ydb.ParamsBuilder().BeginDict().EndDict().Build()`
* Changed `Optional` constructor from `ydb.ParamsBuilder().Set().Build().Build()` to `ydb.ParamsBuilder().BeginOptional().EndOptional().Build()`
* Added events into `trace.Query` trace
* Rewrote `internal/pool` to buffered channel
* Added `internal/xcontext.WithDone()`
* Added `internal/xsync.{OnceFunc,OnceValue}`
* Updated `google.golang.org/protobuf` from `v1.31.0` to `v.33.0`
* Added `ydb.ParamsBuilder().Pg().{Value,Int4,Int8,Unknown}` for postgres arguments
* Added `Tuple` support for `ydb.ParamsBuilder()`

## v3.57.4
* Added client pid to each gRPC requests to YDB over header `x-ydb-client-pid`
* Added `ydb.WithApplicationName` option
* Added `Dict` support for `ydb.ParamsBuilder()`

## v3.57.3
* Added metrics over query service internals
* Added session create and delete events into `trace.Query`
* Moved public type `query.SessionStatus` into `internal/query` package

## v3.57.2
* Fixed cases when some option is nil

## v3.57.1
* Added logs over query service internals
* Changed `trace.Query` events
* Changed visibility of `query.{Do,DoTx}Options` from public to private

## v3.57.0
* Added experimental implementation of query service client
* Fixed sometime panic on topic writer closing
* Added experimental query parameters builder `ydb.ParamsBuilder()`
* Changed types of `table/table.{QueryParameters,ParameterOption}` to aliases on `internal/params.{Parameters,NamedValue}`
* Fixed bug with optional decimal serialization

## v3.56.2
* Fixed return private error for commit to stopped partition in topic reader.
* Stopped wrapping err error as transport error at topic streams (internals)

## v3.56.1
* Fixed fixenv usage (related to tests only)

## v3.56.0
* Fixed handle of operational errors in topic streams
* The minimum version of Go in `ydb-go-sdk` has been raised to `go1.21`
* Fixed topic writer infinite reconnections in some cases
* Refactored nil on err `internal/grpcwrapper/rawydb/issues.go`, when golangci-lint nilerr enabled
* Refactored nil on err `internal/grpcwrapper/rawtopic/describe_topic.go`, when golangci-lint nilerr enabled

## v3.55.3
* Fixed handle of operational errors in topic streams (backported fix only)

## v3.55.2
* Fixed init info in topic writer, when autoseq num turned off.

## v3.55.1
* Supported column name prefix `__discard_column_` for discard columns in result sets
* Made `StatusIds_SESSION_EXPIRED` retriable for idempotent operations

## v3.55.0
* Refactored `internal/value/intervalValue.Yql()`
* The minimum version of Go in `ydb-go-sdk` has been raised to `go1.20`

## v3.54.3
* Added per message metadata support for topic api
* Context for call options now have same lifetime as driver (previous - same lifetime as context for call Open function).
* Extended metrics (fill database.sql callbacks, recognize TLI error)
* Refactored config prefix in metrics
* Removed excess status labels from metrics
* Implement `fmt.Stringer` interface for `Driver` struct

## v3.54.2
* Added context to some internal methods for better tracing
* Added `trace.FunctionID` helper and `FunctionID` field to trace start info's
* Replaced lazy initialization of ydb clients (table, topic, etc.) to explicit initialization on `ydb.Open` step

## v3.54.1
* Fixed inconsistent labels in `metrics`

## v3.54.0
* Allowed `sql.LevelSerializable` isolation level in read-write mode in `database/sql` transactions
* Refactored traces and metrics
* Added `{retry,table}.WithLabel` options for mark retriers calls
* Added `ydb.WithTraceRetry` option
* Moved `internal/allocator.Buffers` to package `internal/xstring`
* Bumped `golang.org/x/sync` to `v0.3.0`
* Bumped `google.golang.org/protobuf` to `v1.31.0`
* Bumped `google.golang.org/grpc` to `v1.57.1`
* Allowed grpc status error as arg in `internal/xerrors.TransportError(err)`
* Added `interanl/xtest.CurrentFileLine()` helper for table tests
* Added `internal/credentials.IsAccessError(err)` helper for check access errors
* Changed period for re-fresh static credentials token from `1/2` to `1/10` to expiration time
* Added `table.SnapshotReadOnlyTxControl()` helper for get transaction control with snapshot read-only

## v3.53.4
* Downgrade `golang.org/x/net` from `0.17.0` to `0.15.0`
* Downgrade `golang.org/x/sys` from `v0.13.0` to `v0.12.0`
* Downgrade `golang.org/x/crypto` from `v0.14.0` to `v0.13.0`

## v3.53.3
* Refactored credentials options (from funcs to interfaces and types)
* Fixed stringification of credentials object

## v3.53.2
* Fixed panic when try to unwrap values with more than 127 columns with custom ydb unmarshaler

## v3.53.1
* Bumps `github.com/ydb-platform/ydb-go-genproto` for support `query` service
* Bumps `golang.org/x/net` from `0.7.0` to `0.17.0`
* Bumps `golang.org/x/sys` from `v0.5.0` to `v0.13.0`
* Bumps `golang.org/x/text` from `v0.7.0` to `v0.13.0`

## v3.53.0
* Removed `internal/backoff.Backoff.Wait` interface method for exclude resource leak with bug-provoked usage of `time.After` method
* Marked as deprecated `retry.WithDoRetryOptions` and `retry.WithDoTxRetryOptions`
* Added receiving first result set on construct `internal/table/scanner.NewStream()`
* Added experimental package `metrics` with SDK metrics
* Fixed redundant trace call for finished `database/sql` transactions
* Added repeater event type to wake-up func context
* Refactored default logger format
* Refactored `internal/conn.coonError` format
* Fixed data race on `internal/conn.conn.cc` access

## v3.52.3
* Removed almost all experimental marks from topic api.
* Rename some topic APIs (old names was deprecated and will be removed in one of next versions).
* Deprecated topic options (the option will be removed): min size of read messages batch
* Deprecated WithOnWriterFirstConnected callback, use Writer.WaitInitInfo instead.
* Changed topic Codec base type from int to int32 (was experimental code)
* Added `WaitInit` and `WaitInitInfo` method to the topic reader and writer
* Remove extra allocations in `types.TupleValue`, `types.ListValue` and `types.SetValue`

## v3.52.2
* Removed support of placeholder "_" for ignoring columns in `database/sql` result sets

## v3.52.1
* Merged `internal/xsql/conn.{GetTables,GetAllTables}` methods for `DRY`
* Replaced `internal/xsql.Connector.PathNormalizer` default from `nopPathNormalizer` to `bind.TablePathPrefix` with database name as path prefix
* Supported placeholder "_" for ignored column names in `database/sql` result sets

## v3.52.0
* Added `table.Session.CopyTables` method
* Added `x-ydb-trace-id` header into grpc calls
* Improved topic reader logs
* Fixed `internal/xstring` package with deprecated warning in `go1.21` about `reflect.{String,Slice}Header`

## v3.51.3
* Added `internal/xstring.{FromBytes([]byte),ToBytes(string)` for increase performance on `string` from/to `[]byte` conversion

## v3.51.2
* Added `table/options.ReadFromSnapshot(bool)` option for `session.StreamReadTable()`

## v3.51.1
* Added checking condition for `tx.Rollback()` in `retry.DoTx`

## v3.51.0
* Added node info to grpc errors

## v3.50.0
* Added methods `TotalCPUTime()` and `TotalDuration()` to `table/stats/QueryStats` interface
* Added check if commit order is bad in sync mode

## v3.49.1
* Added `table.options.WithIgnoreTruncated` option for `session.Execute` method
* Added `table.result.ErrTruncated` error for check it with `errors.Is()` outside of `ydb-go-sdk`

## v3.49.0
* Added `table.Session.ReadRows` method for getting rows by keys
* Added `table/options.ChangefeedFormatDynamoDBStreamsJSON` format of `DynamoDB` change feeds

## v3.48.8
* Fixed `sugar.RemoveRecursive()` for column table type

## v3.48.7
* Added `sugar.StackRecord()` helper for stringification of current file path and line
* Updated `google.golang.org/grpc` from `v1.49.0` to `v1.53.0` due to vulnerability
* Updated `google.golang.org/protobuf` from `v1.28.0` to `v1.28.1` due to vulnerability
* Implemented implicit standard interface `driver.RowsColumnTypeNullable` in `internal/xsql.rows`
* Upgraded errors description from `retry.Retry` with attempts info

## v3.48.6
* Added builder for topic reader message (usable for tests)

## v3.48.5
* Removed `log.Secret` helper as unnessesarry in public API after refactoring logging subsystem
* Enriched the error with important details from initial discovery
* Added `internal.{secret,stack}` packages
* Implemented `fmt.Stringer` interface in credential types

## v3.48.4
* Added `ydb.IsOperationErrorTransactionLocksInvalidated(err)` helper for checks `TLI` flag in err

## v3.48.3
* Added `table/types.IsOptional()` helper

## v3.48.2
* Refactored tests

## v3.48.1
* Added `sugar.Is{Entry,ColumnTable}Exists` helper

## v3.48.0
* Fixed stopping topic reader by grpc stream shutdown
* Fixed `database/sql` driver for get and parse container ydb types
* Changed `table/scanner.scanner.Any()` behaviour: for non-primitive types returns raw `table/types.Value` instead nil from previous behaviour
* Added `table/types.{ListItems,VariantValue,DictValues}` helpers for get internal content of abstract `table/types.Value`
* Marked as deprecated `table/types.DictFields` (use `table/types.DictValues` instead)

## v3.47.5
* Added `scheme.Entry.IsColumnTable()` helper

## v3.47.4
* Disabled check of node exists with `balancers.SingleConn`
* Improved code with `go-critic` linter
* Added session info into `database/sql` event `connected`

## v3.47.3
* Added `table/options.Description.Tiering` field

## v3.47.2
* Refactored `internal/cmd/gtrace` tool (prefer pointers instead trace struct copies) for bust performance
* Fixed usage of generated traces in code

## v3.47.1
* Removed test artifacts from repository

## v3.47.0
* Added `table/types.ToDecimal()` converter from `table/types.Value` to `table/types.Decimal`

## v3.46.1
* Implemented `internal/xcontext.With{Cancel,Timeout}` with stack record and switched all usages from standard `context.With{Cancel,Timeout}`

## v3.46.0
* Refactored package `log` for support typed fields in log messages

## v3.45.0
* Added `table/options.WithPartitions` for configure partitioning policy
* Marked as deprecated `table/options.WithPartitioningPolicy{UniformPartitions,ExplicitPartitions}` (use `table/options.With{UniformPartitions,ExplicitPartitions}` instead)

## v3.44.3
* Fixed bug of processing endpoint with `node_id=0`
* Refactored of checking node ID in cluster discovery before `Get` and during in `Put` of session into session pool

## v3.44.2
* Removed debug print

## v3.44.1
* Fixed bug with returning session into pool before second discovery

## v3.44.0
* Added `table/options.WithCallOptions` options for append custom grpc call options into `session.{BulkUpsert,Execute,StreamExecuteScanQuery}`
* Supported fake transactions in `database/sql` driver over connector option `ydb.WithFakeTx(queryMode)` and connection string param `go_fake_tx`
* Removed `testutil/timeutil` package (all usages replaced with `clockwork` package)
* Changed behaviour of retryer on transport errors `cancelled` and `deadline exceeded` - will retry idempotent operation if context is not done
* Added address of node to operation error description as optional
* Fixed bug with put session from unknown node
* Fixed bug with parsing of `TzTimestamp` without microseconds
* Fixed code -1 of retryable error if wrapped error with code
* Added `ydb.MustOpen` and `ydb.MustConnector` helpers
* Fixed `internal/xerrors.Transport` error wrapping for case when given error is not transport error
* Added grpc and operation codes to errors string description
* Extend `scheme.Client` interface with method `Database`
* Removed `driver.ResultNoRows` in `internal/xsql`
* Added `ydb.{WithTablePathPrefix,WithAutoDeclare,WithPositionalArgs,WithNumericalArgs}` query modifiers options
* Supported binding parameters for `database/sql` driver over connector option `ydb.WithAutoBind()` and connection string params `go_auto_bind={table_path_prefix(path),declare,numeric,positional}`
* Added `testutil.QueryBind` test helper
* Fixed topic retry policy callback call: not call it with nil error
* Fixed bug with no checking operation error on `discovery.Client` calls
* Allowed zero create session timeout in `ydb.WithSessionPoolCreateSessionTimeout(timeout)` (less than or equal to zero - no used timeout on create session request)
* Added examples with own `go.mod`
* Marked as deprecated `ydb.WithErrWriter(w)` and `ydb.WithOutWriter(w)` logger options
* Added `ydb.WithWriter(w)` logger option

## v3.43.0
**Small broken changes**

Most users can skip there notes and upgrade as usual because build break rare used methods (expiremental API and api for special cases, not need for common use YDB) and this version has no any behavior changes.

Changes for experimental topic API:
* Moved `producer_id` from required positional argument to option `WithProducerID` (and it is optional now)
* Removed `WithMessageGroupID` option (because not supported now)

Changes in ydb connection:
* Publish internal private struct `ydb.connection` as `ydb.Driver` (it is implement `ydb.Connection`)
* `ydb.Connection` marked as deprecated
* Changed return type of `ydb.Open(...)` from `ydb.Connection` to `*ydb.Driver`
* Changed return type of `ydb.New(...)` from `ydb.Connection` to `*ydb.Driver`
* Changed argument type for `ydb.GRPCConn` from `ydb.Connection` to `*ydb.Driver`
* Removed method `With` from `ydb.Connection` (use `*Driver.With` instead).

Changes in package `sugar`:
* Changed a type of database arg in `sugar.{MakeRecursive,RemoveRecursive}` from `ydb.Connection` to minimal required local interface

Dependencies:
* Up minimal supported version of `go` to `1.17` for update dependencies (new `golang.org/x` doesn't compiled for `go1.16`)
* Upgrade `golang.org/x/...`  for prevent issues: `CVE-2021-33194`, `CVE-2022-27664`, `CVE-2021-31525`, `CVE-2022-41723`

## v3.42.15
* Fixed checking `nil` error with `internal/xerrors.Is`

## v3.42.14
* Supported `scheme.EntryTopic` path child entry in `sugar.RemoveRecursive`

## v3.42.13
* Fixed default state of `internal/xerrors.retryableError`: it inherit properties from parent error as possible
* Marked event `grpc/stats.End` as ignored at observing status of grpc connection

## v3.42.12
* Replaced the balancer connection to discovery service from short-lived grpc connection to `internal/conn` lazy connection (revert related changes from `v3.42.6`)
* Marked as deprecated `trace.Driver.OnBalancerDialEntrypoint` event callback
* Deprecated `trace.Driver.OnConnTake` event callback
* Added `trace.Driver.OnConnDial` event callback

## v3.42.11
* Fixed validation error for `topicoptions.WithPartitionID` option of start topic writer.

## v3.42.10
* Added exit from retryer if got grpc-error `Unauthenticated` on `discovery/ListEndpoints` call

## v3.42.9
* Added `internal/xerrors.Errorf` error for wrap multiple errors and check them with `errors.Is` of `errors.As`
* Fixed corner cases of `internal/wait.Wait`
* Added check of port in connection string and error throw
* Fixed bug with initialization of connection pool before apply static credentials
* Refactored of applying grpc dial options with defaults
* Added `trace.Driver.{OnBalancerDialEntrypoint,OnBalancerClusterDiscoveryAttempt}` trace events
* Fixed compilation of package `internal/xresolver` with `google.golang.org/grpc@v1.53`
* Fixed returning `io.EOF` on `rows.Next` and `rows.NextResultSet`
* Added wrapping of errors from unary and stream results
* Added error throw on `database/sql.Conn.BeginTx()`, `*sql.Tx.ExecContext` and `*sql.Tx.QueryContext` if query mode is not `ydb.DataQueryMode`
* Added test for `database/sql` scan-query

## v3.42.8
* Fixed `internal/scheme/helpers/IsDirectoryExists(..)` recursive bug

## v3.42.7
* Fixed `sugar.IsTableExists` with recursive check directory exists
* Added `sugar.IsDirectoryExists`
* Changed type of `table/options.IndexType` for type checks
* Added constants `table/options.IndexTypeGlobal` and `table/options.IndexTypeGlobalAsync`
* Added `table/options.IndexDescription.Type` field with `table/options.IndexType` type

## v3.42.6
* Implemented `driver.RowsColumnTypeDatabaseTypeName` interface in `internal/xsql.rows` struct
* Extended `internal/xsql.conn` struct with methods for getting `YDB` metadata
* Added `scheme.Client` to `internal/xsql.connection` interface
* Added `helpers` package with method for checking existence of table, refactored `sugar.IsTableExists()`
* Added checks for nil option to all opts range loops
* Moved content of package `internal/ctxlabels` into `internal/xcontext`
* Implemented `GRPCStatus` method in `internal/xerrors/transportError`
* Added different implementations of stacktrace error for grpc errors and other
* Dropped `internal/xnet` package as useless
* Fixed default grpc dial options
* Replaced single connection for discovery repeater into connection which creates each time for discovery request
* Fixed retry of cluster discovery on initialization
* Fixed dial timeout processing

## v3.42.5
* Fixed closing of `database/sql` connection (aka `YDB` session)
* Made `session.Close()` as `nop` for idled session
* Implemented goroutine for closing idle connection in `database/sql` driver
* Separated errors of commit from other reader and to expired session
* Fixed wrapping error in `internal/balancer/Balancer.wrapCall()`

## v3.42.4
* Added `ydb.WithDisableServerBalancer()` database/sql connector option

## v3.42.3
* Added `credentials.NewStaticCredentials()` static credentials constructor
* Changed `internal/credentials.NewStaticCredentials()` signature and behaviour for create grpc connection on each call to auth service
* Downgrade `google.golang.org/grpc` to `v1.49.0`

## v3.42.2
* Added `trace.Details.Details()` method for use external detailer

## v3.42.1
* Fixed lazy transaction example for `godoc`

## v3.42.0
* Added retry policy options for topics: `topic/topicoptions.WithReaderCheckRetryErrorFunction`, `topic/topicoptions.WithReaderStartTimeout`, `topic/topicoptions.WithWriterCheckRetryErrorFunction`, `topic/topicoptions.WithWriterStartTimeout`
* Refactored `internal/conn` middlewares
* Added `trace.tableSessionInfo.LastUsage()` method for get last usage timestamp
* Reverted `tx.WithCommit()` changes for fix unstable behaviour of lazy transactions
* Added `options.WithCommit()` option for execute query with auto-commit flag
* Removed `trace.TableTransactionExecuteStartInfo.KeepInCache` field as redundant

## v3.41.0
* Added option for set interval of auth token update in topic streams
* Supported internal allocator in `{session,statement}.Execute` for decrease memory usage
* Fixed typo in `topic/README.md`
* Upgraded `ydb-go-genproto` dependency
* Fixed duplicating of traces in `table.Client.Do()` call
* Supported `table.Transaction.WithCommit()` method for execute query and auto-commit after
* Added `DataColumns` to `table.options.IndexDescription`
* Added `scheme.EntryColumnStore` and `scheme.EntryColumnColumn` entry types
* Added `table.options.WithPartitioningBy(columns)` option

## v3.40.1
* Added constructor of `options.TimeToLiveSettings` and fluent modifiers

## v3.40.0
* Added `options.WithAddAttribute` and `options.WithDropAttribute` options for `session.AlterTable` request
* Added `options.WithAddIndex` and `options.WithDropIndex` options for `session.AlterTable` request
* Added return error while create topic writer with not equal producer id and message group id.
* Added package `meta` with methods about `YDB` metadata
* Added `meta.WithTrailerCallback(ctx, callback)` context modifier for attaching callback function which will be called on incoming metadata
* Added `meta.ConsumedUnits(metadata.MD)` method for getting consumed units from metadata
* Added `NestedCall` field to retry trace start infos for alarm on nested calls
* Added `topicoptions.WithWriterTrace` option for attach tracer into separated writer
* Added `sugar.IsTableExists()` helper for check existence of table

## v3.39.0
* Removed message level partitioning from experimental topic API. It is unavailable on server side yet.
* Supported `NullValue` type as received type from `YDB`
* Supported `types.SetValue` type
* Added `types.CastTo(types.Value, destination)` public method for cast `types.Value` to golang native type value destination
* Added `types.TupleItem(types.Value)`, `types.StructFields(types.Value)` and `types.DictValues(types.Value)` funcs (extractors of internal fields of tuple, struct and dict values)
* Added `types.Value.Yql()` func for getting values string representation as `YQL` literal
* Added `types.Type.Yql()` func for getting `YQL` representation of type
* Marked `table/types.WriteTypeStringTo` as deprecated
* Added `table/options.WithDataColumns` for supporting covering indexes
* Supported `balancer` query string parameter in `DSN`
* Fixed bug with scanning `YSON` value from result set
* Added certificate caching in `WithCertificatesFromFile` and `WithCertificatesFromPem`

## v3.38.5
* Fixed bug from scan unexpected column name

## v3.38.4
* Changed type of `table/options.{Create,Alter,Drop}TableOption` from func to interface
* Added implementations of `table/options.{Create,Alter,Drop}Option`
* Changed type of `topic/topicoptions.{Create,Alter,Drop}Option` from func to interface
* Added implementations of `topic/topicoptions.{Create,Alter}Option`
* Fix internal race-condition bugs in internal background worker

## v3.38.3
* Added retries to initial discovering

## v3.38.2
* Added missing `RetentionPeriod` parameter for topic description
* Fixed reconnect problem for topic client
* Added queue limit for sent messages and split large grpc messages while send to topic service
* Improved control plane for topic services: allow list topic in schema, read cdc feeds in table, retry on contol plane operations in topic client, full info in topic describe result
* Allowed writing zero messages to topic writer

## v3.38.1
* Fixed deadlock with implicit usage of `internal.table.Client.internalPoolAsyncCloseSession`

## v3.38.0
* Fixed commit errors for experimental topic reader
* Updated `ydb-go-genproto` dependency
* Added `table.WithSnapshotReadOnly()` `TxOption` for supporting `SnapshotReadOnly` transaction control
* Fixed bug in `db.Scripting()` queries (not checked operation results)
* Added `sugar.ToYdbParam(sql.NamedArg)` helper for converting `sql.NamedArg` to `table.ParameterOption`
* Changed type `table.ParameterOption` for getting name and value from `table.ParameterOption` instance
* Added topic writer experimental api with internal logger

## v3.37.8
* Refactored the internal closing behaviour of table client
* Implemented the `sql.driver.Validator` interface
* Fixed update token for topic reader
* Marked sessions which creates from `database/sql` driver as supported server-side session balancing

## v3.37.7
* Changed type of truncated result error from `StreamExecuteScanQuery` to retryable error
* Added closing sessions if node removed from discovery results
* Moved session status type from `table/options` package to `table`
* Changed session status source type from `uint32` to `string` alias

## v3.37.6
* Added to balancer notifying mechanism for listening in table client event about removing some nodes and closing sessions on them
* Removed from public client interfaces `closer.Closer` (for exclude undefined behaviour on client-side)

## v3.37.5
* Refactoring of `xsql` errors checking

## v3.37.4
* Revert the marking of context errors as required to delete session

## v3.37.3
* Fixed alter topic request - stop send empty setSupportedCodecs if customer not set them
* Marked the context errors as required to delete session
* Added log topic api reader for internal logger

## v3.37.2
* Fixed nil pointer exception in topic reader if reconnect failed

## v3.37.1
* Refactored the `xsql.badconn.Error`

## v3.37.0
* Supported read-only `sql.LevelSnapshot` isolation with fake transaction and `OnlineReadOnly` transaction control (transient, while YDB clusters are not updated with true snapshot isolation mode)
* Supported the `*sql.Conn` as input type `ydb.Unwrap` helper for go's 1.18

## v3.36.2
* Changed output of `sugar.GenerateDeclareSection` (added error as second result)
* Specified `sugar.GenerateDeclareSection` for `go1.18` (supports input types `*table.QueryParameters` `[]table.ParameterOption` or `[]sql.NamedArg`)
* Supports different go's primitive value types as arg of `sql.Named("name", value)`
* Added `database/sql` example and docs

## v3.36.1
* Fixed `xsql.Rows` error checking

## v3.36.0
* Changed behavior on `result.Err()` on truncated result (returns non-retryable error now, exclude `StreamExecuteScanQuery`)
* Added `ydb.WithIgnoreTruncated` option for disabling errors on truncated flag
* Added simple transaction control constructors `table.OnlineReadOnlyTxControl()` and `table.StaleReadOnlyTxControl()`
* Added transaction control specifier with context `ydb.WithTxControl`
* Added value constructors `types.BytesValue`, `types.BytesValueFromString`, `types.TextValue`
* Removed auto-prepending declare section on `xsql` queries
* Supports `time.Time` as type destination in `xsql` queries
* Defined default dial timeout (5 seconds)

## v3.35.1
* Removed the deprecation warning for `ydb.WithSessionPoolIdleThreshold` option

## v3.35.0
* Replaced internal table client background worker to plain wait group for control spawned goroutines
* Replaced internal table client background session keeper to internal background session garbage collector for idle sessions
* Extended the `DescribeTopicResult` struct

## v3.34.2
* Added some description to error message from table pool get
* Moved implementation `sugar.GenerateDeclareSection` to `internal/table`
* Added transaction trace callbacks and internal logging with them
* Stored context from `BeginTx` to `internal/xsql` transaction
* Added automatically generated declare section to query text in `database/sql` usage
* Removed supports `sql.LevelSerializable`
* Added `retry.Do` helper for retry custom lambda with `database/sql` without transactions
* Removed `retry.WithTxOptions` option (only default isolation supports)

## v3.34.1
* Changed `database/sql` driver `prepare` behaviour to `nop` with proxing call to conn exec/query with keep-in-cache flag
* Added metadata to `trace.Driver.OnInvoke` and `trace.Driver.OnNewStream` done events

## v3.34.0
* Improved the `xsql` errors mapping to `driver.ErrBadConn`
* Extended `retry.DoTx` test for to achieve equivalence with `retry.Retry` behaviour
* Added `database/sql` events for tracing `database/sql` driver events
* Added internal logging for `database/sql` events
* Supports `YDB_LOG_DETAILS` environment variable for specify scope of log messages
* Removed support of `YDB_LOG_NO_COLOR` environment variable
* Changed default behaviour of internal logger to without coloring
* Fixed coloring (to true) with environment variable `YDB_LOG_SEVERITY_LEVEL`
* Added `ydb.WithStaticCredentials(user, password)` option for make static credentials
* Supports static credentials as part of connection string (dsn - data source name)
* Changed minimal supported version of go from 1.14 to 1.16 (required for jwt library)


## v3.33.0
* Added `retry.DoTx` helper for retrying `database/sql` transactions
* Implemented `database/sql` driver over `ydb-go-sdk`
* Marked as deprecated `trace.Table.OnPoolSessionNew` and `trace.Table.OnPoolSessionClose` events
* Added `trace.Table.OnPoolSessionAdd` and `trace.Table.OnPoolSessionRemove` events
* Refactored session lifecycle in session pool for fix flaked `TestTable`
* Fixed deadlock in topicreader batcher, while add and read raw server messages
* Fixed bug in `db.Topic()` with send response to stop partition message

## v3.32.1
* Fixed flaky TestTable
* Renamed topic events in `trace.Details` enum

## v3.32.0
* Refactored `trace.Topic` (experimental) handlers
* Fixed signature and names of helpers in `topic/topicsugar` package
* Allowed parallel reading and committing topic messages

## v3.31.0
* Extended the `ydb.Connection` interface with experimental `db.Topic()` client (control plane and reader API)
* Removed `ydb.RegisterParser()` function (was needed for `database/sql` driver outside `ydb-go-sdk` repository, necessity of `ydb.RegisterParser()` disappeared with implementation `database/sql` driver in same repository)
* Refactored `db.Table().CreateSession(ctx)` (maked retryable with internal create session timeout)
* Refactored `internal/table/client.createSession(ctx)` (got rid of unnecessary goroutine)
* Supported many user-agent records

## v3.30.0
* Added `ydb.RegisterParser(name string, parser func(value string) []ydb.Option)` function for register parser of specified param name (supporting additional params in connection string)
* Fixed writing `KeepInCacheFlag` in table traces

## v3.29.5
* Fixed regression of `table/types.WriteTypeStringTo`

## v3.29.4
* Added touching of last updated timestamp in existing conns on stage of applying new endpoint list

## v3.29.3
* Reverted `xerrors.IsTransportError(err)` behaviour for raw grpc errors to false

## v3.29.2
* Enabled server-side session balancing for sessions created from internal session pool
* Removed unused public `meta.Meta` methods
* Renamed `meta.Meta.Meta(ctx)` public method to `meta.Meta.Context(ctx)`
* Reverted default balancer to `balancers.RandomChoice()`

## v3.29.1
* Changed default balancer to `balancers.PreferLocalDC(balancers.RandomChoice())`

## v3.29.0
* Refactored `internal/value` package for decrease CPU and memory workload with GC
* Added `table/types.Equal(lhs, rhs)` helper for check equal for two types

## v3.28.3
* Fixed false-positive node pessimization on receiving from stream io.EOF

## v3.28.2
* Upgraded dependencies (grpc, protobuf, testify)

## v3.28.1
* Marked dial errors as retryable
* Supported node pessimization on dialing errors
* Marked error from `Invoke` and `NewStream` as retryable if request not sended to server

## v3.28.0
* Added `sugar.GenerateDeclareSection()` helper for make declare section in `YQL`
* Added check when parameter name not started from `$` and automatically prepends it to name
* Refactored connection closing

## v3.27.0
* Added internal experimental packages `internal/value/exp` and `internal/value/exp/allocator` with alternative value implementations with zero-allocation model
* Supported parsing of database name from connection string URI path
* Added `options.WithExecuteScanQueryStats` option
* Added to query stats plan and AST
* Changed behaviour of `result.Stats()` (if query result have no stats - returns `nil`)
* Added context cancel with specific error
* Added mutex wrapper for mutex, rwmutex for guarantee unlock and better show critical section

## v3.26.10
* Fixed syntax mistake in `trace.TablePooStateChangeInfo` to `trace.TablePoolStateChangeInfo`

## v3.26.9
* Fixed bug with convert ydb value to `time.Duration` in `result.Scan[WithDefaults,Named]()`
* Fixed bug with make ydb value from `time.Duration` in `types.IntervalValueFromDuration(d)`
* Marked `table/types.{IntervalValue,NullableIntervalValue}` as deprecated

## v3.26.8
* Removed the processing of trailer metadata on stream calls

## v3.26.7
* Updated the `ydb-go-genproto` dependency

## v3.26.6
* Defined the `SerializableReadWrite` isolation level by default in `db.Table.DoTx(ctx, func(ctx, tx))`
* Updated the `ydb-go-genproto` dependency

## v3.26.5
* Disabled the `KeepInCache` policy for queries without params

## v3.26.4
* Updated the indirect dependency to `gopkg.in/yaml.v3`

## v3.26.3
* Removed `Deprecated` mark from `table/session.Prepare` method
* Added comments for `table/session.Execute` method

## v3.26.2
* Refactored of making permissions from scheme entry

## v3.26.1
* Removed deprecated traces

## v3.26.0
* Fixed data race on session stream queries
* Renamed `internal/router` package to `internal/balancer` for unambiguous understanding of package mission
* Implemented detection of local data-center with measuring tcp dial RTT
* Added `trace.Driver.OnBalancer{Init,Close,ChooseEndpoint,Update}` events
* Marked the driver cluster events as deprecated
* Simplified the balancing logic

## v3.25.3
* Changed primary license to `Apache2.0` for auto-detect license
* Refactored `types.Struct` value creation

## v3.25.2
* Fixed repeater initial force timeout from 500 to 0.5 second

## v3.25.1
* Fixed bug with unexpected failing of call `Invoke` and `NewStream` on closed cluster
* Fixed bug with releasing `internal/conn/conn.Pool` in cluster
* Replaced interface `internal/conn/conn.Pool` to struct `internal/conn/conn.Pool`

## v3.25.0
* Added `ydb.GRPCConn(ydb.Connection)` helper for connect to driver-unsupported YDB services
* Marked as deprecated `session.Prepare` callback
* Marked as deprecated `options.WithQueryCachePolicyKeepInCache` and `options.WithQueryCachePolicy` options
* Added `options.WithKeepInCache` option
* Enabled by default keep-in-cache policy for data queries
* Removed from `ydb.Connection` embedding of `grpc.ClientConnInterface`
* Fixed stopping of repeater
* Added log backoff between force repeater wake up's (from 500ms to 32s)
* Renamed `trace.DriverRepeaterTick{Start,Done}Info` to `trace.DriverRepeaterWakeUp{Start,Done}Info`
* Fixed unexpected `NullFlag` while parse nil `JSONDocument` value
* Removed `internal/conn/conn.streamUsages` and `internal/conn/conn.usages` (`internal/conn.conn` always touching last usage timestamp on API calls)
* Removed auto-reconnecting for broken conns
* Renamed `internal/database` package to `internal/router` for unambiguous understanding of package mission
* Refactored applying actual endpoints list after re-discovery (replaced diff-merge logic to swap cluster struct, cluster and balancers are immutable now)
* Added `trace.Driver.OnUnpessimizeNode` trace event

## v3.24.2
* Changed default balancer to `RandomChoice()` because `PreferLocalDC()` balancer works incorrectly with DNS-balanced call `Discovery/ListEndpoints`

## v3.24.1
* Refactored initialization of coordination, ratelimiter, scheme, scripting and table clients from `internal/lazy` package to each client initialization with `sync.Once`
* Removed `internal/lazy` package
* Added retry option `retry.WithStackTrace` for wrapping errors with stacktrace

## v3.24.0
* Fixed re-opening case after close lazy-initialized clients
* Removed dependency of call context for initializing lazy table client
* Added `config.AutoRetry()` flag with `true` value by default. `config.AutoRetry()` affects how to errors handle in sub-clients calls.
* Added `config.WithNoAutoRetry` for disabling auto-retry on errors in sub-clients calls
* Refactored `internal/lazy` package (supported check `config.AutoRetry()`, removed all error wrappings with stacktrace)

## v3.23.0
* Added `WithTLSConfig` option for redefine TLS config
* Added `sugar.LoadCertificatesFromFile` and `sugar.LoadCertificatesFromPem` helpers

## v3.22.0
* Supported `json.Unmarshaler` type for scanning row to values
* Reimplemented `sugar.DSN` with `net/url`

## v3.21.0
* Fixed gtrace tool generation code style bug with leading spaces
* Removed accounting load factor (unused field) in balancers
* Enabled by default anonymous credentials
* Enabled by default internal dns resolver
* Removed from defaults `grpc.WithBlock()` option
* Added `ydb.Open` method with required param connection string
* Marked `ydb.New` method as deprecated
* Removed package `dsn`
* Added `sugar.DSN` helper for make dsn (connection string)
* Refactored package `retry` (moved `retryBackoff` and `retryMode` implementations to `internal`)
* Refactored `config.Config` (remove interface `Config`, renamed private struct `config` to `Config`)
* Moved `discovery/config` to `internal/discovery/config`
* Moved `coordination/config` to `internal/coordination/config`
* Moved `scheme/config` to `internal/scheme/config`
* Moved `scripting/config` to `internal/scripting/config`
* Moved `table/config` to `internal/table/config`
* Moved `ratelimiter/config` to `internal/ratelimiter/config`

## v3.20.2
* Fixed race condition on lazy clients first call

## v3.20.1
* Fixed gofumpt linter issue on `credentials/credentials.go`

## v3.20.0
* Added `table.DefaultTxControl()` transaction control creator with serializable read-write isolation mode and auto-commit
* Fixed passing nil query parameters
* Fixed locking of cluster during call `cluster.Get`

## v3.19.1
* Simplified README.md for godoc documentation in pkg.go.dev

## v3.19.0
* Added public package `dsn` for making piped data source name (connection string)
* Marked `ydb.WithEndpoint`, `ydb.WithDatabase`, `ydb.WithSecure`, `ydb.WithInsecure` options as deprecated
* Moved `ydb.RegisterParser` to package `dsn`
* Added version into all error and warn log messages

## v3.18.5
* Fixed duplicating `WithPanicCallback` proxying to table config options
* Fixed comments for `xerrros.Is` and `xerrros.As`

## v3.18.4
* Renamed internal packages `errors`, `net` and `resolver` to `xerrors`, `xnet` and `xresolver` for excluding ambiguous interpretation
* Renamed internal error wrapper `xerrors.New` to `xerrors.Wrap`

## v3.18.3
* Added `WithPanicCallback` option to all service configs (discovery, coordination, ratelimiter, scheme, scripting, table) and auto-applying from `ydb.WithPanicCallback`
* Added panic recovering (if defined `ydb.WithPanicCallback` option) which thrown from retry operation

## v3.18.2
* Refactored balancers (makes concurrent-safe)
* Excluded separate balancers lock from cluster
* Refactored `cluster.Cluster` interface (`Insert` and `Remove` returning nothing now)
* Replaced unsafe `cluster.close` boolean flag to `cluster.done` chan for listening close event
* Added internal checker `cluster.isClosed()` for check cluster state
* Extracted getting available conn from balancer to internal helper `cluster.get` (called inside `cluster.Get` as last effort)
* Added checking `conn.Conn` availability with `conn.Ping()` in prefer nodeID case

## v3.18.1
* Added `conn.Ping(ctx)` method for check availability of `conn.Conn`
* Refactored `cluster.Cluster.Get(ctx)` to return only available connection (instead of returning any connection from balancer)
* Added address to error description thrown from `conn.take()`
* Renamed package `internal/db` to `internal/database` to exclude collisions with variable name `db`

## v3.18.0
* Added `go1.18` to test matrix
* Added `ydb.WithOperationTimeout` and `ydb.WithOperationCancelAfter` context modifiers

## v3.17.0
* Removed redundant `trace.With{Table,Driver,Retry}` and `trace.Context{Table,Driver,Retry}` funcs
* Moved `gtrace` tool from `./cmd/gtrace` to `./internal/cmd/gtrace`
* Refactored `gtrace` tool for generate `Compose` options
* Added panic recover on trace calls in `Compose` call step
* Added `trace.With{Discovery,Driver,Coordination,Ratelimiter,Table,Scheme,Scripting}PanicCallback` options
* Added `ydb.WithPanicCallback` option

## v3.16.12
* Fixed bug with check acquire error over `ydb.IsRatelimiterAcquireError`
* Added full changelog link to github release description

## v3.16.11
* Added stacktrace to errors with issues

## v3.16.10
* Refactored `cluster.Cluster` and `balancer.Balancer` interfaces (removed `Update` method)
* Replaced `cluster.Update` with `cluster.Remove` and `cluster.Insert` calls
* Removed `trace.Driver.OnClusterUpdate` event
* Fixed bug with unexpected changing of local datacenter flag in endpoint
* Refactored errors wrapping (stackedError are not ydb error now, checking `errors.IsYdb(err)` with `errors.As` now)
* Wrapped retry operation errors with `errors.WithStackTrace(err)`
* Changed `trace.RetryLoopStartInfo.Context` type from `context.Context` to `*context.Context`

## v3.16.9
* Refactored internal operation and transport errors

## v3.16.8
* Added `config.ExcludeGRPCCodesForPessimization()` opttion for exclude some grpc codes from pessimization rules
* Refactored pessimization node conditions
* Added closing of ticker in `conn.Conn.connParker`
* Removed `config.WithSharedPool` and usages it
* Removed `conn.Creator` interface and usage it
* Removed unnecessary options append in `ydb.With`

## v3.16.7
* Added closing `conn.Conn` if discovery client build failure
* Added wrapping errors with stacktrace
* Added discharging banned state of `conn.Conn` on `cluster.Update` step

## v3.16.6
* Rollback moving `meta.Meta` call to conn exclusively from `internal/db` and `internal/discovery`
* Added `WithMeta()` discovery config option

## v3.16.5
* Added `config.SharedPool()` setting and `config.WithSharedPool()` option
* Added management of shared pool flag on change dial timeout and credentials
* Removed explicit checks of conditions for use (or not) shared pool in `ydb.With()`
* Renamed `internal/db` interfaces
* Changed signature of `conn.Conn.Release` (added error as result)

## v3.16.4
* Removed `WithMeta()` discovery config option
* Moved `meta.Meta` call to conn exclusively

## v3.16.3
* Replaced panic on cluster close to error issues

## v3.16.2
* Fixed bug in `types.Nullable()`
* Refactored package `meta`
* Removed explicit call meta in `db.New()`

## v3.16.1
* Added `WithMeta()` discovery config option
* Fixed bug with credentials on discovery

## v3.16.0
* Refactored internal dns-resolver
* Added option `config.WithInternalDNSResolver` for use internal dns-resolver and use resolved IP-address for dialing instead FQDN-address

## v3.15.1
* Removed all conditions for trace retry errors
* Fixed background color of warn messages
* Added to log messages additional information about error, such as retryable (or not), delete session (or not), etc.

## v3.15.0
* Added github action for publish release tags
* Refactored version constant (split to major, minor and patch constants)
* Added `table.types.Nullable{*}Value` helpers and `table.types.Nullable()` common helper
* Fixed race on check trailer on closing table grpc-stream
* Refactored traces (start and done struct names have prefix about trace)
* Replaced `errors.Error`, `errors.Errorf` and `errors.ErrorfSkip` to single `errors.WithStackTrace`
* Refactored table client options
* Declared and implemented interface `errors.isYdbError` for checking ybd/non-ydb errors
* Fixed double tracing table do events
* Added `retry.WithFastBackoff` and `retry.WithFastBackoff` options
* Refactored `table.CreateSession` as retry operation with options
* Moved log level from root of repository to package `log`
* Added details and address to transport error
* Fixed `recursive` param in `ratelimiter.ListResource`
* Added counting stream usages for exclude park connection if it in use
* Added `trace.Driver` events about change stream usage and `conn.Release()` call

## 3.14.4
* Implemented auto-removing `conn.Conn` from `conn.Pool` with counting usages of `conn.Conn`
* Refactored naming of source files which declares service client interfaces

## 3.14.3
* Fixed bug with update balancer element with nil handle

## 3.14.2
* Refactored internal error wrapping (with file and line identification) - replaced `fmt.Printf("%w", err)` error wrapping to internal `stackError`

## 3.14.1
* Added `balacers.CreateFromConfig` balancer creator
* Added `Create` method to interface `balancer.Balancer`

## 3.14.0
* Added `balacers.FromConfig` balancer creator

## 3.13.3
* Fixed linter issues

## 3.13.2
* Fixed race with read/write pool conns on closing conn

## 3.13.1
* Improved error messages
* Defended `cluster.balancer` with `sync.RWMutex` on `cluster.Insert`, `cluster.Update`, `cluster.Remove` and `cluster.Get`
* Excluded `Close` and `Park` methods from `conn.Conn` interface
* Fixed bug with `Multi` balancer `Create()`
* Improved `errors.IsTransportError` (check a few transport error codes instead check single transport error code)
* Improved `errors.Is` (check a few errors instead check single error)
* Refactored YDB errors checking API on client-side
* Implemented of scripting traces

## 3.13.0
* Refactored `Connection` interface
* Removed `CustomOption` and taking client with custom options
* Removed `proxy` package
* Improved `db.With()` helper for child connections creation
* Set shared `conn.Pool` for all children `ydb.Connection`
* Fixed bug with `RoundRobin` and `RandomChoice` balancers `Create()`

## 3.12.1
* Added `trace.Driver.OnConnPark` event
* Added `trace.Driver.OnConnClose` event
* Fixed bug with closing nil session in table retryer
* Restored repeater `Force` call on pessimize event
* Changed mutex type in `conn.Conn` from `sync.Mutex` to `sync.RWMutex` for exclude deadlocks
* Reverted applying empty `discovery` results to `cluster`

## 3.12.0
* Added `balancers.Prefer` and `balancers.PreferWithFallback` constructors

## 3.11.13
* Added `trace.Driver.OnRepeaterWakeUp` event
* Refactored package `repeater`

## 3.11.12
* Added `trace.ClusterInsertDoneInfo.Inserted` boolean flag for notify about success of insert endpoint into balancer
* Added `trace.ClusterRemoveDoneInfo.Removed` boolean flag for notify about success of remove endpoint from balancer

## 3.11.11
* Reverted usage of `math/rand` (instead `crypto/rand`)

## 3.11.10
* Imported tool gtrace to `./cmd/gtrace`
* Changed minimal version of go from 1.13 to 1.14

## 3.11.9
* Fixed composing of service traces
* Fixed end-call of `trace.Driver.OnConnStateChange`

## 3.11.8
* Added `trace.EndpointInfo.LastUpdated()` timestamp
* Refactored `endpoint.Endpoint` (split to struct `endopint` and interface `Endpoint`)
* Returned safe-thread copy of `endpoint.Endpoint` to trace callbacks
* Added `endpoint.Endpoint.Touch()` func for refresh endpoint info
* Added `conn.conn.onClose` slice for call optional funcs on close step
* Added removing `conn.Conn` from `conn.Pool` on `conn.Conn.Close()` call
* Checked cluster close/empty on keeper goroutine
* Fixed `internal.errors.New` wrapping depth
* Added context flag for no wrapping operation results as error
* Refactored `trace.Driver` conn events

## 3.11.7
* Removed internal alias-type `errors.IssuesIterator`

## 3.11.6
* Changed `trace.GetCredentialsDoneInfo` token representation from bool to string
* Added `log.Secret` helper for mask token

## 3.11.5
* Replaced meta in `proxyConnection.Invoke` and `proxyConnection.NewStream`

## 3.11.4
* Refactored `internal/cluster.Cluster` (add option for notify about external lock, lock cluster for update cluster endpoints)
* Reverted `grpc.ClientConnInterface` API to `ydb.Connection`

## 3.11.3
* Replaced in `table/types/compare_test.go` checking error by error message to checking with `errors.Is()`

## 3.11.2
* Wrapped internal errors in retry operations

## 3.11.1
* Excluded error wrapping from retry operations

## 3.11.0
* Added `ydb.WithTLSSInsecureSkipVerify()` option
* Added `trace.Table.OnPoolStateChange` event
* Wrapped internal errors with print <func, file, line>
* Removed `trace.Table.OnPoolTake` event (unused)
* Refactored `trace.Details` matching by string pattern
* Added resolver trace callback
* Refactored initialization step of grpc dial options
* Added internal package `net` with `net.Conn` proxy object
* Fixed closing proxy clients
* Added `ydb.Connection.With(opts ...ydb.CustomOption)` for taking proxy `ydb.Connection` with some redefined options
* Added `ydb.MetaRequestType` and `ydb.MetaTraceID` aliases to internal `meta` package constants
* Added `ydb.WithCustomCredentials()` option
* Refactored `ydb.Ratelimiter().AcquireResource()` method (added options for defining type of acquire request)
* Removed single point to define operation mode params (each grpc-call with `OperationParams` must explicit define `OperationParams`)
* Removed defining operation params over context
* Removed `config.RequestTimeout` and `config.StreamTimeout` (each grpc-call must manage context instead define `config.RequestTimeout` or `config.StreamTimeout`)
* Added internal `OperationTimeout` and `OperationCancelAfter` to each client (ratelimiter, coordination, table, scheme, scripting, discovery) config. `OperationTimeout` and `OperationCancelAfter` config params defined from root config

## 3.10.0
* Extended `trace.Details` constants for support per-service events
* Added `trace.Discovery` struct for traces discovery events
* Added `trace.Ratelimiter`, `trace.Coordination`, `trace.Scripting`, `trace.Scheme` stubs (will be implements in the future)
* Added `ratelimiter/config`, `coordination/config`, `scripting/config`, `scheme/config`, `discovery/config` packages for specify per-service configs
* Removed `trace.Driver.OnDiscovery` callback (moved to `trace.Discovery`)
* Refactored initialization step (firstly makes discovery client)
* Removed `internal/lazy.Discovery` (discovery client always initialized)
* Fixed `trace.Table` event structs
* Refactored grpc options for define dns-balancing configuration
* Refactored `retry.Retry` signature (added `retry.WithID`, `retry.WithTrace` and `retry.WithIdempotent` opt-in args, required param `isIdempotentOperation` removed)
* Refactored package `internal/repeater`

## 3.9.4
* Fixed data race on closing session pool

## 3.9.3
* Fixed busy loop on call internal logger with external logger implementation of `log.Logger`

## 3.9.2
* Fixed `WithDiscoveryInterval()` option with negative argument (must use `SingleConn` balancer)

## 3.9.1
* Added `WithMinTLSVersion` option

## 3.9.0
* Removed `ydb.EndpointDatabase`, `ydb.ConnectionString` and `ydb.MustConnectionString` helpers
* Removed `ydb.ConnectParams` struct and `ydb.WithConnectParams` option creator
* Added internal package `dsn` for register external parsers and parse connection string
* Added `ydb.RegisterParser` method for registering external parser of connection string

## 3.8.12
* Unwrap sub-tests called as `t.Run(...)` in integration tests
* Updated `grpc` dependency (from `v1.38.0` to `v1.43.0`)
* Updated `protobuf` dependency (from `v1.26.0` to `v1.27.1`)
* Added internal retryers into `lazy.Ratelimiter`
* Added internal retryers into `lazy.Coordination`
* Added internal retryers into `lazy.Discovery`
* Added internal retryers into `lazy.Scheme`
* Added internal retryers into `lazy.Scripting`
* Added internal retryer into `lazy.Table.CreateSession`

## 3.8.11
* Fixed version

## 3.8.10
* Fixed misspell linter issue

## 3.8.9
* Removed debug print to log

## 3.8.8
* Refactored session shutdown test

## 3.8.7
* Ignored session shutdown test if no defined `YDB_SHUTDOWN_URLS` environment variable

## 3.8.6
* Added `ydb.WithInsecure()` option

## 3.8.5
* Fixed version

## 3.8.4
* Fixed syntax error in `CHANGELOG.md`

## 3.8.3
* Fixed `CHANGELOG.md`

## 3.8.2
* Updated `github.com/ydb-platform/ydb-go-genproto`

## 3.8.1
* Fixed `trace.Table.OnPoolDoTx` - added `Idempotent` flag to `trace.PoolDoTxStartInfo`

## 3.8.0
* Added `table.result.Result.ScanNamed()` scan function
* Changed connection secure to `true` by default
* Renamed public package `balancer` to `balancers` (this package contains only constructors of balancers)
* Moved interfaces from package `internal/balancer/ibalancer` to `internal/balancer`
* Added `NextResultSetErr()` func for select next result set and return error
* Added package `table/result/indexed` with interfaces `indexed.Required`, `indexed.Optional`, `indexed.RequiredOrOptional`
* Replaced abstract `interface{}` in `Scan` to `indexed.RequiredOrOptional`
* Replaced abstract `interface{}` in `ScanWithDefaults` to `indexed.Required`
* Replaced `trace.Table.OnPoolRetry` callback to `trace.Table.OnPoolDo` and `trace.Table.OnPoolDoTx` callbacks
* Supports server hint `session-close` for gracefully shutdown session

## 3.7.2
* Retry remove directory in `sugar.RemoveRecursive()` for retryable error

## 3.7.1
* Fixed panic on `result.Reset(nil)`

## 3.7.0
* Replaced `Option` to `CustomOption` on `Connection` interface methods
* Implements `WithCustom[Token,Database]` options for redefine database and token
* Removed experimental `balancer.PreferEndpoints[WithFallback][RegEx]` balancers
* Supported connections `TTL` with `Option` `WithConnectionTTL`
* Remove unnecessary `WithFastDial` option (lazy connections are always fast inserts into cluster)
* Added `Scripting` service client with API methods `Execute()`, `StreamExecute()` and `Explain()`
* Added `String()` method to `table.types.Type` interface
* Added `With[Custom]UserAgent()` `Option` and `CustomOption` constructors
* Refactored `log.Logger` interface and internal implementation
* Added `retry.RetryableError()` for returns user-defined error which must be retryed
* Renamed internal type `internal.errors.OperationCompleted` to `internal.errors.OperationStatus`
* Added `String()` method to `table.KeyRange` and `table.Value` types
* Replaced creation of goroutine on each stream call to explicit call stream.Recv() on NextResultSet()

## 3.6.2
* Refactored table retry helpers
* Added new `PreferLocations[WithFallback][RegEx]` balancers
* Added `trace.Details.String()` and `trace.Details.Strings()` helpers
* Added `trace.DetailsFromString(s)` and `trace.DetailsFromStrings(s)` helper

## 3.6.1
* Switched closing cluster after closing all sub-services
* Added windows and macOS runtimes to unit and integration tests

## 3.6.0
* Added `config/balancer` package with popular balancers
* Added new `PreferEndpoints[WithFallback][RegEx]` balancers
* Removed `config.BalancerConfig` struct
* Refactored internal packages (tree to flat, split balancers to different packages)
* Moved a taking conn to start of `conn.Invoke` /` conn.NewStream` for applying timeouts to alive conn instead lazy conn (previous logic applied timeouts to all request including dialing on lazy conn)

## 3.5.4
* Added auto-close stream result on end of stream

## 3.5.3
* Changed `Logger` interface for support custom loggers
* Added public type `LoggerOption` for proxies to internal `logger.Option`
* Fixed deadlock on table stream requests

## 3.5.2
* Fixed data race on closing table result
* Added custom dns-resolver to grpc options for use dns-balancing with round_robin balancing policy
* Wrapped with `recover()` system panic on getting system certificates pool
* Added linters and fixed issues from them
* Changed API of `sugar` package

## 3.5.1
* Added system certificates for `darwin` system
* Fixed `table.StreamResult` finishing
* Fixes `sugar.MakePath()`
* Added helper `ydb.MergeOptions()` for merge several `ydb.Option` to single `ydb.Option`

## 3.5.0
* Added `ClosabelSession` interface which extends `Session` interface and provide `Close` method
* Added `CreateSession` method into `table.Client` interface
* Added `Context` field into `trace.Driver.Net{Dial,Read,Write,Close}StartInfo` structs
* Added `Address` field into `trace.Driver.DiscoveryStartInfo` struct
* Improved logger options (provide err and out writers, provide external logger)
* Renamed package `table.resultset` to `table.result`
* Added `trace.Driver.{OnInit,OnClose}` events
* Changed unit/integration tests running
* Fixed/added YDB error checkers
* Dropped `ydb.WithDriverConfigOptions` (duplicate of `ydb.With`)
* Fixed freeze on closing driver
* Fixed `CGO` race on `Darwin` system when driver tried to expand tilde on certificates path
* Removed `EnsurePathExists` and `CleanupDatabase` from API of `scheme.Client`
* Added helpers `MakePath` and `CleanPath` to root of package `ydb-go-sdk`
* Removed call `types.Scanner.UnmarshalYDB()` inside `scanner.setDefaults()`
* Added `DoTx()` API method into `table.Client`
* Added `String()` method into `ConnectParams` for serialize params to connection string
* Added early exit from Rollback for committed transaction
* Moved `HasNextResultSet()` method from `Result` interface to common `result` interface. It provides access to `HasNextResultSet()` on both result interfaces (unary and stream results)
* Added public credentials constructors `credentials.NewAnonymousCredentials()` and `credentials.NewAccessTokenCredentials(token)`

## 3.4.4
* Prefer `ydb.table.types.Scanner` scanner implementation over `sql.Scanner`, when both available.

## 3.4.3
* Forced `round_robin` grpc load balancing instead default `pick_first`
* Added checker `IsTransportErrorCancelled`

## 3.4.2
* Simplified `Is{Transport,Operation}Error`
* Added `IsYdbError` helper

## 3.4.1
* Fixed retry reaction on operation error NotFound (non-retryable now)

## 3.4.0
* Fixed logic bug in `trace.Table.ExecuteDataQuery{Start,Done}Info`

## 3.3.3
* Cleared repeater context for discovery goroutine
* Fixed type of `trace.Details`

## 3.3.2
* Added `table.options.WithPartitioningSettings`

## 3.3.1
* Added `trace.DriverConnEvents` constant

## 3.3.0
* Stored node ID into `endpoint.Endpoint` struct
* Simplified <Host,Port> in `endpoint.Endpoint` to single fqdn Address
* On table session requests now preferred the endpoint by `ID` extracted from session `ID`. If
  endpoint by `ID` not found - using the endpoint from balancer
* Upgraded internal logger for print colored messages

## 3.2.7
* Fixed compare endpoints func

## 3.2.6
* Reverted `NodeID` as key for link between session and endpoint because yandex-cloud YDB
  installation not supported `Endpoint.ID` entity

## 3.2.5
* Dropped endpoint.Addr entity as unused. After change link type between session and endpoint
  to NodeID endpoint.Addr became unnecessary for internal logic of driver
* Enabled integration test table pool health
* Fixed race on session stream requests

## 3.2.4
* Returned context error when context is done on `session.StreamExecuteScanQuery`
  and `session.StreamReadTable`

## 3.2.3
* Fixed bug of interpret tilda in path of certificates file
* Added chapter to `README.md` about ecosystem of debug tools over `ydb-go-sdk`

## 3.2.2
* Fixed result type of `RawValue.String` (ydb string compatible)
* Fixed scans ydb types into string and slice byte receivers

## 3.2.1
* Upgraded dependencies
* Added `WithEndpoint` and `WithDatabase` Option constructors

## 3.2.0
* added package `log` with interface `log.Logger`
* implements `trace.Driver` and `trace.Table` with `log.Logger`
* added internal leveled logger which implement interface `log.Logger`
* supported environment variable `YDB_LOG_SEVERITY_LEVEL`
* changed name of the field `RetryAttempts` to` Attempts` in the structure `trace.PoolGetDoneInfo`.
  This change reduces back compatibility, but there are no external uses of v3 sdk, so this change is
  fine. We are sorry if this change broke your code

## 3.1.0
* published scheme Client interface

## 3.0.1
* refactored integration tests
* fixed table retry trace calls

## 3.0.0
* Refactored sources for splitting public interfaces and internal
  implementation for core changes in the future without change major version
* Refactored of transport level of driver - now we use grpc code generation by stock `protoc-gen-go` instead internal protoc codegen. New API provide operate from codegen grpc-clients with driver as a single grpc client connection. But driver hide inside self a pool of grpc connections to different cluster endpoints YDB. All communications with YDB (base services includes to driver: table, discovery, coordiantion and ratelimiter) provides stock codegen grpc-clients now.
* Much changed API of driver for easy usage.
* Dropped package `ydbsql` (moved to external project)
* Extracted yandex-cloud authentication to external project
* Extracted examples to external project
* Changed of traces API for next usage in jaeger и prometheus
* Dropped old APIs marked as `deprecated`
* Added integration tests with docker ydb container
* Changed table session and endpoint link type from string address to integer NodeID

## 2.11.0
* Added possibility to override `x-ydb-database` metadata value

## 2.10.9
* Fixed context cancellation inside repeater loop

## 2.10.8
* Fixed data race on cluster get/pessimize

## 2.10.7
* Dropped internal cluster connections tracker
* Switched initial connect to all endpoints after discovery to lazy connect
* Added reconnect for broken conns

## 2.10.6
* Thrown context without deadline into discovery goroutine
* Added `Address` param to `DiscoveryStartInfo` struct
* Forced `round_bobin` grpc load balancing config instead default `pick_first`
* Fixed applying driver trace from context in `connect.New`
* Excluded using session pool usage for create/take sessions in `database/sql`
  driver implementation. Package `ydbsql` with `database/sql` driver implementation
  used direct `CreateSession` table client call in the best effort loop

## 2.10.5
* Fixed panic when ready conns is zero

## 2.10.4
* Initialized repeater permanently regardless of the value `DriverConfig.DiscoveryInterval`
  This change allow forcing re-discovery depends on cluster state

## 2.10.3
* Returned context error when context is done on `StreamExecuteScanQuery`

## 2.10.2
* Fixed `mapBadSessionError()` in `ydbsql` package

## 2.10.1
* Fixed race on `ydbsql` concurrent connect. This hotfix only for v2 version

## 2.10.0
* Added `GlobalAsyncIndex` implementation of index interface

## 2.9.6
* Replaced `<session, endpoint>` link type from raw conn to plain endpoint address
* Moved checking linked endpoint from `driver.{Call,StreamRead}` to `cluster.Get`
* Added pessimization endpoint code for `driver.StreamRead` if transport error received
* Setted transport error `Cancelled` as needs to remove session from pool
* Deprecated connection use policy (used auto policy)
* Fixed goroutines leak on StreamRead call
* Fixed force re-discover on receive error after 1 second
* Added timeout to context in `cluster.Get` if context deadline not defined

## 2.9.5
* Renamed context idempotent operation flag

## 2.9.4
* Forced cancelled transport error as retriable (only idempotent operations)
* Renamed some internal retry mode types

## 2.9.3
* Forced grpc keep-alive PermitWithoutStream parameter to true

## 2.9.2
* Added errors without panic

## 2.9.1
* Added check nil grpc.ClientConn connection
* Processed nil connection error in keeper loop

## 2.9.0
* Added RawValue and supported ydb.Scanner in Scan

## 2.8.0
* Added NextResultSet for both streaming and non-streaming operations

## 2.7.0
* Dropped busy checker logic
* Refactoring of `RetryMode`, `RetryChecker` and `Retryer`
* Added fast/slow retry logic
* Supported context param for retry operation with no idempotent errors
* Added secondary indexes info to table describing method

## 2.6.1
* fix panic on lazy put to full pool

## 2.6.0
* Exported `SessionProvider.CloseSession` func
* Implements by default async closing session and putting busy
  session into pool
* Added some session pool trace funcs for execution control of
  goroutines in tests
* Switched internal session pool boolean field closed from atomic
  usage to mutex-locked usage

## 2.5.7
* Added panic on double scan per row

## 2.5.6
* Supported nil and time conventions for scanner

## 2.5.5
* Reverted adds async sessionGet and opDo into `table.Retry`.
* Added `sessionClose()` func into `SessionProvider` interface.

## 2.5.4
* Remove ready queue from session pool

## 2.5.3
* Fix put session into pool

## 2.5.2
* Fix panic on operate with result scanner

## 2.5.1
* Fix lock on write to chan in case when context is done

## 2.5.0
* Added `ScanRaw` for scan results as struct, list, tuple, map
* Created `RawScanner` interface in order to generate method With

## 2.4.1
* Fixed deadlock in the session pool

## 2.4.0
* Added new scanner API.
* Fixed dualism of interpret data (default values were deprecated for optional values)

## 2.3.3
* Fixed `internal/stats/series.go` (index out of range)
* Optimized rotate buckets in the `Series`

## 2.3.2
* Moved `api/wrap.go` to root for next replacement api package to external genproto

## 2.3.1
* Correct session pool tests
* Fixed conditions with KeepAliveMinSize and `IdleKeepAliveThreshold`

## 2.3.0
* Added credentials connect options:
  - `connect.WithAccessTokenCredentials(accessToken)`
  - `connect.WithAnonymousCredentials()`
  - `connect.WithMetadataCredentials(ctx)`
  - `connect.WithServiceAccountKeyFileCredentiials(serviceAccountKeyFile)`
* Added auth examples:
  - `example/auth/environ`
  - `example/auth/access_token_credentials`
  - `example/auth/anonymous_credentials`
  - `example/auth/metadata_credentials`
  - `example/auth/service_account_credentials`

## 2.2.1
* Fixed returning error from `table.StreamExecuteScanQuery`

## 2.2.0
* Supported loading certs from file using `YDB_SSL_ROOT_CERTIFICATES_FILE` environment variable

## 2.1.0
* Fixed erasing session from pool if session keep-alive count great then `IdleKeepAliveThreshold`
* Add major session pool config params as `connect.WithSessionPool*()` options

## 2.0.3
* Added panic for wrong `NextSet`/`NextStreamSet` call

## 2.0.2
* Fixed infinite keep alive session on transport errors `Cancelled` and `DeadlineExceeded`

## 2.0.1
* Fixed parser of connection string
* Fixed `EnsurePathExists` and `CleanupDatabase` methods
* Fixed `basic_example_v1`
* Renamed example cli flag `-link=connectionString` to `-ydb=connectionString` for connection string to YDB
* Added `-connect-timeout` flag to example cli
* Fixed some linter issues

## 2.0.0
* Renamed package ydbx to connect. New usage semantic: `connect.New()` instead `ydbx.Connect()`
* Added `healthcheck` example
* Fixed all examples with usage connect package
* Dropped `example/internal/ydbutil` package
* Simplified API of Traces - replace all pairs start/done to single handler with closure.

## 1.5.2
* Fixed `WithYdbCA` at nil certPool case

## 1.5.1
* Fixed package name of `ydbx`

## 1.5.0
* Added `ydbx` package

## 1.4.1
* Fixed `fmt.Errorf` error wrapping and some linter issues

## 1.4.0
* Added helper for create credentials from environ
* Added anonymous credentials
* Move YDB Certificate Authority from auth/iam package to root  package. YDB CA need to dial with
  dedicated YDB and not need to dial with IAM. YDB CA automatically added to all grpc calling

## 1.3.0
* Added `Compose` method to traces

## 1.2.0
* Load YDB certificates by default with TLS connection

## 1.1.0
* Support scan-query method in `ydbsql` (database/sql API)

## 1.0.7
* Use `github.com/golang-jwt/jwt` instead of `github.com/dgrijalva/jwt-go`

## 1.0.6
* Append (if not exits) SYNC Operation mode on table calls: *Session, *DataQuery, *Transaction, KeepAlive

## 1.0.5
* Remove unused ContextDeadlineMapping driver config (always used default value)
* Simplify operation params logic
* Append (if not exits) SYNC Operation mode on ExecuteDataQuery call

## 1.0.4
* Fixed timeout and cancellation setting for YDB operations
* Introduced possibility to use `ContextDeadlineNoMapping` once again

## 1.0.3
* Negative `table.Client.MaxQueryCacheSize` will disable a client query cache now
* Refactoring of `meta.go` for simple adding in the future new headers to requests
* Added support `x-ydb-trace-id` as standard SDK header

## 1.0.2
* Implements smart lazy createSession for best control of create/delete session balance. This feature fix leakage of forgotten sessions on server-side
* Some imporvements of session pool stats

## 1.0.1
* Fix closing sessions on PutBusy()
* Force setting operation timeout from client context timeout (if this timeout less then default operation timeout)
* Added helper `ydb.ContextWithoutDeadline` for clearing existing context from any deadlines

## 1.0.0
* SDK versioning switched to `Semantic Versioning 2.0.0`

## 2021.04.1
* Added `table.TimeToLiveSettings` struct and corresponding
  `table.WithTimeToLiveSettings`, `table.WithSetTimeToLive`
  and `table.WithDropTimeToLive` options.
* Deprecated `table.TTLSettings` struct alongside with
  `table.WithTTL`, `table.WithSetTTL` and `table.WithDropTTL` functions.

## 2021.03.2
* Add Truncated flag support.

## 2021.03.1
* Fixed a race between `SessionPool.Put` and `SessionPool.Get`, where the latter
  would end up waiting forever for a session that is already in the pool.

## 2021.02.1
* Changed semantics of `table.Result.O...` methods (e.g., `OUTF8`):
  it will not fail if current item is non-optional primitive.

## 2020.12.1
* added CommitTx method, which returns QueryStats

## 2020.11.4
* re-implementation of ydb.Value comparison
* fix basic examples

## 2020.11.3
* increase default and minimum `Dialer.KeepAlive` setting

## 2020.11.2
* added `ydbsql/connector` options to configure default list of `ExecDataQueryOption`

## 2020.11.1
* tune `grpc.Conn` behaviour

## 2020.10.4
* function to compare two ydb.Value

## 2020.10.3
* support scan query execution

## 2020.10.2
* add table Ttl options

## 2020.10.1
* added `KeyBloomFilter` support for `CreateTable`, `AlterTable` and `DescribeTalbe`
* added `PartitioningSettings` support for `CreateTable`, `AlterTable` and `DescribeTalbe`. Move to `PartitioningSettings` object

## 2020.09.3
* add `FastDial` option to `DriverConfig`.
  This will allow `Dialer` to return `Driver` as soon as the 1st connection is ready.

## 2020.09.2
* parallelize endpoint operations

## 2020.09.1
* added `ProcessCPUTime` method to `QueryStats`
* added `ReadReplicasSettings` support for `CreateTable`, `AlterTable` and `DescribeTalbe`
* added `StorageSettings` support for `CreateTable`, `AlterTable` and `DescribeTalbe`

## 2020.08.2
* added `PartitioningSettings` support for `CreateTable` and `AlterTable`

## 2020.08.1
* added `CPUTime` and `AffectedShards` fields to `QueryPhase` struct
* added `CompilationStats` statistics

## 2020.07.7
* support manage table attributes

## 2020.07.6
* support Column Families

## 2020.07.5
* support new types: DyNumber, JsonDocument

## 2020.07.4
* added coordination service
* added rate_limiter service

## 2020.07.3
* made `api` wrapper for `internal` api subset

## 2020.07.2
* return TableStats and PartitionStats on DescribeTable request with options
* added `ydbsql/connector` option to configure `DefaultTxControl`

## 2020.07.1
* support go modules tooling for ydbgen

## 2020.06.2
* refactored `InstanceServiceAccount`: refresh token in background.
  Also, will never produce error on creation
* added getting `ydb.Credentials` examples

## 2020.06.1

* exported internal `api.Wrap`/`api.Unwrap` methods and linked structures

## 2020.04.5

* return on discovery only endpoints that match SSL status of driver

## 2020.04.4

* added GCP metadata auth style with `InstanceServiceAccount` in `auth.iam`

## 2020.04.3

* fix race in `auth.metadata`
* fix races in test hooks

## 2020.04.2

* set limits to grpc `MaxCallRecvMsgSize` and `MaxCallSendMsgSize` to 64MB
* remove deprecated IAM (jwt) `Client` structure
* fix panic on nil dereference while accessing optional fields of `IssueMessage` message

## 2020.04.1

* added options to `DescribeTable` request
* added `ydbsql/connector` options to configure `pool`s  `KeepAliveBatchSize`, `KeepAliveTimeout`, `CreateSessionTimeout`, `DeleteTimeout`

## 2020.03.2

* set session keepAlive period to 5 min - same as in other SDKs
* fix panic on access to index after pool close

## 2020.03.1

* added session pre-creation limit check in pool
* added discovery trigger on more then half unhealthy transport connects
* await transport connect only if no healthy connections left

## 2020.02

* support cloud IAM (jwt) authorization from service account file
* minimum version of Go become 1.13. Started support of new `errors` features<|MERGE_RESOLUTION|>--- conflicted
+++ resolved
@@ -1,6 +1,5 @@
-<<<<<<< HEAD
 * Fixed hangup when try to send batch of messages with size more, then grpc limits from topic writer internals
-=======
+
 ## v3.101.2
 * Added a new metric `ydb_go_sdk_ydb_info` with the current version of the SDK
 
@@ -9,7 +8,6 @@
 
 ## v3.101.0
 * Added `table.Client.ReadRows` method with internal retries
->>>>>>> 7957a949
 
 ## v3.100.3
 * Fixed bug with concurrent rewrites source slice of `grpc.DialOption` on dial step

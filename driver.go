package ydb

import (
	"context"
	"errors"
	"os"
	"sync"

	"google.golang.org/grpc"

	"github.com/ydb-platform/ydb-go-sdk/v3/config"
	"github.com/ydb-platform/ydb-go-sdk/v3/coordination"
	"github.com/ydb-platform/ydb-go-sdk/v3/discovery"
	"github.com/ydb-platform/ydb-go-sdk/v3/internal/balancer"
	"github.com/ydb-platform/ydb-go-sdk/v3/internal/conn"
	internalCoordination "github.com/ydb-platform/ydb-go-sdk/v3/internal/coordination"
	coordinationConfig "github.com/ydb-platform/ydb-go-sdk/v3/internal/coordination/config"
	"github.com/ydb-platform/ydb-go-sdk/v3/internal/credentials"
	internalDiscovery "github.com/ydb-platform/ydb-go-sdk/v3/internal/discovery"
	discoveryConfig "github.com/ydb-platform/ydb-go-sdk/v3/internal/discovery/config"
	"github.com/ydb-platform/ydb-go-sdk/v3/internal/dsn"
	"github.com/ydb-platform/ydb-go-sdk/v3/internal/endpoint"
	internalQuery "github.com/ydb-platform/ydb-go-sdk/v3/internal/query"
	queryConfig "github.com/ydb-platform/ydb-go-sdk/v3/internal/query/config"
	internalRatelimiter "github.com/ydb-platform/ydb-go-sdk/v3/internal/ratelimiter"
	ratelimiterConfig "github.com/ydb-platform/ydb-go-sdk/v3/internal/ratelimiter/config"
	internalScheme "github.com/ydb-platform/ydb-go-sdk/v3/internal/scheme"
	schemeConfig "github.com/ydb-platform/ydb-go-sdk/v3/internal/scheme/config"
	internalScripting "github.com/ydb-platform/ydb-go-sdk/v3/internal/scripting"
	scriptingConfig "github.com/ydb-platform/ydb-go-sdk/v3/internal/scripting/config"
	"github.com/ydb-platform/ydb-go-sdk/v3/internal/stack"
	internalTable "github.com/ydb-platform/ydb-go-sdk/v3/internal/table"
	tableConfig "github.com/ydb-platform/ydb-go-sdk/v3/internal/table/config"
	"github.com/ydb-platform/ydb-go-sdk/v3/internal/topic/topicclientinternal"
	"github.com/ydb-platform/ydb-go-sdk/v3/internal/xcontext"
	"github.com/ydb-platform/ydb-go-sdk/v3/internal/xerrors"
	"github.com/ydb-platform/ydb-go-sdk/v3/internal/xsql"
	"github.com/ydb-platform/ydb-go-sdk/v3/internal/xsync"
	"github.com/ydb-platform/ydb-go-sdk/v3/log"
	"github.com/ydb-platform/ydb-go-sdk/v3/query"
	"github.com/ydb-platform/ydb-go-sdk/v3/ratelimiter"
	"github.com/ydb-platform/ydb-go-sdk/v3/scheme"
	"github.com/ydb-platform/ydb-go-sdk/v3/scripting"
	"github.com/ydb-platform/ydb-go-sdk/v3/table"
	"github.com/ydb-platform/ydb-go-sdk/v3/topic"
	"github.com/ydb-platform/ydb-go-sdk/v3/topic/topicoptions"
	"github.com/ydb-platform/ydb-go-sdk/v3/trace"
)

var _ Connection = (*Driver)(nil)

// Driver type provide access to YDB service clients
type Driver struct {
	ctxCancel context.CancelFunc

	userInfo *dsn.UserInfo

	logger        log.Logger
	loggerOpts    []log.Option
	loggerDetails trace.Detailer

	opts []Option

	config  *config.Config
	options []config.Option

	discovery        *xsync.Once[*internalDiscovery.Client]
	discoveryOptions []discoveryConfig.Option

	table        *xsync.Once[*internalTable.Client]
	tableOptions []tableConfig.Option

	query        *xsync.Once[*internalQuery.Client]
	queryOptions []queryConfig.Option

	scripting        *xsync.Once[*internalScripting.Client]
	scriptingOptions []scriptingConfig.Option

	scheme        *xsync.Once[*internalScheme.Client]
	schemeOptions []schemeConfig.Option

	coordination        *xsync.Once[*internalCoordination.Client]
	coordinationOptions []coordinationConfig.Option

	ratelimiter        *xsync.Once[*internalRatelimiter.Client]
	ratelimiterOptions []ratelimiterConfig.Option

	topic        *xsync.Once[*topicclientinternal.Client]
	topicOptions []topicoptions.TopicOption

	databaseSQLOptions []xsql.ConnectorOption

	pool *conn.Pool

	mtx      sync.Mutex
	balancer *balancer.Balancer

	children    map[uint64]*Driver
	childrenMtx xsync.Mutex
	onClose     []func(c *Driver)

	panicCallback func(e interface{})
}

func (d *Driver) trace() *trace.Driver {
	if d.config != nil {
		return d.config.Trace()
	}

	return new(trace.Driver)
}

// Close closes Driver and clear resources
//
//nolint:nonamedreturns
func (d *Driver) Close(ctx context.Context) (finalErr error) {
	onDone := trace.DriverOnClose(d.trace(), &ctx,
		stack.FunctionID("github.com/ydb-platform/ydb-go-sdk/3/ydb.(*Driver).Close"),
	)
	defer func() {
		onDone(finalErr)
	}()
	d.ctxCancel()

	d.mtx.Lock()
	defer d.mtx.Unlock()

	d.ctxCancel()

	defer func() {
		for _, f := range d.onClose {
			f(d)
		}
	}()

	closes := make([]func(context.Context) error, 0)
	d.childrenMtx.WithLock(func() {
		for _, child := range d.children {
			closes = append(closes, child.Close)
		}
		d.children = nil
	})

	closes = append(
		closes,
		d.ratelimiter.Close,
		d.coordination.Close,
		d.scheme.Close,
		d.scripting.Close,
		d.table.Close,
		d.query.Close,
		d.topic.Close,
		d.balancer.Close,
		d.pool.Release,
	)

	var issues []error
	for _, f := range closes {
		if err := f(ctx); err != nil {
			issues = append(issues, err)
		}
	}

	if len(issues) > 0 {
		return xerrors.WithStackTrace(xerrors.NewWithIssues("close failed", issues...))
	}

	return nil
}

// Endpoint returns initial endpoint
func (d *Driver) Endpoint() string {
	return d.config.Endpoint()
}

// Name returns database name
func (d *Driver) Name() string {
	return d.config.Database()
}

// Secure returns true if database Driver is secure
func (d *Driver) Secure() bool {
	return d.config.Secure()
}

// Table returns table client
func (d *Driver) Table() table.Client {
	return d.table.Get()
}

// Query returns query client
//
// Experimental: https://github.com/ydb-platform/ydb-go-sdk/blob/master/VERSIONING.md#experimental
func (d *Driver) Query() query.Client {
	return d.query.Get()
}

// Scheme returns scheme client
func (d *Driver) Scheme() scheme.Client {
	return d.scheme.Get()
}

// Coordination returns coordination client
func (d *Driver) Coordination() coordination.Client {
	return d.coordination.Get()
}

// Ratelimiter returns ratelimiter client
func (d *Driver) Ratelimiter() ratelimiter.Client {
	return d.ratelimiter.Get()
}

// Discovery returns discovery client
func (d *Driver) Discovery() discovery.Client {
	return d.discovery.Get()
}

// Scripting returns scripting client
func (d *Driver) Scripting() scripting.Client {
	return d.scripting.Get()
}

// Topic returns topic client
func (d *Driver) Topic() topic.Client {
	return d.topic.Get()
}

// Open connects to database by DSN and return driver runtime holder
//
// DSN accept Driver string like
//
//	"grpc[s]://{endpoint}/{database}[?param=value]"
//
// See sugar.DSN helper for make dsn from endpoint and database
//
//nolint:nonamedreturns
func Open(ctx context.Context, dsn string, opts ...Option) (_ *Driver, err error) {
	d, err := newConnectionFromOptions(ctx, append(
		[]Option{
			WithConnectionString(dsn),
		},
		opts...,
	)...)
	if err != nil {
		return nil, xerrors.WithStackTrace(err)
	}

	onDone := trace.DriverOnInit(
		d.trace(), &ctx,
		stack.FunctionID("github.com/ydb-platform/ydb-go-sdk/3/ydb.Open"),
		d.config.Endpoint(), d.config.Database(), d.config.Secure(),
	)
	defer func() {
		onDone(err)
	}()

	if err = d.connect(ctx); err != nil {
		return nil, xerrors.WithStackTrace(err)
	}

	return d, nil
}

func MustOpen(ctx context.Context, dsn string, opts ...Option) *Driver {
	db, err := Open(ctx, dsn, opts...)
	if err != nil {
		panic(err)
	}

	return db
}

// New connects to database and return driver runtime holder
//
// Deprecated: use ydb.Open instead.
// New func have no required arguments, such as connection string.
// Thats why we recognize that New have wrong signature.
// Will be removed after Oct 2024.
// Read about versioning policy: https://github.com/ydb-platform/ydb-go-sdk/blob/master/VERSIONING.md#deprecated
func New(ctx context.Context, opts ...Option) (_ *Driver, err error) { //nolint:nonamedreturns
	d, err := newConnectionFromOptions(ctx, opts...)
	if err != nil {
		return nil, xerrors.WithStackTrace(err)
	}

	onDone := trace.DriverOnInit(
		d.trace(), &ctx,
		stack.FunctionID("github.com/ydb-platform/ydb-go-sdk/3/ydb.New"),
		d.config.Endpoint(), d.config.Database(), d.config.Secure(),
	)
	defer func() {
		onDone(err)
	}()

	if err = d.connect(ctx); err != nil {
		return nil, xerrors.WithStackTrace(err)
	}

	return d, nil
}

//nolint:cyclop, nonamedreturns
func newConnectionFromOptions(ctx context.Context, opts ...Option) (_ *Driver, err error) {
	ctx, driverCtxCancel := xcontext.WithCancel(xcontext.ValueOnly(ctx))
	defer func() {
		if err != nil {
			driverCtxCancel()
		}
	}()

<<<<<<< HEAD
	d := new(Driver)
	d.children = make(map[uint64]*Driver)
	d.ctx = ctx
	d.ctxCancel = driverCtxCancel
=======
	d := &Driver{
		children:  make(map[uint64]*Driver),
		ctxCancel: driverCtxCancel,
	}
>>>>>>> 7842cf9d

	if caFile, has := os.LookupEnv("YDB_SSL_ROOT_CERTIFICATES_FILE"); has {
		d.opts = append(d.opts,
			WithCertificatesFromFile(caFile),
		)
	}
	if logLevel, has := os.LookupEnv("YDB_LOG_SEVERITY_LEVEL"); has {
		if l := log.FromString(logLevel); l < log.QUIET {
			d.opts = append(d.opts,
				WithLogger(
					log.Default(os.Stderr,
						log.WithMinLevel(log.FromString(logLevel)),
						log.WithColoring(),
					),
					trace.MatchDetails(
						os.Getenv("YDB_LOG_DETAILS"),
						trace.WithDefaultDetails(trace.DetailsAll),
					),
					log.WithLogQuery(),
				),
			)
		}
	}
	d.opts = append(d.opts, opts...)
	for _, opt := range d.opts {
		if opt != nil {
			err = opt(ctx, d)
			if err != nil {
				return nil, xerrors.WithStackTrace(err)
			}
		}
	}
	if d.logger != nil {
		for _, opt := range []Option{
			WithTraceDriver(log.Driver(d.logger, d.loggerDetails, d.loggerOpts...)),       //nolint:contextcheck
			WithTraceTable(log.Table(d.logger, d.loggerDetails, d.loggerOpts...)),         //nolint:contextcheck
			WithTraceQuery(log.Query(d.logger, d.loggerDetails, d.loggerOpts...)),         //nolint:contextcheck
			WithTraceScripting(log.Scripting(d.logger, d.loggerDetails, d.loggerOpts...)), //nolint:contextcheck
			WithTraceScheme(log.Scheme(d.logger, d.loggerDetails, d.loggerOpts...)),
			WithTraceCoordination(log.Coordination(d.logger, d.loggerDetails, d.loggerOpts...)),
			WithTraceRatelimiter(log.Ratelimiter(d.logger, d.loggerDetails, d.loggerOpts...)),
			WithTraceDiscovery(log.Discovery(d.logger, d.loggerDetails, d.loggerOpts...)),     //nolint:contextcheck
			WithTraceTopic(log.Topic(d.logger, d.loggerDetails, d.loggerOpts...)),             //nolint:contextcheck
			WithTraceDatabaseSQL(log.DatabaseSQL(d.logger, d.loggerDetails, d.loggerOpts...)), //nolint:contextcheck
			WithTraceRetry(log.Retry(d.logger, d.loggerDetails, d.loggerOpts...)),             //nolint:contextcheck
		} {
			if opt != nil {
				err = opt(ctx, d)
				if err != nil {
					return nil, xerrors.WithStackTrace(err)
				}
			}
		}
	}
	d.config = config.New(d.options...)

	return d, nil
}

//nolint:cyclop, nonamedreturns, funlen
func (d *Driver) connect(ctx context.Context) (err error) {
	if d.config.Endpoint() == "" {
		return xerrors.WithStackTrace(errors.New("configuration: empty dial address")) //nolint:goerr113
	}

	if d.config.Database() == "" {
		return xerrors.WithStackTrace(errors.New("configuration: empty database")) //nolint:goerr113
	}

	if d.userInfo != nil {
		d.config = d.config.With(config.WithCredentials(
			credentials.NewStaticCredentials(
				d.userInfo.User, d.userInfo.Password,
				d.config.Endpoint(),
				credentials.WithGrpcDialOptions(d.config.GrpcDialOptions()...),
			),
		))
	}

	if d.pool == nil {
		d.pool = conn.NewPool(ctx, d.config)
	}

	d.balancer, err = balancer.New(ctx, d.config, d.pool, d.discoveryOptions...)
	if err != nil {
		return xerrors.WithStackTrace(err)
	}

	d.table = xsync.OnceValue(func() *internalTable.Client {
		return internalTable.New(xcontext.ValueOnly(ctx),
			d.balancer,
			tableConfig.New(
				append(
					// prepend common params from root config
					[]tableConfig.Option{
						tableConfig.With(d.config.Common),
					},
					d.tableOptions...,
				)...,
			),
		)
	})

	d.query = xsync.OnceValue(func() *internalQuery.Client {
		return internalQuery.New(xcontext.ValueOnly(ctx),
			d.balancer,
			queryConfig.New(
				append(
					// prepend common params from root config
					[]queryConfig.Option{
						queryConfig.With(d.config.Common),
					},
					d.queryOptions...,
				)...,
			),
		)
	})
	if err != nil {
		return xerrors.WithStackTrace(err)
	}

	d.scheme = xsync.OnceValue(func() *internalScheme.Client {
		return internalScheme.New(xcontext.ValueOnly(ctx),
			d.balancer,
			schemeConfig.New(
				append(
					// prepend common params from root config
					[]schemeConfig.Option{
						schemeConfig.WithDatabaseName(d.Name()),
						schemeConfig.With(d.config.Common),
					},
					d.schemeOptions...,
				)...,
			),
		)
	})

	d.coordination = xsync.OnceValue(func() *internalCoordination.Client {
		return internalCoordination.New(xcontext.ValueOnly(ctx),
			d.balancer,
			coordinationConfig.New(
				append(
					// prepend common params from root config
					[]coordinationConfig.Option{
						coordinationConfig.With(d.config.Common),
					},
					d.coordinationOptions...,
				)...,
			),
		)
	})

	d.ratelimiter = xsync.OnceValue(func() *internalRatelimiter.Client {
		return internalRatelimiter.New(xcontext.ValueOnly(ctx),
			d.balancer,
			ratelimiterConfig.New(
				append(
					// prepend common params from root config
					[]ratelimiterConfig.Option{
						ratelimiterConfig.With(d.config.Common),
					},
					d.ratelimiterOptions...,
				)...,
			),
		)
	})

	d.discovery = xsync.OnceValue(func() *internalDiscovery.Client {
		return internalDiscovery.New(xcontext.ValueOnly(ctx),
			d.pool.Get(endpoint.New(d.config.Endpoint())),
			discoveryConfig.New(
				append(
					// prepend common params from root config
					[]discoveryConfig.Option{
						discoveryConfig.With(d.config.Common),
						discoveryConfig.WithEndpoint(d.Endpoint()),
						discoveryConfig.WithDatabase(d.Name()),
						discoveryConfig.WithSecure(d.Secure()),
						discoveryConfig.WithMeta(d.config.Meta()),
					},
					d.discoveryOptions...,
				)...,
			),
		)
	})

	d.scripting = xsync.OnceValue(func() *internalScripting.Client {
		return internalScripting.New(xcontext.ValueOnly(ctx),
			d.balancer,
			scriptingConfig.New(
				append(
					// prepend common params from root config
					[]scriptingConfig.Option{
						scriptingConfig.With(d.config.Common),
					},
					d.scriptingOptions...,
				)...,
			),
		)
	})

	d.topic = xsync.OnceValue(func() *topicclientinternal.Client {
		return topicclientinternal.New(xcontext.ValueOnly(ctx),
			d.balancer,
			d.config.Credentials(),
			append(
				// prepend common params from root config
				[]topicoptions.TopicOption{
					topicoptions.WithOperationTimeout(d.config.OperationTimeout()),
					topicoptions.WithOperationCancelAfter(d.config.OperationCancelAfter()),
				},
				d.topicOptions...,
			)...,
		)
	})

	return nil
}

// GRPCConn casts *ydb.Driver to grpc.ClientConnInterface for executing
// unary and streaming RPC over internal driver balancer.
//
// Warning: for connect to driver-unsupported YDB services
func GRPCConn(cc *Driver) grpc.ClientConnInterface {
	return conn.WithContextModifier(cc.balancer, conn.WithoutWrapping)
}<|MERGE_RESOLUTION|>--- conflicted
+++ resolved
@@ -308,17 +308,9 @@
 		}
 	}()
 
-<<<<<<< HEAD
 	d := new(Driver)
 	d.children = make(map[uint64]*Driver)
-	d.ctx = ctx
 	d.ctxCancel = driverCtxCancel
-=======
-	d := &Driver{
-		children:  make(map[uint64]*Driver),
-		ctxCancel: driverCtxCancel,
-	}
->>>>>>> 7842cf9d
 
 	if caFile, has := os.LookupEnv("YDB_SSL_ROOT_CERTIFICATES_FILE"); has {
 		d.opts = append(d.opts,

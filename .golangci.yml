--- conflicted
+++ resolved
@@ -295,11 +295,8 @@
         - unused
         - unparam
         - gocritic
-<<<<<<< HEAD
         - exhaustruct
-=======
         - forcetypeassert
->>>>>>> 9d49511d
     - path: topic/topicreader/reader_example_test.go
       linters:
         - staticcheck

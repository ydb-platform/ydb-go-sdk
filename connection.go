--- conflicted
+++ resolved
@@ -453,28 +453,11 @@
 		))
 	}
 
-<<<<<<< HEAD
-	c.balancer, err = balancer.New(ctx, c.config, c.pool, c.discoveryOptions...)
-=======
 	if c.pool == nil {
 		c.pool = conn.NewPool(c.config)
 	}
 
-	c.balancer, err = balancer.New(ctx,
-		c.config, c.pool,
-		append(
-			// prepend common params from root config
-			[]discoveryConfig.Option{
-				discoveryConfig.With(c.config.Common),
-				discoveryConfig.WithEndpoint(c.Endpoint()),
-				discoveryConfig.WithDatabase(c.Name()),
-				discoveryConfig.WithSecure(c.Secure()),
-				discoveryConfig.WithMeta(c.config.Meta()),
-			},
-			c.discoveryOptions...,
-		)...,
-	)
->>>>>>> 4d70eabd
+  c.balancer, err = balancer.New(ctx, c.config, c.pool, c.discoveryOptions...)
 	if err != nil {
 		return xerrors.WithStackTrace(err)
 	}

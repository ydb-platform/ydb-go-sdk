package table

import (
	"container/list"
	"context"
	"errors"
	"fmt"
	"sync"
	"sync/atomic"
	"time"

	"github.com/YandexDatabase/ydb-go-sdk/v3"
	"github.com/YandexDatabase/ydb-go-sdk/v3/timeutil"
)

var (
	DefaultSessionPoolKeepAliveTimeout     = 500 * time.Millisecond
	DefaultSessionPoolDeleteTimeout        = 500 * time.Millisecond
	DefaultSessionPoolCreateSessionTimeout = 5 * time.Second
	DefaultSessionPoolIdleThreshold        = 5 * time.Minute
	DefaultSessionPoolBusyCheckInterval    = 1 * time.Second
	DefaultSessionPoolSizeLimit            = 50
	DefaultKeepAliveMinSize                = 10
	DefaultIdleKeepAliveThreshold          = 2
)

var (
	// ErrSessionPoolClosed is returned by a SessionPool instance to indicate
	// that pool is closed and not able to complete requested operation.
	ErrSessionPoolClosed = errors.New("ydb: table: session pool is closed")

	// ErrSessionPoolOverflow is returned by a SessionPool instance to indicate
	// that the pool is full and requested operation is not able to complete.
	ErrSessionPoolOverflow = errors.New("ydb: table: session pool overflow")

	// ErrSessionUnknown is returned by a SessionPool instance to indicate that
	// requested session does not exist within the pool.
	ErrSessionUnknown = errors.New("ydb: table: unknown session")

	// ErrNoProgress is returned by a SessionPool instance to indicate that
	// operation could not be completed.
	ErrNoProgress = errors.New("ydb: table: no progress")
)

// SessionBuilder is the interface that holds logic of creating or deleting
// sessions.
type SessionBuilder interface {
	CreateSession(context.Context) (*Session, error)
}

// SessionPool is a set of Session instances that may be reused.
// A SessionPool is safe for use by multiple goroutines simultaneously.
type SessionPool struct {
	// Trace is an optional session lifetime tracing options.
	Trace SessionPoolTrace

	// Builder holds an object capable for creating and deleting sessions.
	// It must not be nil.
	Builder SessionBuilder

	// SizeLimit is an upper bound of pooled sessions.
	// If SizeLimit is less than or equal to zero then the
	// DefaultSessionPoolSizeLimit variable is used as a limit.
	SizeLimit int

	// KeepAliveMinSize is a lower bound for sessions in the pool. If there are more sessions open, then
	// the excess idle ones will be closed and removed after IdleKeepAliveThreshold is reached for each of them.
	// If KeepAliveMinSize is less than zero, then no sessions will be preserved
	// If KeepAliveMinSize is zero, the DefaultKeepAliveMinSize is used
	KeepAliveMinSize int

	// IdleKeepAliveThreshold is a number of keepAlive messages to call before the
	// Session is removed if it is an excess session (see KeepAliveMinSize)
	// This means that session will be deleted after the expiration of lifetime = IdleThreshold * IdleKeepAliveThreshold
	// If IdleKeepAliveThreshold is less than zero then it will be treated as infinite and no sessions will
	// be removed ever.
	// If IdleKeepAliveThreshold is equal to zero, it will be set to DefaultIdleKeepAliveThreshold
	IdleKeepAliveThreshold int

	// IdleLimit is an upper bound of pooled sessions without any activity
	// within.
	// IdleLimit int

	// IdleThreshold is a maximum duration between any activity within session.
	// If this threshold reached, KeepAlive() method will be called on idle
	// session.
	//
	// If IdleThreshold is less than zero then there is no idle limit.
	// If IdleThreshold is zero, then the DefaultSessionPoolIdleThreshold value
	// is used.
	IdleThreshold time.Duration

	// BusyCheckInterval is an interval between busy sessions status checks.
	// If BusyCheckInterval is less than zero then there busy checking is
	// disabled.
	// If BusyCheckInterval is equal to zero, then the
	// DefaultSessionPoolBusyCheckInterval value is used.
	BusyCheckInterval time.Duration

	// KeepAliveTimeout limits maximum time spent on KeepAlive request
	// If KeepAliveTimeout is less than or equal to zero then the
	// DefaultSessionPoolKeepAliveTimeout is used.
	KeepAliveTimeout time.Duration

	// CreateSessionTimeout limits maximum time spent on Create session request
	// If CreateSessionTimeout is less than or equal to zero then the
	// DefaultSessionPoolCreateSessionTimeout is used.
	CreateSessionTimeout time.Duration

	// DeleteTimeout limits maximum time spent on Delete request
	// If DeleteTimeout is less than or equal to zero then the
	// DefaultSessionPoolDeleteTimeout is used.
	DeleteTimeout time.Duration

	mu               sync.Mutex
	initOnce         sync.Once
	index            map[*Session]sessionInfo
	createInProgress int        // KIKIMR-9163: in-create-process counter
	limit            int        // Upper bound for pool size.
	idle             *list.List // list<*Session>
	waitq            *list.List // list<*chan *Session>

	keeperWake chan struct{} // Set by keeper.
	keeperStop chan struct{}
	keeperDone chan struct{}

	touching     bool
	touchingDone chan struct{}

	busyCheck        chan *Session
	busyCheckerStop  chan struct{}
	busyCheckerDone  chan struct{}
	busyCheckCounter int32

	closed bool

	waitChPool        sync.Pool
	testHookGetWaitCh func() // nil except some tests.
}

func (p *SessionPool) isClosed() bool {
	p.mu.Lock()
	defer p.mu.Unlock()
	return p.closed
}

func (p *SessionPool) init() {
	p.initOnce.Do(func() {
		p.index = make(map[*Session]sessionInfo)

		p.idle = list.New()
		p.waitq = list.New()
		p.limit = p.SizeLimit
		if p.limit <= 0 {
			p.limit = DefaultSessionPoolSizeLimit
		}

		if p.IdleThreshold == 0 {
			p.IdleThreshold = DefaultSessionPoolIdleThreshold
		}
		if p.IdleThreshold > 0 {
			p.keeperStop = make(chan struct{})
			p.keeperDone = make(chan struct{})
			go p.keeper()
		}

		if p.KeepAliveMinSize < 0 {
			p.KeepAliveMinSize = 0
		} else if p.KeepAliveMinSize == 0 {
			p.KeepAliveMinSize = DefaultKeepAliveMinSize
		}

		if p.IdleKeepAliveThreshold == 0 {
			p.IdleKeepAliveThreshold = DefaultIdleKeepAliveThreshold
		}

		if p.BusyCheckInterval == 0 {
			p.BusyCheckInterval = DefaultSessionPoolBusyCheckInterval
		}
		if p.BusyCheckInterval > 0 {
			p.busyCheckerStop = make(chan struct{})
			p.busyCheckerDone = make(chan struct{})
			p.busyCheck = make(chan *Session, p.limit)
			go p.busyChecker()
		}

		if p.CreateSessionTimeout <= 0 {
			p.CreateSessionTimeout = DefaultSessionPoolCreateSessionTimeout
		}
		if p.DeleteTimeout <= 0 {
			p.DeleteTimeout = DefaultSessionPoolDeleteTimeout
		}
		if p.KeepAliveTimeout <= 0 {
			p.KeepAliveTimeout = DefaultSessionPoolKeepAliveTimeout
		}
	})
}

func isCreateSessionErrorRetriable(err error) bool {
	switch {
	case
		errors.Is(err, ErrSessionPoolOverflow),
		ydb.IsOpError(err, ydb.StatusOverloaded),
		ydb.IsTransportError(err, ydb.TransportErrorResourceExhausted),
		ydb.IsTransportError(err, ydb.TransportErrorDeadlineExceeded),
		ydb.IsTransportError(err, ydb.TransportErrorUnavailable):
		return true
	default:
		return false
	}
}

// p.mu must NOT be held.
<<<<<<< HEAD
func (p *SessionPool) createSession(ctx context.Context, trace createSessionTrace) (session *Session, err error) {
=======
func (p *SessionPool) createSession(ctx context.Context) (*Session, error) {
	trace := contextCreateSessionTrace(ctx)
>>>>>>> 67714cb5
	// pre-check the pool size
	p.mu.Lock()
	enoughSpace := p.createInProgress+len(p.index) < p.limit
	if enoughSpace {
		p.createInProgress++
		defer func() {
			p.mu.Lock()
			p.createInProgress--
			if session == nil && err == nil {
				panic("ydb: abnormal result of pool.createSession()")
			}
			if session != nil {
				fmt.Println("defer: store session to index: before: ", len(p.index))
				p.index[session] = sessionInfo{}
				fmt.Println("defer: store session to index: after: ", len(p.index))
			}
			if err != nil {
				fmt.Println("defer err:", err)
			}
			fmt.Println("defer:", p.createInProgress, len(p.index), p.limit, enoughSpace)
			p.mu.Unlock()
		}()
	}
	fmt.Println("createSession: ", p.createInProgress, len(p.index), p.limit, enoughSpace)
	p.mu.Unlock()
	trace.onCheckEnoughSpace(enoughSpace)

	if !enoughSpace {
		return nil, ErrSessionPoolOverflow
	}

	resCh := make(chan createSessionResult, 1) // for non-block write

	createSessionGoroutineDone := trace.onCreateSessionGoroutineStart()
	go func() {
		var r createSessionResult

		ctx, cancel := context.WithTimeout(
			ydb.ContextWithoutDeadline(ctx),
			p.CreateSessionTimeout,
		)

		defer func() {
			cancel()
			close(resCh)
			createSessionGoroutineDone(r)
		}()

		r.s, r.err = p.Builder.CreateSession(ctx)
		// if session not nil - error must be nil and vice versa
		if r.s == nil && r.err == nil {
			panic("ydb: abnormal result of pool.Builder.CreateSession()")
		}

		if r.err != nil {
			resCh <- r
			return
		}
		r.s.OnClose(func() {
			p.mu.Lock()
			defer p.mu.Unlock()
			info, has := p.index[r.s]
			if !has {
				return
			}

			fmt.Println("createSession -> session.onClose() : delete session from index: before: ", len(p.index))
			delete(p.index, r.s)
			fmt.Println("createSession -> session.onClose() : delete session from index: after: ", len(p.index))
			p.notify(nil)

			if info.idle != nil {
				panic("ydb: table: session closed while still in idle pool")
			}
		})

		resCh <- r
	}()

	trace.onStartSelect()

	select {
	case r := <-resCh:
		trace.onReadResult(r)
		return r.s, r.err
	case <-ctx.Done():
		trace.onContextDone()
		// read result from resCh for prevention of forgetting session
		go func() {
			if r, ok := <-resCh; ok && r.s != nil {
				// if cannot put session into result channel - put session into pool for reuse
				trace.onPutSession(r.s, p.Put(ctx, r.s))
			}
		}()
		return nil, ctx.Err()
	}
}

// Get returns first idle session from the SessionPool and removes it from
// there. If no items stored in SessionPool it creates new one by calling
// Builder.CreateSession() method and returns it.
func (p *SessionPool) Get(ctx context.Context) (s *Session, err error) {
	p.init()

	var (
		i     = 0
		start = time.Now()
	)
	getDone := sessionPoolTraceOnGet(ctx, p.Trace, ctx)
	defer func() {
		getDone(ctx, s, time.Since(start), i, err)
	}()

	const maxAttempts = 100
	for ; s == nil && err == nil && i < maxAttempts; i++ {
		var (
			ch *chan *Session
			el *list.Element // Element in the wait queue.
		)

		if p.isClosed() {
			return nil, ErrSessionPoolClosed
		}
		p.mu.Lock()
		s = p.removeFirstIdle()
		p.mu.Unlock()

		if s == nil {
			// Try create new session without awaiting for reused one.
			s, err = p.createSession(ctx)
			// got session or err is not recoverable
			if s != nil || err != nil && !isCreateSessionErrorRetriable(err) {
				return s, err
			}
			err = nil
		}

		// get here after check isCreateSessionErrorRetriable
		if s == nil {
			// Try to wait for a touched session - pool is full.
			//
			// This should be done only if number of currently waiting goroutines
			// are less than maximum amount of touched session. That is, we want to
			// be fair here and not to lock more goroutines than we could ship
			// session to.
			p.mu.Lock()
			s = p.removeFirstIdle()
			if s != nil {
				p.mu.Unlock()
				return s, nil
			}
			ch = p.getWaitCh()
			el = p.waitq.PushBack(ch)
			p.mu.Unlock()
		}

		if ch == nil {
			continue
		}
		waitDone := sessionPoolTraceOnWait(ctx, p.Trace, ctx)
		var ok bool
		select {
		case s, ok = <-*ch:
			// Note that race may occur and some goroutine may try to write
			// session into channel after it was enqueued but before it being
			// read here. In that case we will receive nil here and will retry.
			//
			// The same path will work when some session become deleted - the
			// nil value will be sent into the channel.
			if ok {
				// Put only filled and not closed channel back to the pool.
				// That is, we need to avoid races on filling reused channel
				// for the next waiter – session could be lost for a long time.
				p.putWaitCh(ch)
			}
			waitDone(ctx, s, err)

		case <-ctx.Done():
			p.mu.Lock()
			// Note that el can be already removed here while we were moving
			// from reading from ch to this case. This does not make any
			// difference – channel will be closed by notifying goroutine.
			p.waitq.Remove(el)
			p.mu.Unlock()
			err = ctx.Err()
			waitDone(ctx, s, err)
			return nil, err
		}
	}
	if s == nil && err == nil {
		err = ErrNoProgress
	}

	return s, err
}

// Put returns session to the SessionPool for further reuse.
// If pool is already closed Put() calls s.Close(ctx) and returns
// ErrSessionPoolClosed.
//
// Note that Put() must be called only once after being created or received by
// Get() or Take() calls. In other way it will produce unexpected behavior or
// panic.
func (p *SessionPool) Put(ctx context.Context, s *Session) (err error) {
	p.init()

	putDone := sessionPoolTraceOnPut(ctx, p.Trace, ctx, s)
	defer func() {
		putDone(ctx, s, err)
	}()

	p.mu.Lock()
	switch {
	case p.closed:
		err = ErrSessionPoolClosed

	case p.idle.Len() >= p.limit:
		panicLocked(&p.mu, "ydb: table: Put() on full session pool")

	default:
		if !p.notify(s) {
			p.pushIdle(s, timeutil.Now())
		}
	}
	p.mu.Unlock()

	if err != nil {
		_ = p.CloseSession(ctx, s)
	}

	return
}

// p.mu must NOT be held.
func (p *SessionPool) putBusy(ctx context.Context, s *Session) error {
	p.mu.Lock()
	defer p.mu.Unlock()
	if p.closed {
		_ = p.CloseSession(ctx, s)
		return ErrSessionPoolClosed
	}
	select {
	case <-p.busyCheckerStop:
		return p.CloseSession(ctx, s)

	case p.busyCheck <- s:
		atomic.AddInt32(&p.busyCheckCounter, 1)
		return nil

	default:
		// if cannot push session into busyCheck (channel is full) - close session
		return p.CloseSession(ctx, s)
	}
}

// PutBusy returns given session s into the pool after some operation on s was
// canceled by the client (probably due the timeout) or after some transport
// error received. That is, session may be still in request processing state
// and is not able to process further requests.
//
// Given session may be reused or may be closed in the future. That is, calling
// PutBusy() gives complete ownership of s to the pool.
func (p *SessionPool) PutBusy(ctx context.Context, s *Session) (err error) {
	p.init()

	p.mu.Lock()
	defer p.mu.Unlock()

	if p.closed {
		_ = p.CloseSession(ctx, s)
		return ErrSessionPoolClosed
	}

	info, has := p.index[s]
	if !has {
		panicLocked(&p.mu, "ydb: table: PutBusy() unknown session")
	}
	if info.idle != nil {
		panicLocked(&p.mu, "ydb: table: PutBusy() idle session")
	}
	if p.busyCheck == nil {
		panicLocked(&p.mu, "ydb: table: PutBusy() session into the pool without busy checker")
	}
	fmt.Println("PutBusy delete session from index: before: ", len(p.index))
	delete(p.index, s)
	fmt.Println("PutBusy delete session from index: after: ", len(p.index))
	p.notify(nil)

	putBusyDone := sessionPoolTraceOnPutBusy(ctx, p.Trace, ctx, s)
	go func() {
		putBusyDone(ctx, s, p.putBusy(ctx, s))
	}()

	return
}

// Take removes session s from the pool and ensures that s will not be returned
// by other Take() or Get() calls.
//
// The intended way of Take() use is to create session by calling Create() and
// Put() it later to prepare KeepAlive tracking when session is idle. When
// Session becomes active, one should call Take() to stop KeepAlive tracking
// (simultaneous use of Session is prohibited).
//
// After session returned to the pool by calling PutBusy() it can not be taken
// by Take() any more. That is, semantically PutBusy() is the same as session's
// Close().
//
// It is assumed that Take() callers never call Get() method.
func (p *SessionPool) Take(ctx context.Context, s *Session) (took bool, err error) {
	p.init()

	takeDone := sessionPoolTraceOnTake(ctx, p.Trace, ctx, s)
	defer func() {
		takeDone(ctx, s, took, err)
	}()

	if p.isClosed() {
		return false, ErrSessionPoolClosed
	}
	var has bool
	p.mu.Lock()
	for has, took = p.takeIdle(s); has && !took && p.touching; has, took = p.takeIdle(s) {
		cond := p.touchCond()
		p.mu.Unlock()
		sessionPoolTraceOnTakeWait(ctx, p.Trace, ctx, s)

		// Keepalive processing takes place right now.
		// Try to await touched session before creation of new one.
		select {
		case <-cond:

		case <-ctx.Done():
			return false, ctx.Err()
		}

		p.mu.Lock()
	}
	p.mu.Unlock()

	if !has {
		err = ErrSessionUnknown
	}

	return took, err
}

// Create creates new session and returns it.
// The intended way of Create() usage relates to Take() method.
func (p *SessionPool) Create(ctx context.Context) (s *Session, err error) {
	p.init()

	createDone := sessionPoolTraceOnCreate(ctx, p.Trace, ctx)
	defer func() {
		createDone(ctx, s, err)
	}()

	const maxAttempts = 10
	for i := 0; i < maxAttempts; i++ {
		p.mu.Lock()
		// NOTE: here is a race condition with keeper() running.
		// Session could be deleted by some reason after we released the mutex.
		// We are not dealing with this because even if session is not deleted
		// by keeper() it could be staled on the server and the same user
		// experience will appear.
		s, _ = p.peekFirstIdle()
		p.mu.Unlock()

		if s == nil {
			return p.createSession(ctx)
		}

		took, err := p.Take(ctx, s)
		if err == nil && !took || errors.Is(err, ErrSessionUnknown) {
			// Session was marked for deletion or deleted by keeper() - race happen - retry
			s = nil
			err = nil
			continue
		}
		if err != nil {
			return nil, err
		}

		return s, nil
	}

	return nil, ErrNoProgress
}

// Close deletes all stored sessions inside SessionPool.
// It also stops all underlying timers and goroutines.
// It returns first error occured during stale sessions deletion.
// Note that even on error it calls Close() on each session.
func (p *SessionPool) Close(ctx context.Context) (err error) {
	p.init()

	closeDone := sessionPoolTraceOnClose(ctx, p.Trace, ctx)
	defer func() {
		closeDone(ctx, err)
	}()

	if p.isClosed() {
		return
	}

	p.mu.Lock()

	p.closed = true

	keeperDone := p.keeperDone
	if ch := p.keeperStop; ch != nil {
		close(ch)
	}

	busyCheckerDone := p.busyCheckerDone
	if ch := p.busyCheckerStop; ch != nil {
		close(ch)
	}
	p.mu.Unlock()

	if keeperDone != nil {
		<-keeperDone
	}
	if busyCheckerDone != nil {
		<-busyCheckerDone
		close(p.busyCheck)
	}

	p.mu.Lock()
	idle := p.idle
	waitq := p.waitq
	p.limit = 0
	p.idle = list.New()
	p.waitq = list.New()
	p.index = make(map[*Session]sessionInfo)
	p.mu.Unlock()

	for el := waitq.Front(); el != nil; el = el.Next() {
		ch := el.Value.(*chan *Session)
		close(*ch)
	}
	for e := idle.Front(); e != nil; e = e.Next() {
		s := e.Value.(*Session)
		_ = p.CloseSession(ctx, s)
	}

	return nil
}

func (p *SessionPool) Stats() SessionPoolStats {
	p.mu.Lock()
	defer p.mu.Unlock()
	idleCount, waitQCount, indexCount := 0, 0, 0
	if p.idle != nil {
		idleCount = p.idle.Len()
	}
	if p.waitq != nil {
		waitQCount = p.waitq.Len()
	}
	if p.index != nil {
		indexCount = len(p.index)
	}
	return SessionPoolStats{
		Idle:             idleCount,
		Index:            indexCount,
		WaitQ:            waitQCount,
		CreateInProgress: p.createInProgress,
		BusyCheck:        int(p.busyCheckCounter),
		MinSize:          p.KeepAliveMinSize,
		MaxSize:          p.limit,
	}
}

func (p *SessionPool) reuse(ctx context.Context, s *Session) (reused bool) {
	var (
		info        SessionInfo
		err         error
		enoughSpace bool
	)
	busyCheckDone := sessionPoolTraceOnBusyCheck(ctx, p.Trace, ctx, s)
	defer func() {
		busyCheckDone(ctx, s, enoughSpace, err)
	}()
	if info, err = p.keepAliveSession(ctx, s); err == nil && info.Status == SessionReady {
		p.mu.Lock()
		defer p.mu.Unlock()
		enoughSpace = !p.closed && p.createInProgress+len(p.index) < p.limit
		if enoughSpace {
			p.index[s] = sessionInfo{}
			if !p.notify(s) {
				p.pushIdle(s, timeutil.Now())
			}
			return true
		}
	}
	return false
}

func (p *SessionPool) busyChecker() {
	defer close(p.busyCheckerDone)
	var (
		ctx     = context.Background()
		readAll = func(closeAll bool) {
			for {
				select {
				case s, ok := <-p.busyCheck:
					if !ok {
						return
					}
					if s == nil {
						panic("nil session")
					}
					if closeAll || !p.reuse(ctx, s) {
						_ = p.CloseSession(ctx, s)
					}
					atomic.AddInt32(&p.busyCheckCounter, -1)
				default:
					return
				}
			}
		}
	)
	for {
		select {
		case <-p.busyCheckerStop:
			readAll(true)
			return

		case <-time.After(p.BusyCheckInterval):
			readAll(false)
		}
	}
}

func (p *SessionPool) keeper() {
	defer close(p.keeperDone)
	var (
		toTouch    []*Session // Cached for reuse.
		toDelete   []*Session // Cached for reuse.
		toTryAgain []*Session // Cached for reuse.

		wake  = make(chan struct{})
		timer = timeutil.NewTimer(p.IdleThreshold)
	)

	for {
		var now time.Time
		select {
		case <-wake:
			wake = make(chan struct{})
			if !timer.Stop() {
				select {
				case <-timer.C():
				default:
				}
			}
			timer.Reset(p.IdleThreshold)
			continue

		case <-p.keeperStop:
			return

		case now = <-timer.C():
			toTouch = toTouch[:0]
			toTryAgain = toTryAgain[:0]
			toDelete = toDelete[:0]

			p.mu.Lock()
			{
				p.touching = true
				for p.idle.Len() > 0 {
					s, touched := p.peekFirstIdle()
					if s == nil || now.Sub(touched) < p.IdleThreshold {
						break
					}
					_ = p.removeIdle(s)
					toTouch = append(toTouch, s)
				}
			}
			p.mu.Unlock()

			var mark *list.Element // Element in the list to insert touched sessions after.
			for i, s := range toTouch {
				toTouch[i] = nil

				p.mu.Lock()
				keepAliveCount := p.incrementKeepAlive(s)
				lenIndex := len(p.index)
				p.mu.Unlock()
				// if keepAlive was called more than the corresponding limit for the session to be alive and more
				// sessions are open than the lower limit of continuously kept sessions
				if p.IdleKeepAliveThreshold > 0 && keepAliveCount >= p.IdleKeepAliveThreshold &&
					p.KeepAliveMinSize < lenIndex-len(toDelete) {

					toDelete = append(toDelete, s)
					continue
				}

				_, err := p.keepAliveSession(context.Background(), s)
				if err != nil {
					switch {
					case
						ydb.IsOpError(err, ydb.StatusBadSession),
						ydb.IsTransportError(err, ydb.TransportErrorCanceled),
						ydb.IsTransportError(err, ydb.TransportErrorDeadlineExceeded):
						toDelete = append(toDelete, s)
					default:
						toTryAgain = append(toTryAgain, s)
					}
					continue
				}

				p.mu.Lock()
				if !p.notify(s) {
					// Need to push back session into list in order, to prevent
					// shuffling of sessions order.
					//
					// That is, there may be a race condition, when some session S1
					// pushed back in the list before we took the mutex. Suppose S1
					// touched time is greater than ours `now` for S0. If so, it
					// then may interrupt next keep alive iteration earlier and
					// prevent our session S0 being touched:
					// time.Since(S1) < threshold but time.Since(S0) > threshold.
					mark = p.pushIdleInOrderAfter(s, now, mark)
				}
				p.mu.Unlock()
			}

			{ // push all the soft failed sessions to retry on the next tick
				pushBackTime := now.Add(-p.IdleThreshold)

				p.mu.Lock()
				for _, el := range toTryAgain {
					_ = p.pushIdleInOrder(el, pushBackTime)
				}
				p.mu.Unlock()
			}

			var (
				sleep bool
				delay time.Duration
			)
			p.mu.Lock()

			if s, touched := p.peekFirstIdle(); s == nil {
				// No sessions to check. Let the Put() caller to wake up
				// keeper when session arrive.
				sleep = true
				p.keeperWake = wake
			} else {
				// NOTE: negative delay is also fine.
				delay = p.IdleThreshold - now.Sub(touched)
			}

			// Takers notification broadcast channel.
			touchingDone := p.touchingDone
			p.touchingDone = nil
			p.touching = false

			p.mu.Unlock()

			if !sleep {
				timer.Reset(delay)
			}
			for i, s := range toDelete {
				toDelete[i] = nil
				ctx, cancel := context.WithTimeout(
					context.Background(),
					p.DeleteTimeout,
				)
				_ = s.Close(ctx)
				cancel()
			}
			if touchingDone != nil {
				close(touchingDone)
			}
		}
	}
}

// getWaitCh returns pointer to a channel of sessions.
//
// Note that returning a pointer reduces allocations on sync.Pool usage –
// sync.Pool.Get() returns empty interface, which leads to allocation for
// non-pointer values.
func (p *SessionPool) getWaitCh() *chan *Session {
	if p.testHookGetWaitCh != nil {
		p.testHookGetWaitCh()
	}
	s, ok := p.waitChPool.Get().(*chan *Session)
	if !ok {
		// NOTE: MUST NOT be buffered.
		// In other case we could cork an already no-owned channel.
		ch := make(chan *Session)
		s = &ch
	}
	return s
}

// putWaitCh receives pointer to a channel and makes it available for further
// use.
// Note that ch MUST NOT be owned by any goroutine at the call moment and ch
// MUST NOT contain any value.
func (p *SessionPool) putWaitCh(ch *chan *Session) {
	p.waitChPool.Put(ch)
}

// p.mu must be held.
func (p *SessionPool) peekFirstIdle() (s *Session, touched time.Time) {
	el := p.idle.Front()
	if el == nil {
		return
	}
	s = el.Value.(*Session)
	info, has := p.index[s]
	if !has || el != info.idle {
		panicLocked(&p.mu, "ydb: table: inconsistent session pool index")
	}
	return s, info.touched
}

// removes first Session from idle and resets the keepAliveCount
// to prevent session from dying in the keeper after it was returned
// to be used only in outgoing functions that make Session busy.
// p.mu must be held.
func (p *SessionPool) removeFirstIdle() *Session {
	s, _ := p.peekFirstIdle()
	if s != nil {
		info := p.removeIdle(s)
		info.keepAliveCount = 0
		p.index[s] = info
	}
	return s
}

// Increments the Keep Alive Counter and returns the previous number.
// Unlike other info modifiers, this one doesn't care if it didn't find the session, it skips
// the action. You can still check it later if needed, if the return code is -1
// p.mu must be held.
func (p *SessionPool) incrementKeepAlive(s *Session) int {
	info, has := p.index[s]
	if !has {
		return -1
	}
	ret := info.keepAliveCount
	info.keepAliveCount++
	p.index[s] = info
	return ret
}

// p.mu must be held.
func (p *SessionPool) touchCond() <-chan struct{} {
	if p.touchingDone == nil {
		p.touchingDone = make(chan struct{})
	}
	return p.touchingDone
}

// p.mu must be held.
func (p *SessionPool) notify(s *Session) (notified bool) {
	for el := p.waitq.Front(); el != nil; el = p.waitq.Front() {
		// Some goroutine is waiting for a session.
		//
		// It could be in this states:
		//   1) Reached the select code and awaiting for a value in channel.
		//   2) Reached the select code but already in branch of context
		//   cancelation. In this case it is locked on p.mu.Lock().
		//   3) Not reached the select code and thus not reading yet from the
		//   channel.
		//
		// For cases (2) and (3) we close the channel to signal that goroutine
		// missed something and may want to retry (especially for case (3)).
		//
		// After that we taking a next waiter and repeat the same.
		ch := p.waitq.Remove(el).(*chan *Session)
		select {
		case *ch <- s:
			// Case (1).
			return true
		default:
			// Case (2) or (3).
			close(*ch)
		}
	}
	return false
}

// CloseSession provides the most effective way of session closing
// instead of plain session.Close.
// CloseSession must be fast. If necessary, can be async.
func (p *SessionPool) CloseSession(ctx context.Context, s *Session) error {
	ctx, cancel := context.WithTimeout(
		ydb.ContextWithoutDeadline(ctx),
		p.DeleteTimeout,
	)
	closeSessionDone := sessionPoolTraceOnCloseSession(ctx, p.Trace, ctx, s)
	go func() {
		defer cancel()
		closeSessionDone(ctx, s, s.Close(ctx))
	}()
	return nil
}

func (p *SessionPool) keepAliveSession(ctx context.Context, s *Session) (SessionInfo, error) {
	ctx, cancel := context.WithTimeout(ctx, p.KeepAliveTimeout)
	defer cancel()
	return s.KeepAlive(ctx)
}

// p.mu must be held.
func (p *SessionPool) removeIdle(s *Session) sessionInfo {
	info, has := p.index[s]
	if !has || info.idle == nil {
		panicLocked(&p.mu, "ydb: table: inconsistent session pool index")
	}

	p.idle.Remove(info.idle)
	info.idle = nil
	p.index[s] = info
	return info
}

// Removes Session from idle pool and resets keepAliveCount for it not
// to die in keeper when it will be returned
// to be used only in outgoing functions that make Session busy.
// p.mu must be held.
func (p *SessionPool) takeIdle(s *Session) (has, took bool) {
	var info sessionInfo
	info, has = p.index[s]
	if !has {
		// Could not be strict here and panic – session may become deleted by
		// keeper().
		return
	}
	if info.idle == nil {
		// Session s is not idle.
		return
	}
	took = true
	info = p.removeIdle(s)
	info.keepAliveCount = 0
	p.index[s] = info
	return
}

// p.mu must be held.
func (p *SessionPool) pushIdle(s *Session, now time.Time) {
	p.handlePushIdle(s, now, p.idle.PushBack(s))
}

// p.mu must be held.
func (p *SessionPool) pushIdleInOrder(s *Session, now time.Time) (el *list.Element) {
	var prev *list.Element
	for prev = p.idle.Back(); prev != nil; prev = prev.Prev() {
		s := prev.Value.(*Session)
		t := p.index[s].touched
		if !now.Before(t) { // now >= t
			break
		}
	}
	if prev != nil {
		el = p.idle.InsertAfter(s, prev)
	} else {
		el = p.idle.PushFront(s)
	}
	p.handlePushIdle(s, now, el)
	return el
}

// p.mu must be held.
func (p *SessionPool) pushIdleInOrderAfter(s *Session, now time.Time, mark *list.Element) *list.Element {
	if mark != nil {
		n := p.idle.Len()
		el := p.idle.InsertAfter(s, mark)
		if n < p.idle.Len() {
			// List changed, thus mark belongs to list.
			p.handlePushIdle(s, now, el)
			return el
		}
	}
	return p.pushIdleInOrder(s, now)
}

// p.mu must be held.
func (p *SessionPool) handlePushIdle(s *Session, now time.Time, el *list.Element) {
	info, has := p.index[s]
	if !has {
		panicLocked(&p.mu, "ydb: table: trying to store session created outside of the pool")
	}
	if info.idle != nil {
		panicLocked(&p.mu, "ydb: table: inconsistent session pool index")
	}

	info.touched = now
	info.idle = el
	p.index[s] = info

	p.wakeUpKeeper()
}

// p.mu must be held.
func (p *SessionPool) wakeUpKeeper() {
	if wake := p.keeperWake; wake != nil {
		p.keeperWake = nil
		close(wake)
	}
}

type sessionInfo struct {
	idle           *list.Element
	ready          *list.Element
	touched        time.Time
	keepAliveCount int
}

func panicLocked(mu sync.Locker, message string) {
	mu.Unlock()
	panic(message)
}

type SessionPoolStats struct {
	Idle             int
	Index            int
	WaitQ            int
	MinSize          int
	MaxSize          int
	CreateInProgress int
	BusyCheck        int
}<|MERGE_RESOLUTION|>--- conflicted
+++ resolved
@@ -9,8 +9,8 @@
 	"sync/atomic"
 	"time"
 
-	"github.com/YandexDatabase/ydb-go-sdk/v3"
-	"github.com/YandexDatabase/ydb-go-sdk/v3/timeutil"
+	"github.com/ydb-platform/ydb-go-sdk/v3"
+	"github.com/ydb-platform/ydb-go-sdk/v3/timeutil"
 )
 
 var (
@@ -211,12 +211,8 @@
 }
 
 // p.mu must NOT be held.
-<<<<<<< HEAD
-func (p *SessionPool) createSession(ctx context.Context, trace createSessionTrace) (session *Session, err error) {
-=======
-func (p *SessionPool) createSession(ctx context.Context) (*Session, error) {
+func (p *SessionPool) createSession(ctx context.Context) (session *Session, err error) {
 	trace := contextCreateSessionTrace(ctx)
->>>>>>> 67714cb5
 	// pre-check the pool size
 	p.mu.Lock()
 	enoughSpace := p.createInProgress+len(p.index) < p.limit

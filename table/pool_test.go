package table

import (
	"context"
	"fmt"
	"math/rand"
	"path"
	"runtime"
	"strconv"
	"sync"
	"sync/atomic"
	"testing"
	"time"

	"google.golang.org/protobuf/proto"

	"github.com/ydb-platform/ydb-go-genproto/Ydb_Table_V1"
	"github.com/ydb-platform/ydb-go-genproto/protos/Ydb_Table"
	"github.com/ydb-platform/ydb-go-sdk/v3"
	"github.com/ydb-platform/ydb-go-sdk/v3/testutil"
	"github.com/ydb-platform/ydb-go-sdk/v3/timeutil"
	"github.com/ydb-platform/ydb-go-sdk/v3/timeutil/timetest"
)

func TestSessionPoolCreateAbnormalResult(t *testing.T) {
	p := &SessionPool{
		limit: 1000,
		index: make(map[*Session]sessionInfo),
		Builder: &StubBuilder{
			T:     t,
			Limit: 1000,
			Cluster: testutil.NewCluster(
				testutil.WithInvokeHandlers(
					testutil.InvokeHandlers{
						testutil.TableCreateSession: func(request interface{}) (result proto.Message, err error) {
							return &Ydb_Table.CreateSessionResult{}, nil
						},
						testutil.TableDeleteSession: okHandler,
					},
				),
			),
		},
	}
	defer func() {
		_ = p.Close(context.Background())
	}()
	for i := 0; i < 10000; i++ {
		t.Run("", func(t *testing.T) {
			ctx, cancel := context.WithTimeout(
				context.Background(),
				time.Duration(rand.Float32()+float32(time.Second)),
			)
			defer cancel()
			s, err := p.createSession(
				withCreateSessionTrace(
					ctx,
					createSessionTrace{
						OnStartSelect: func() {
							runtime.Gosched() // for force run create session goroutine
						},
						OnReadResult: func(r createSessionResult) {
							if r.s == nil && r.err == nil {
								t.Fatalf("unexpected result: <%v, %vz>", r.s, r.err)
							}
						},
						OnPutSession: func(s *Session, err error) {
							fmt.Println("put session", s, err)
						},
					},
				),
			)
			if s == nil && err == nil {
				t.Fatalf("unexpected result: <%v, %v>", s, err)
			}
		})
	}
}

<<<<<<< HEAD
func TestSessionPoolTakeBusy(t *testing.T) {
	timer := &time.Timer{}
	keepalive := make(chan struct{}, 1)
	p := &SessionPool{
		SizeLimit:         1,
		BusyCheckInterval: 1 * time.Second,
		IdleThreshold:     -1,
		Builder: &StubBuilder{
			T:     t,
			Limit: 1,
			Cluster: testutil.NewCluster(
				testutil.WithInvokeHandlers(
					testutil.InvokeHandlers{
						testutil.TableCreateSession: func(request interface{}) (result proto.Message, err error) {
							return &Ydb_Table.CreateSessionResult{}, nil
						},
						testutil.TableKeepAlive: func(request interface{}) (result proto.Message, err error) {
							r := &Ydb_Table.KeepAliveResult{
								SessionStatus: Ydb_Table.KeepAliveResult_SESSION_STATUS_READY,
							}
							timer = time.NewTimer(time.Second)
							keepalive <- struct{}{}
							return r, nil
						},
						testutil.TableDeleteSession: okHandler,
					},
				),
			),
		},
	}
	defer func() {
		_ = p.Close(context.Background())
	}()

	s1 := mustCreateSession(t, p)

	mustPutSession(t, p, s1)
	mustTakeSession(t, p, s1)
	mustPutBusySession(t, p, s1)

	<-keepalive
	<-timer.C
	s2 := mustCreateSession(t, p)
	if s2 != s1 {
		t.Fatalf("ready session is not reused")
	}
}

func TestSessionPoolBusyCheckerCloseOverflow(t *testing.T) {
	timer := timetest.StubSingleTimer(t)
	defer timer.Cleanup()

	keepalive := make(chan struct{})
	p := &SessionPool{
		SizeLimit:         1,
		BusyCheckInterval: time.Second,
		IdleThreshold:     -1,
		Builder: &StubBuilder{
			T:     t,
			Limit: 2,
			Cluster: testutil.NewCluster(
				testutil.WithInvokeHandlers(
					testutil.InvokeHandlers{
						testutil.TableKeepAlive: func(request interface{}) (result proto.Message, err error) {
							keepalive <- struct{}{}
							return &Ydb_Table.KeepAliveResult{
								SessionStatus: Ydb_Table.KeepAliveResult_SESSION_STATUS_READY,
							}, nil
						},
						testutil.TableDeleteSession: okHandler,
						testutil.TableCreateSession: func(request interface{}) (result proto.Message, err error) {
							timer.Created <- time.Second
							return &Ydb_Table.CreateSessionResult{}, nil
						},
					},
				),
			),
		},
	}
	defer func() {
		_ = p.Close(context.Background())
	}()

	closed := make(chan struct{})
	s1 := mustGetSession(t, p)
	s1.OnClose(func() {
		close(closed)
	})
	_ = p.PutBusy(context.Background(), s1)

	<-timer.Created

	// Create the second session making first session redundant.
	//
	// Note that we do not put it back – we will check that Get() is still
	// blocked after s1 closed and no additional session is created.
	mustGetSession(t, p)

	// Trigger busy checker iteration.
	// This will make s1 ready, but since s2 is already created, busy checker
	// must delete s1.
	<-keepalive
	<-closed

	ctx, cancel := context.WithCancel(context.Background())
	cancel()
	_, err := p.Get(ctx)
	if exp := context.Canceled; err != exp {
		t.Fatalf("unexpected Get() error: %v; want %v", err, exp)
	}
}

func TestSessionPoolBusyChecker(t *testing.T) {
	timer := timetest.StubSingleTimer(t)
	defer timer.Cleanup()

	keepalive := make(chan bool, 1)
	p := &SessionPool{
		SizeLimit:         2,
		BusyCheckInterval: 10 * time.Second,
		IdleThreshold:     -1,
		Builder: &StubBuilder{
			T:     t,
			Limit: 2,
			Cluster: testutil.NewCluster(
				testutil.WithInvokeHandlers(
					testutil.InvokeHandlers{
						testutil.TableKeepAlive: func(request interface{}) (result proto.Message, err error) {
							keepalive <- true
							r := &Ydb_Table.KeepAliveResult{
								SessionStatus: Ydb_Table.KeepAliveResult_SESSION_STATUS_READY,
							}
							return r, nil
						},
						testutil.TableCreateSession: func(request interface{}) (result proto.Message, err error) {
							timer.Created <- time.Second
							return &Ydb_Table.CreateSessionResult{}, nil
						},
					},
				),
			),
		},
	}
	defer func() {
		_ = p.Close(context.Background())
	}()

	s1 := mustGetSession(t, p)
	<-timer.Created
	err := p.PutBusy(context.Background(), s1)
	if err != nil {
		t.Errorf("PutBusy() returns error: %v", err)
	}
	s2 := mustGetSession(t, p)
	<-timer.Created
	mustPutSession(t, p, s2)

	{
		act := mustGetSession(t, p)
		if act != s2 {
			t.Fatalf("unexpected session")
		}
	}
	{
		<-keepalive
		act := mustGetSession(t, p)
		if act != s1 {
			t.Fatalf("unexpected session")
		}
	}
}

=======
>>>>>>> db836772
func TestSessionPoolKeeperWake(t *testing.T) {
	timer := timetest.StubSingleTimer(t)
	defer timer.Cleanup()

	shiftTime, cleanupNow := timeutil.StubTestHookTimeNow(time.Unix(0, 0))
	defer cleanupNow()

	var (
		keepalive = make(chan struct{})
	)
	p := &SessionPool{
		SizeLimit:     1,
		IdleThreshold: time.Hour,
		Builder: &StubBuilder{
			T:     t,
			Limit: 1,
			Cluster: testutil.NewCluster(
				testutil.WithInvokeHandlers(
					testutil.InvokeHandlers{
						testutil.TableCreateSession: func(request interface{}) (result proto.Message, err error) {
							return &Ydb_Table.CreateSessionResult{}, nil
						},
						testutil.TableKeepAlive: func(request interface{}) (result proto.Message, err error) {
							keepalive <- struct{}{}
							return nil, nil
						},
						testutil.TableDeleteSession: okHandler,
					},
				),
			),
		},
	}
	defer func() {
		err := p.Close(context.Background())
		if err != nil {
			t.Errorf("unexpected error on close: %v", err)
		}
	}()

	s := mustGetSession(t, p)

	// Wait for keeper goroutine become initialized.
	<-timer.Created

	// Trigger keepalive timer event.
	// NOTE: code below would be blocked if KeepAlive() call will happen for this
	// event.
	done := p.touchCond()
	shiftTime(p.IdleThreshold)
	timer.C <- timeutil.Now()
	<-done

	// Return session to wake up the keeper.
	mustPutSession(t, p, s)
	<-timer.Reset

	// Trigger timer event and expect keepalive to be prepared.
	shiftTime(p.IdleThreshold)
	timer.C <- timeutil.Now()
	<-keepalive
	<-timer.Reset
}

func TestSessionPoolCloseWhenWaiting(t *testing.T) {
	for _, test := range []struct {
		name string
		racy bool
	}{
		{
			name: "normal",
			racy: false,
		},
		{
			name: "racy",
			racy: true,
		},
	} {
		t.Run(test.name, func(t *testing.T) {
			p := &SessionPool{
				SizeLimit: 1,
				Builder: &StubBuilder{
					T:     t,
					Limit: 1,
					Cluster: testutil.NewCluster(testutil.WithInvokeHandlers(testutil.InvokeHandlers{
						testutil.TableCreateSession: func(request interface{}) (result proto.Message, err error) {
							return &Ydb_Table.CreateSessionResult{}, nil
						}})),
				},
			}
			defer func() {
				_ = p.Close(context.Background())
			}()

			mustGetSession(t, p)

			var (
				get  = make(chan struct{})
				wait = make(chan struct{})
				got  = make(chan error)
			)
			go func() {
				_, err := p.Get(WithSessionPoolTrace(context.Background(), SessionPoolTrace{
					OnGet: func(SessionPoolGetStartInfo) func(SessionPoolGetDoneInfo) {
						get <- struct{}{}
						return nil
					},
					OnWait: func(SessionPoolWaitStartInfo) func(SessionPoolWaitDoneInfo) {
						wait <- struct{}{}
						return nil
					},
				}))
				got <- err
			}()

			regWait := whenWantWaitCh(p)
			<-get     // Await for getter blocked on awaiting session.
			<-regWait // Let the getter register itself in the wait queue.

			if test.racy {
				// We are testing the case, when session consumer registered
				// himself in the wait queue, but not ready to receive the
				// session when session arrives (that is, stuck between
				// pushing channel in the list and reading from the channel).
				_ = p.Close(context.Background())
				<-wait
			} else {
				// We are testing the normal case, when session consumer registered
				// himself in the wait queue and successfully blocked on
				// reading from signaling channel.
				<-wait
				// Let the waiting goroutine to block on reading from channel.
				runtime.Gosched()
				_ = p.Close(context.Background())
			}

			const timeout = time.Second
			select {
			case err := <-got:
				if err != ErrSessionPoolClosed {
					t.Fatalf(
						"unexpected error: %v; want %v",
						err, ErrSessionPoolClosed,
					)
				}
			case <-time.After(timeout):
				t.Fatalf("no result after %s", timeout)
			}
		})
	}

}

func TestSessionPoolClose(t *testing.T) {
	p := &SessionPool{
		SizeLimit:     3,
		IdleThreshold: time.Hour,
		Builder: &StubBuilder{
			T:     t,
			Limit: 3,
			Cluster: testutil.NewCluster(testutil.WithInvokeHandlers(testutil.InvokeHandlers{
				testutil.TableCreateSession: func(request interface{}) (result proto.Message, err error) {
					return &Ydb_Table.CreateSessionResult{}, nil
				}})),
		},
	}
	defer func() {
		_ = p.Close(context.Background())
	}()

	s1 := mustGetSession(t, p)
	s2 := mustGetSession(t, p)
	s3 := mustGetSession(t, p)

	var (
		closed1 bool
		closed2 bool
		closed3 bool
	)
	s1.OnClose(func() { closed1 = true })
	s2.OnClose(func() { closed2 = true })
	s3.OnClose(func() { closed3 = true })

	mustPutSession(t, p, s1)

	mustPutSession(t, p, s2)

	mustClose(t, p)

	if !closed1 {
		t.Fatalf("session was not closed")
	}
	if !closed2 {
		t.Fatalf("session was not closed")
	}
	if closed3 {
		t.Fatalf("unexpected session close")
	}

	wg := sync.WaitGroup{}
	if err := p.Put(
		WithSessionPoolTrace(
			context.Background(),
			SessionPoolTrace{
				OnPut: func(info SessionPoolPutStartInfo) func(SessionPoolPutDoneInfo) {
					wg.Add(1)
					return func(info SessionPoolPutDoneInfo) {
						wg.Done()
					}
				},
				OnCloseSession: func(info SessionPoolCloseSessionStartInfo) func(doneInfo SessionPoolCloseSessionDoneInfo) {
					wg.Add(1)
					return func(info SessionPoolCloseSessionDoneInfo) {
						wg.Done()
					}
				},
			},
		),
		s3,
	); err != ErrSessionPoolClosed {
		t.Errorf(
			"unexpected Put() error: %v; want %v",
			err, ErrSessionPoolClosed,
		)
	}
	wg.Wait()

	if !closed3 {
		t.Fatalf("session was not closed")
	}
}

func TestSessionPoolDeleteReleaseWait(t *testing.T) {
	for _, test := range []struct {
		name string
		racy bool
	}{
		{
			name: "normal",
			racy: false,
		},
		{
			name: "racy",
			racy: true,
		},
	} {
		t.Run(test.name, func(t *testing.T) {
			p := &SessionPool{
				SizeLimit: 1,
				Builder: &StubBuilder{
					T:     t,
					Limit: 2,
					Cluster: testutil.NewCluster(testutil.WithInvokeHandlers(testutil.InvokeHandlers{
						testutil.TableCreateSession: func(request interface{}) (result proto.Message, err error) {
							return &Ydb_Table.CreateSessionResult{}, nil
						}})),
				},
			}
			defer func() {
				_ = p.Close(context.Background())
			}()
			s := mustGetSession(t, p)
			var (
				get  = make(chan struct{})
				wait = make(chan struct{})
				got  = make(chan struct{})
			)
			go func() {
				defer func() {
					close(got)
				}()
				_, _ = p.Get(WithSessionPoolTrace(context.Background(), SessionPoolTrace{
					OnGet: func(SessionPoolGetStartInfo) func(SessionPoolGetDoneInfo) {
						get <- struct{}{}
						return nil
					},
					OnWait: func(SessionPoolWaitStartInfo) func(SessionPoolWaitDoneInfo) {
						wait <- struct{}{}
						return nil
					},
				}))
			}()

			regWait := whenWantWaitCh(p)
			<-get     // Await for getter blocked on awaiting session.
			<-regWait // Let the getter register itself in the wait queue.

			if test.racy {
				// We are testing the case, when session consumer registered
				// himself in the wait queue, but not ready to receive the
				// session when session arrives (that is, it was stucked between
				// pushing channel in the list and reading from the channel).
				_ = s.Close(context.Background())
				<-wait
			} else {
				// We are testing the normal case, when session consumer registered
				// himself in the wait queue and successfully blocked on
				// reading from signaling channel.
				<-wait
				// Let the waiting goroutine to block on reading from channel.
				runtime.Gosched()
				_ = s.Close(context.Background())
			}

			const timeout = time.Second
			select {
			case <-got:
			case <-time.After(timeout):
				t.Fatalf("no get after %s", timeout)
			}
		})
	}
}

func TestSessionPoolRacyGet(t *testing.T) {
	type createReq struct {
		release chan struct{}
		session *Session
	}
	create := make(chan createReq)
	p := &SessionPool{
		SizeLimit:     1,
		IdleThreshold: -1,
		Builder: &StubBuilder{
			Limit: 1,
			OnCreateSession: func(ctx context.Context) (*Session, error) {
				req := createReq{
					release: make(chan struct{}),
					session: simpleSession(),
				}
				create <- req
				<-req.release
				return req.session, nil
			},
		},
	}
	var (
		expSession *Session
		done       = make(chan struct{}, 2)
	)

	var err error
	// nolint:SA2002
	for i := 0; i < 2; i++ {
		go func() {
			defer func() {
				done <- struct{}{}
			}()
			s, e := p.Get(context.Background())
			if e != nil {
				err = e
				return
			}
			if s != expSession {
				err = fmt.Errorf("unexpected session: %v; want %v", s, expSession)
				return
			}
			mustPutSession(t, p, s)
		}()
	}
	if err != nil {
		t.Fatal(err)
	}
	// Wait for both requests are created.
	r1 := <-create
	select {
	case <-create:
		t.Fatalf("session 2 on race created while pool size 1")
	case <-time.After(time.Millisecond * 5):
		// ok
	}

	// Release the first create session request.
	// Created session must be stored in the pool.
	expSession = r1.session
	expSession.OnClose(func() {
		t.Fatalf("unexpected first session close")
	})
	close(r1.release)

	// Wait for r1's session will be stored in the pool.
	<-done

	// Ensure that session is in the pool.
	s := mustGetSession(t, p)
	mustPutSession(t, p, s)
}

func TestSessionPoolPutInFull(t *testing.T) {
	p := &SessionPool{
		SizeLimit:     1,
		IdleThreshold: -1,
		Builder: &StubBuilder{
			T:     t,
			Limit: 1,
			Cluster: testutil.NewCluster(testutil.WithInvokeHandlers(testutil.InvokeHandlers{
				testutil.TableCreateSession: func(request interface{}) (result proto.Message, err error) {
					return &Ydb_Table.CreateSessionResult{}, nil
				}})),
		},
	}

	s := mustGetSession(t, p)
	if err := p.Put(context.Background(), s); err != nil {
		t.Fatalf("unexpected error on put session into non-full pool: %v, wand: %v", err, nil)
	}

	if err := p.Put(context.Background(), simpleSession()); err != ErrSessionPoolOverflow {
		t.Fatalf("unexpected error on put session into full pool: %v, wand: %v", err, ErrSessionPoolOverflow)
	}
}

func TestSessionPoolSizeLimitOverflow(t *testing.T) {
	type sessionAndError struct {
		session *Session
		err     error
	}
	for _, test := range []struct {
		name string
		racy bool
	}{
		{
			name: "normal",
			racy: false,
		},
		{
			name: "racy",
			racy: true,
		},
	} {
		t.Run(test.name, func(t *testing.T) {
			p := &SessionPool{
				SizeLimit: 1,
				Builder: &StubBuilder{
					T:     t,
					Limit: 1,
					Cluster: testutil.NewCluster(testutil.WithInvokeHandlers(testutil.InvokeHandlers{
						testutil.TableCreateSession: func(request interface{}) (result proto.Message, err error) {
							return &Ydb_Table.CreateSessionResult{}, nil
						}})),
				},
			}
			defer func() {
				_ = p.Close(context.Background())
			}()
			s := mustGetSession(t, p)
			{
				ctx, cancel := context.WithCancel(context.Background())
				cancel()
				if _, err := p.Get(ctx); err != context.Canceled {
					t.Fatalf(
						"unexpected error: %v; want %v",
						err, context.Canceled,
					)
				}
			}
			var (
				get  = make(chan struct{})
				wait = make(chan struct{})
				got  = make(chan sessionAndError)
			)
			go func() {
				ctx := WithSessionPoolTrace(context.Background(), SessionPoolTrace{
					OnGet: func(SessionPoolGetStartInfo) func(SessionPoolGetDoneInfo) {
						get <- struct{}{}
						return nil
					},
					OnWait: func(SessionPoolWaitStartInfo) func(SessionPoolWaitDoneInfo) {
						wait <- struct{}{}
						return nil
					},
				})
				s, err := p.Get(ctx)
				got <- sessionAndError{s, err}
			}()

			regWait := whenWantWaitCh(p)
			<-get     // Await for getter blocked on awaiting session.
			<-regWait // Let the getter register itself in the wait queue.

			if test.racy {
				// We are testing the case, when session consumer registered
				// himself in the wait queue, but not ready to receive the
				// session when session arrives (that is, it was stucked between
				// pushing channel in the list and reading from the channel).
				_ = p.Put(context.Background(), s)
				<-wait
			} else {
				// We are testing the normal case, when session consumer registered
				// himself in the wait queue and successfully blocked on
				// reading from signaling channel.
				<-wait
				// Let the waiting goroutine to block on reading from channel.
				runtime.Gosched()
				_ = p.Put(context.Background(), s)
			}

			const timeout = time.Second
			select {
			case se := <-got:
				if se.err != nil {
					t.Fatal(se.err)
				}
				if se.session != s {
					t.Fatalf("unexpected session")
				}
			case <-time.After(timeout):
				t.Fatalf("no session after %s", timeout)
			}
		})
	}
}

// TestSessionPoolGetDisconnected tests case when session successfully created,
// but after that connection become broken and cannot be reestablished.
func TestSessionPoolGetDisconnected(t *testing.T) {
	timer := timetest.StubSingleTimer(t)
	defer timer.Cleanup()

	shiftTime, cleanupNow := timeutil.StubTestHookTimeNow(time.Unix(0, 0))
	defer cleanupNow()

	var (
		release   = make(chan struct{})
		keepalive = make(chan struct{})
	)
	p := &SessionPool{
		SizeLimit:     1,
		IdleThreshold: time.Hour,
		Builder: &StubBuilder{
			T:     t,
			Limit: 1,
			Cluster: testutil.NewCluster(
				testutil.WithInvokeHandlers(
					testutil.InvokeHandlers{
						testutil.TableCreateSession: func(request interface{}) (result proto.Message, err error) {
							return &Ydb_Table.CreateSessionResult{}, nil
						},
						testutil.TableKeepAlive: func(request interface{}) (result proto.Message, err error) {
							keepalive <- struct{}{}
							// Here we are emulating blocked connection initialization.
							<-release
							return nil, nil
						},
						testutil.TableDeleteSession: okHandler,
					},
				),
			),
		},
	}
	defer func() {
		_ = p.Close(context.Background())
	}()

	touched := p.touchCond()

	s := mustGetSession(t, p)
	mustPutSession(t, p, s)

	<-timer.Created

	// Trigger next KeepAlive iteration.
	shiftTime(p.IdleThreshold)
	timer.C <- timeutil.Now()
	<-keepalive

	// Here we are in touching state. That is, there are no session in the pool
	// – it is removed for keepalive operation.
	//
	// We expect that Get() method will fail on ctx cancellation.
	ctx1, cancel := context.WithCancel(context.Background())
	time.AfterFunc(500*time.Millisecond, cancel)

	x, err := p.Get(ctx1)
	if err != context.Canceled {
		t.Fatalf("unexpected error: %v", err)
	}
	if x != nil {
		t.Fatalf("obtained unexpected session")
	}

	// Release session s – connection established.
	release <- struct{}{}
	<-timer.Reset
	<-touched // Wait until first keep alive loop finished.

	mustTakeSession(t, p, s)
	mustPutSession(t, p, s)

	// Trigger next KeepAlive iteration.
	shiftTime(p.IdleThreshold)
	timer.C <- timeutil.Now()
	<-keepalive

	ctx2, cancel := context.WithCancel(context.Background())
	time.AfterFunc(500*time.Millisecond, cancel)

	took, err := p.Take(ctx2, s)
	if err != context.Canceled {
		t.Fatalf("unexpected error: %v", err)
	}
	if took {
		t.Fatalf("unexpected take over session")
	}

	// Release session s to not block on defer p.Close().
	release <- struct{}{}
	<-timer.Reset
}

func TestSessionPoolGetPut(t *testing.T) {
	var (
		created int
		deleted int
	)
	assertCreated := func(exp int) {
		if act := created; act != exp {
			t.Errorf(
				"unexpected number of created sessions: %v; want %v",
				act, exp,
			)
		}
	}
	assertDeleted := func(exp int) {
		if act := deleted; act != exp {
			t.Errorf(
				"unexpected number of deleted sessions: %v; want %v",
				act, exp,
			)
		}
	}
	p := &SessionPool{
		SizeLimit: 1,
		Builder: &StubBuilder{
			Cluster: testutil.NewCluster(
				testutil.WithInvokeHandlers(
					testutil.InvokeHandlers{
						testutil.TableCreateSession: func(request interface{}) (result proto.Message, err error) {
							created++
							return &Ydb_Table.CreateSessionResult{}, nil
						},
						testutil.TableDeleteSession: func(request interface{}) (result proto.Message, err error) {
							deleted++
							return nil, nil
						},
					},
				),
			),
		},
	}
	defer func() {
		_ = p.Close(context.Background())
	}()

	s := mustGetSession(t, p)
	assertCreated(1)

	mustPutSession(t, p, s)
	assertDeleted(0)

	mustGetSession(t, p)
	assertCreated(1)

	_ = s.Close(context.Background())
	assertDeleted(1)

	mustGetSession(t, p)
	assertCreated(2)
}

func TestSessionPoolDisableBackgroundGoroutines(t *testing.T) {
	timer := timetest.StubSingleTimer(t)
	defer timer.Cleanup()

	p := &SessionPool{
		SizeLimit:     1,
		IdleThreshold: -1,
		Builder: &StubBuilder{
			T:     t,
			Limit: 1,
			Cluster: testutil.NewCluster(testutil.WithInvokeHandlers(testutil.InvokeHandlers{
				testutil.TableCreateSession: func(request interface{}) (result proto.Message, err error) {
					return &Ydb_Table.CreateSessionResult{}, nil
				}})),
		},
	}

	s := mustGetSession(t, p)
	mustPutSession(t, p, s)

	const timeout = time.Second
	select {
	case <-timer.Created:
		t.Fatalf("unexpected created timer")
	case <-time.After(timeout):
	}
}

func TestSessionPoolKeepAlive(t *testing.T) {
	timer := timetest.StubSingleTimer(t)
	defer timer.Cleanup()

	shiftTime, cleanup := timeutil.StubTestHookTimeNow(time.Unix(0, 0))
	defer cleanup()

	var (
		idleThreshold = 4 * time.Second

		keepAliveCount uint32
	)
	p := &SessionPool{
		SizeLimit:     2,
		IdleThreshold: idleThreshold,
		Builder: &StubBuilder{
			T:     t,
			Limit: 2,
			Cluster: testutil.NewCluster(
				testutil.WithInvokeHandlers(
					testutil.InvokeHandlers{
						testutil.TableKeepAlive: func(request interface{}) (result proto.Message, err error) {
							atomic.AddUint32(&keepAliveCount, 1)
							return &Ydb_Table.KeepAliveResult{}, nil
						},
						testutil.TableDeleteSession: okHandler,
						testutil.TableCreateSession: func(request interface{}) (result proto.Message, err error) {
							return &Ydb_Table.CreateSessionResult{}, nil
						},
					},
				),
			),
		},
	}
	defer func() {
		_ = p.Close(context.Background())
	}()

	s1 := mustGetSession(t, p)
	s2 := mustGetSession(t, p)

	// Put both session at the absolutely same time.
	// That is, both sessions must be keepalived by a single tick.
	mustPutSession(t, p, s1)
	mustPutSession(t, p, s2)

	interval := <-timer.Created
	if interval != idleThreshold {
		t.Fatalf(
			"unexpected ticker duration: %s; want %s",
			interval, idleThreshold,
		)
	}

	// Emulate first simple tick event. We expect two sessions be keepalived.
	shiftTime(idleThreshold)
	timer.C <- timeutil.Now()
	mustResetTimer(t, timer.Reset, idleThreshold)
	if !atomic.CompareAndSwapUint32(&keepAliveCount, 2, 0) {
		t.Fatal("unexpected number of keepalives")
	}

	// Now get first session and "spent" some time working within it.
	x := mustGetSession(t, p)
	shiftTime(idleThreshold / 2)

	// Now put that session back and emulate keepalive moment.
	mustPutSession(t, p, x)
	shiftTime(idleThreshold / 2)
	// We expect here next tick to be registered after half of a idleThreshold.
	// That is, x was touched half of idleThreshold ago, so we need to wait for
	// the second half until we must touch it.
	timer.C <- timeutil.Now()
	mustResetTimer(t, timer.Reset, idleThreshold/2)
}

func TestSessionPoolKeepAliveOrdering(t *testing.T) {
	timer := timetest.StubSingleTimer(t)
	defer timer.Cleanup()

	shiftTime, cleanup := timeutil.StubTestHookTimeNow(time.Unix(0, 0))
	defer cleanup()

	var (
		idleThreshold = 4 * time.Second
		keepalive     = make(chan chan<- struct{})
	)
	p := &SessionPool{
		SizeLimit:     2,
		IdleThreshold: idleThreshold,
		Builder: &StubBuilder{
			T:     t,
			Limit: 2,
			Cluster: testutil.NewCluster(
				testutil.WithInvokeHandlers(
					testutil.InvokeHandlers{
						testutil.TableCreateSession: func(request interface{}) (result proto.Message, err error) {
							return &Ydb_Table.CreateSessionResult{}, nil
						},
						testutil.TableKeepAlive: func(request interface{}) (result proto.Message, err error) {
							done := make(chan struct{})
							keepalive <- done
							<-done
							return nil, nil
						},
						testutil.TableDeleteSession: okHandler,
					},
				),
			),
		},
	}
	defer func() {
		_ = p.Close(context.Background())
	}()

	s1 := mustGetSession(t, p)
	s2 := mustGetSession(t, p)

	<-timer.Created

	// Put s1 to a pull. Shift time that pool need to keepalive s1.
	mustPutSession(t, p, s1)
	shiftTime(idleThreshold)
	timer.C <- timeutil.Now()

	// Await for keepalive request came in.
	var releaseKeepAlive chan<- struct{}
	select {
	case releaseKeepAlive = <-keepalive:
	case <-time.After(time.Millisecond * 100):
		t.Fatal("no keepalive request")
	}

	touchDone := p.touchCond()

	// Now keeper routine must be sticked on awaiting result of keep alive request.
	// That is perfect time to emulate race condition of pushing s2 back to the
	// pool with time, that is greater than `now` of s1 being touched.
	shiftTime(idleThreshold / 2)
	mustPutSession(t, p, s2)

	// Now release keepalive request, leading keeper to push s1 to the list
	// with touch time lower, than list's back element (s2).
	close(releaseKeepAlive)
	// Wait for touching routine exits.
	<-timer.Reset
	<-touchDone

	if x1 := mustGetSession(t, p); x1 != s1 {
		t.Errorf("reordering of sessions did not occur")
	}
}

func TestSessionPoolDoublePut(t *testing.T) {
	p := &SessionPool{
<<<<<<< HEAD
		SizeLimit:         2, // Skip a panic on full pool.
		IdleThreshold:     -1,
		BusyCheckInterval: -1,
=======
		SizeLimit:     2, // Skip panic on full pool.
		IdleThreshold: -1,
>>>>>>> db836772
		Builder: &StubBuilder{
			T:     t,
			Limit: 1,
			Cluster: testutil.NewCluster(testutil.WithInvokeHandlers(testutil.InvokeHandlers{
				testutil.TableCreateSession: func(request interface{}) (result proto.Message, err error) {
					return &Ydb_Table.CreateSessionResult{}, nil
				}})),
		},
	}

	s := mustGetSession(t, p)
	mustPutSession(t, p, s)

	defer func() {
		if thePanic := recover(); thePanic == nil {
			t.Fatalf("no panic")
		}
	}()
	_ = p.Put(context.Background(), s)
}

func TestSessionPoolReuseWaitChannel(t *testing.T) {
	p := SessionPool{}
	ch1 := p.getWaitCh()
	p.putWaitCh(ch1)
	ch2 := p.getWaitCh()
	if ch1 != ch2 {
		t.Errorf("unexpected reused channel")
	}
}

func TestSessionPoolKeepAliveCondFairness(t *testing.T) {
	timer := timetest.StubSingleTimer(t)
	defer timer.Cleanup()

	shiftTime, cleanupNow := timeutil.StubTestHookTimeNow(time.Unix(0, 0))
	defer cleanupNow()

	var (
		keepalive           = make(chan interface{})
		keepaliveResult     = make(chan error)
		deleteSession       = make(chan interface{})
		deleteSessionResult = make(chan error)
	)
	p := &SessionPool{
		SizeLimit:     1,
		IdleThreshold: time.Second,
		Builder: &StubBuilder{
			T:     t,
			Limit: 1,
			Cluster: testutil.NewCluster(
				testutil.WithInvokeHandlers(
					testutil.InvokeHandlers{
						testutil.TableCreateSession: func(request interface{}) (result proto.Message, err error) {
							return &Ydb_Table.CreateSessionResult{}, nil
						},
						testutil.TableKeepAlive: func(request interface{}) (result proto.Message, err error) {
							keepalive <- request
							return nil, <-keepaliveResult
						},
						testutil.TableDeleteSession: func(request interface{}) (result proto.Message, err error) {
							deleteSession <- request
							return nil, <-deleteSessionResult
						},
					},
				),
			),
		},
	}

	// First Get&Put to initialize pool's timers.
	mustPutSession(t, p, mustGetSession(t, p))
	<-timer.Created

	// Now the most interesting and delicate part: we want to emulate a race
	// condition between awaiting the session by touchCond() call and session
	// deletion after failed Keepalive().
	//
	// So first step is to force keepalive. Note that we do not send keepalive
	// result here making Keepalive() being blocked.
	shiftTime(5 * time.Second)
	timer.C <- timeutil.Now()
	<-keepalive

	cond := p.touchCond()
	assertFilled := func(want bool) {
		const timeout = time.Millisecond
		select {
		case <-cond:
			if !want {
				t.Fatalf("unexpected cond event")
			}
		case <-time.After(timeout):
			if want {
				t.Fatalf("no cond event after %s", timeout)
			}
		}
	}

	// Now fail the Keepalive() call from above.
	keepaliveResult <- &ydb.OpError{
		Reason: ydb.StatusBadSession,
	}

	// Block the keeper()'s deletion routine.
	// While delete is not finished cond must not be fulfilled.
	<-deleteSession
	assertFilled(false)

	// Complete the session deletion routine. After that cond must become
	// fulfilled.
	deleteSessionResult <- nil
	assertFilled(true)
}

func TestSessionPoolKeepAliveMinSize(t *testing.T) {
	keepAliveCnt := 0
	allKeepAlive := make(chan int)
	p := &SessionPool{
		Builder: &StubBuilder{
			T:     t,
			Limit: 4,
			Cluster: testutil.NewCluster(
				testutil.WithInvokeHandlers(
					testutil.InvokeHandlers{
						testutil.TableCreateSession: func(request interface{}) (result proto.Message, err error) {
							return &Ydb_Table.CreateSessionResult{}, nil
						},
						testutil.TableKeepAlive: func(request interface{}) (result proto.Message, err error) {
							keepAliveCnt++
							if keepAliveCnt%3 == 0 {
								allKeepAlive <- keepAliveCnt
							}
							return &Ydb_Table.KeepAliveResult{}, nil
						},
						testutil.TableDeleteSession: okHandler,
					},
				),
			),
		},
		SizeLimit:              3,
		KeepAliveMinSize:       1,
		IdleKeepAliveThreshold: 2,
		IdleThreshold:          2 * time.Second,
	}
	defer func() {
		_ = p.Close(context.Background())
	}()
	sessionBuilder := func(t *testing.T, poll *SessionPool) (*Session, chan bool) {
		s := mustCreateSession(t, poll)
		mustPutSession(t, p, s)
		closed := make(chan bool)
		s.OnClose(func() {
			close(closed)
		})
		return s, closed
	}
	_, c1 := sessionBuilder(t, p)
	_, c2 := sessionBuilder(t, p)
	s3, c3 := sessionBuilder(t, p)
	<-allKeepAlive
	<-allKeepAlive
	<-c1
	<-c2

	if s3.closed {
		t.Fatalf("lower bound for sessions in the pool is not equal KeepAliveMinSize")
	}

	s4, c4 := sessionBuilder(t, p)
	<-c3

	s := mustGetSession(t, p)
	if s != s4 {
		t.Fatalf("session is not reused")
	}
	_ = s.Close(context.Background())
	<-c4
}

func TestSessionPoolKeepAliveWithBadSession(t *testing.T) {
	p := &SessionPool{
		Builder: &StubBuilder{
			T:     t,
			Limit: 4,
			Cluster: testutil.NewCluster(
				testutil.WithInvokeHandlers(
					testutil.InvokeHandlers{
						testutil.TableCreateSession: func(request interface{}) (result proto.Message, err error) {
							return &Ydb_Table.CreateSessionResult{}, nil
						},
						testutil.TableKeepAlive: func(request interface{}) (result proto.Message, err error) {
							return nil, &ydb.OpError{
								Reason: ydb.StatusBadSession,
							}
						},
						testutil.TableDeleteSession: okHandler,
					},
				),
			),
		},
		SizeLimit:     3,
		IdleThreshold: 2 * time.Second,
	}
	defer func() {
		_ = p.Close(context.Background())
	}()
	s := mustCreateSession(t, p)
	closed := make(chan bool)
	s.OnClose(func() {
		close(closed)
	})
	mustPutSession(t, p, s)
	<-closed
}

func TestSessionPoolKeeperRetry(t *testing.T) {
	timer := timetest.StubSingleTimer(t)
	defer timer.Cleanup()
	shiftTime, cleanupNow := timeutil.StubTestHookTimeNow(time.Unix(0, 0))
	defer cleanupNow()

	retry := true
	p := &SessionPool{
		Builder: &StubBuilder{
			T:     t,
			Limit: 2,
			Cluster: testutil.NewCluster(
				testutil.WithInvokeHandlers(
					testutil.InvokeHandlers{
						testutil.TableCreateSession: func(request interface{}) (result proto.Message, err error) {
							return &Ydb_Table.CreateSessionResult{}, nil
						},
						testutil.TableKeepAlive: func(request interface{}) (result proto.Message, err error) {
							if retry {
								retry = false
								return nil, context.DeadlineExceeded
							}
							return nil, nil
						},
						testutil.TableDeleteSession: okHandler,
					},
				),
			),
		},
		IdleKeepAliveThreshold: -1,
		SizeLimit:              3,
		IdleThreshold:          3 * time.Second,
	}
	defer func() {
		_ = p.Close(context.Background())
	}()
	s := mustCreateSession(t, p)
	mustPutSession(t, p, s)
	<-timer.Created
	s2 := mustCreateSession(t, p)
	mustPutSession(t, p, s2)
	//retry
	shiftTime(p.IdleThreshold)
	timer.C <- timeutil.Now()
	<-timer.Reset
	//get first session
	s1 := mustGetSession(t, p)
	if s2 == s1 {
		t.Fatalf("retry session is not returned")
	}
	mustPutSession(t, p, s1)
	//keepalive success
	shiftTime(p.IdleThreshold)
	timer.C <- timeutil.Now()
	<-timer.Reset

	// get retry session
	s1 = mustGetSession(t, p)
	if s == s1 {
		t.Fatalf("second session is not returned")
	}
}

<<<<<<< HEAD
// create session
// close pool
// PutBusy session in the pool
// session must be closed and error is returned
func TestPutBusyAfterClosePool(t *testing.T) {
	limit := 100000
	p := &SessionPool{
		Builder: &StubBuilder{
			T:     t,
			Limit: limit,
			Cluster: testutil.NewCluster(
				testutil.WithInvokeHandlers(
					testutil.InvokeHandlers{
						testutil.TableCreateSession: func(request interface{}) (result proto.Message, err error) {
							return &Ydb_Table.CreateSessionResult{}, nil
						},
						testutil.TableKeepAlive: func(request interface{}) (result proto.Message, err error) {
							r := &Ydb_Table.KeepAliveResult{
								SessionStatus: Ydb_Table.KeepAliveResult_SESSION_STATUS_READY,
							}
							return r, nil
						},
						testutil.TableDeleteSession: okHandler,
					},
				),
			),
		},
		SizeLimit:              limit,
		IdleThreshold:          -1,
		IdleKeepAliveThreshold: -1,
	}

	wg := sync.WaitGroup{}
	for i := 0; i < limit; i++ {
		wg.Add(2)
		s := mustCreateSession(t, p)
		s.ID = strconv.Itoa(i)
		s.OnClose(func() {
			wg.Done()
		})
		t.Run(s.ID, func(t *testing.T) {
			defer wg.Done()
			err := p.PutBusy(context.Background(), s)
			if err != nil && err != ErrSessionPoolClosed {
				t.Fatalf("unexpected error: %v; want %v", err, ErrSessionPoolClosed)
			}
		})
	}
	wg.Add(1)
	go func() {
		defer wg.Done()
		_ = p.Close(context.Background())
	}()
	wg.Wait()
}

// create first session
// PutBusy first session in the pool
// BusyCheckInterval is very long
// create second session
// PutBusy second session, busyCheck channel is overflow
// second session must be closed
func TestOverflowBusyCheck(t *testing.T) {
	p := &SessionPool{
		Trace: SessionPoolTrace{},
		Builder: &StubBuilder{
			T:     t,
			Limit: 2,
			Cluster: testutil.NewCluster(
				testutil.WithInvokeHandlers(
					testutil.InvokeHandlers{
						testutil.TableCreateSession: func(request interface{}) (result proto.Message, err error) {
							return &Ydb_Table.CreateSessionResult{}, nil
						},
					},
				),
			),
		},
		SizeLimit:              1,
		IdleThreshold:          -1,
		IdleKeepAliveThreshold: -1,
		BusyCheckInterval:      time.Hour,
	}
	defer func() {
		_ = p.Close(context.Background())
	}()
	s1 := mustCreateSession(t, p)
	mustPutBusySession(t, p, s1)
	s2 := mustCreateSession(t, p)
	closed := make(chan bool)
	s2.OnClose(func() {
		close(closed)
	})
	mustPutBusySession(t, p, s2)
	<-closed
}

=======
>>>>>>> db836772
func mustResetTimer(t *testing.T, ch <-chan time.Duration, exp time.Duration) {
	select {
	case act := <-ch:
		if act != exp {
			t.Errorf(
				"unexpected timer reset: %s; want %s",
				act, exp,
			)
		}
	case <-time.After(100 * time.Millisecond):
		t.Fatalf("%s: no timer reset", caller())
	}
}

func mustCreateSession(t *testing.T, p *SessionPool) *Session {
	wg := sync.WaitGroup{}
	defer wg.Wait()
	s, err := p.Create(
		WithSessionPoolTrace(
			context.Background(),
			SessionPoolTrace{
				OnCreate: func(info SessionPoolCreateStartInfo) func(SessionPoolCreateDoneInfo) {
					wg.Add(1)
					return func(info SessionPoolCreateDoneInfo) {
						wg.Done()
					}
				},
			},
		),
	)
	if err != nil {
		t.Fatalf("%s: %v", caller(), err)
	}
	return s
}

func mustGetSession(t *testing.T, p *SessionPool) *Session {
	wg := sync.WaitGroup{}
	defer wg.Wait()
	s, err := p.Get(
		WithSessionPoolTrace(
			context.Background(),
			SessionPoolTrace{
				OnGet: func(info SessionPoolGetStartInfo) func(SessionPoolGetDoneInfo) {
					wg.Add(1)
					return func(info SessionPoolGetDoneInfo) {
						wg.Done()
					}
				},
			},
		),
	)
	if err != nil {
		t.Fatalf("%s: %v", caller(), err)
	}
	return s
}

func mustPutSession(t *testing.T, p *SessionPool, s *Session) {
	wg := sync.WaitGroup{}
	defer wg.Wait()
	if err := p.Put(
		WithSessionPoolTrace(
			context.Background(),
			SessionPoolTrace{
				OnPut: func(info SessionPoolPutStartInfo) func(SessionPoolPutDoneInfo) {
					wg.Add(1)
					return func(info SessionPoolPutDoneInfo) {
						wg.Done()
					}
				},
				OnCloseSession: func(info SessionPoolCloseSessionStartInfo) func(doneInfo SessionPoolCloseSessionDoneInfo) {
					wg.Add(1)
					return func(info SessionPoolCloseSessionDoneInfo) {
						wg.Done()
					}
				},
			},
		),
		s,
	); err != nil {
		t.Fatalf("%s: %v", caller(), err)
	}
}

func mustTakeSession(t *testing.T, p *SessionPool, s *Session) {
	wg := sync.WaitGroup{}
	defer wg.Wait()
	took, err := p.Take(
		WithSessionPoolTrace(
			context.Background(),
			SessionPoolTrace{
				OnTake: func(info SessionPoolTakeStartInfo) func(SessionPoolTakeDoneInfo) {
					wg.Add(1)
					return func(info SessionPoolTakeDoneInfo) {
						wg.Done()
					}
				},
			},
		),
		s,
	)
	if !took {
		t.Fatalf("%s: can not take session (%v)", caller(), err)
	}
}

func mustClose(t *testing.T, p *SessionPool) {
	wg := sync.WaitGroup{}
	defer wg.Wait()
	if err := p.Close(
		WithSessionPoolTrace(
			context.Background(),
			SessionPoolTrace{
				OnCloseSession: func(info SessionPoolCloseSessionStartInfo) func(doneInfo SessionPoolCloseSessionDoneInfo) {
					wg.Add(1)
					return func(info SessionPoolCloseSessionDoneInfo) {
						wg.Done()
					}
				},
			},
		),
	); err != nil {
		t.Fatalf("%s: %v", caller(), err)
	}
}

func caller() string {
	_, file, line, _ := runtime.Caller(2)
	return fmt.Sprintf("%s:%d", path.Base(file), line)
}

var okHandler = func(request interface{}) (proto.Message, error) {
	return nil, nil
}

func simpleSession() *Session {
	return newSession(testutil.NewCluster(), "")
}

func newSession(cluster ydb.Cluster, id string) *Session {
	return &Session{
		ID: id,
		c: Client{
			cluster: cluster,
		},
		tableService: Ydb_Table_V1.NewTableServiceClient(cluster),
	}
}

type StubBuilder struct {
	OnCreateSession func(ctx context.Context) (*Session, error)

	Cluster *testutil.Cluster
	Limit   int
	T       *testing.T

	mu     sync.Mutex
	actual int
}

func (s *StubBuilder) CreateSession(ctx context.Context) (session *Session, err error) {
	defer func() {
		s.mu.Lock()
		if session != nil {
			s.actual++
		}
		s.mu.Unlock()
	}()
	s.mu.Lock()
	if s.Limit > 0 && s.actual == s.Limit {
		s.mu.Unlock()
		return nil, fmt.Errorf("stub builder: limit overflow")
	}
	s.mu.Unlock()

	if f := s.OnCreateSession; f != nil {
		return f(ctx)
	}

	response, err := Ydb_Table_V1.NewTableServiceClient(s.Cluster).CreateSession(ctx, &Ydb_Table.CreateSessionRequest{})
	if err != nil {
		return
	}

	result := Ydb_Table.CreateSessionResult{}
	err = proto.Unmarshal(response.GetOperation().GetResult().GetValue(), &result)
	if err != nil {
		return
	}

	return newSession(s.Cluster, result.SessionId), nil
}

func (p *SessionPool) debug() {
	fmt.Printf("head ")
	for el := p.idle.Front(); el != nil; el = el.Next() {
		s := el.Value.(*Session)
		x := p.index[s]
		fmt.Printf("<-> %s(%d) ", s.ID, x.touched.Unix())
	}
	fmt.Printf("<-> tail\n")
}

func whenWantWaitCh(p *SessionPool) <-chan struct{} {
	var (
		prev = p.testHookGetWaitCh
		ch   = make(chan struct{})
	)
	p.testHookGetWaitCh = func() {
		p.testHookGetWaitCh = prev
		close(ch)
	}
	return ch
}<|MERGE_RESOLUTION|>--- conflicted
+++ resolved
@@ -6,7 +6,6 @@
 	"math/rand"
 	"path"
 	"runtime"
-	"strconv"
 	"sync"
 	"sync/atomic"
 	"testing"
@@ -76,55 +75,6 @@
 	}
 }
 
-<<<<<<< HEAD
-func TestSessionPoolTakeBusy(t *testing.T) {
-	timer := &time.Timer{}
-	keepalive := make(chan struct{}, 1)
-	p := &SessionPool{
-		SizeLimit:         1,
-		BusyCheckInterval: 1 * time.Second,
-		IdleThreshold:     -1,
-		Builder: &StubBuilder{
-			T:     t,
-			Limit: 1,
-			Cluster: testutil.NewCluster(
-				testutil.WithInvokeHandlers(
-					testutil.InvokeHandlers{
-						testutil.TableCreateSession: func(request interface{}) (result proto.Message, err error) {
-							return &Ydb_Table.CreateSessionResult{}, nil
-						},
-						testutil.TableKeepAlive: func(request interface{}) (result proto.Message, err error) {
-							r := &Ydb_Table.KeepAliveResult{
-								SessionStatus: Ydb_Table.KeepAliveResult_SESSION_STATUS_READY,
-							}
-							timer = time.NewTimer(time.Second)
-							keepalive <- struct{}{}
-							return r, nil
-						},
-						testutil.TableDeleteSession: okHandler,
-					},
-				),
-			),
-		},
-	}
-	defer func() {
-		_ = p.Close(context.Background())
-	}()
-
-	s1 := mustCreateSession(t, p)
-
-	mustPutSession(t, p, s1)
-	mustTakeSession(t, p, s1)
-	mustPutBusySession(t, p, s1)
-
-	<-keepalive
-	<-timer.C
-	s2 := mustCreateSession(t, p)
-	if s2 != s1 {
-		t.Fatalf("ready session is not reused")
-	}
-}
-
 func TestSessionPoolBusyCheckerCloseOverflow(t *testing.T) {
 	timer := timetest.StubSingleTimer(t)
 	defer timer.Cleanup()
@@ -249,8 +199,6 @@
 	}
 }
 
-=======
->>>>>>> db836772
 func TestSessionPoolKeeperWake(t *testing.T) {
 	timer := timetest.StubSingleTimer(t)
 	defer timer.Cleanup()
@@ -1103,14 +1051,8 @@
 
 func TestSessionPoolDoublePut(t *testing.T) {
 	p := &SessionPool{
-<<<<<<< HEAD
-		SizeLimit:         2, // Skip a panic on full pool.
-		IdleThreshold:     -1,
-		BusyCheckInterval: -1,
-=======
-		SizeLimit:     2, // Skip panic on full pool.
+		SizeLimit:     2,
 		IdleThreshold: -1,
->>>>>>> db836772
 		Builder: &StubBuilder{
 			T:     t,
 			Limit: 1,
@@ -1390,106 +1332,6 @@
 	}
 }
 
-<<<<<<< HEAD
-// create session
-// close pool
-// PutBusy session in the pool
-// session must be closed and error is returned
-func TestPutBusyAfterClosePool(t *testing.T) {
-	limit := 100000
-	p := &SessionPool{
-		Builder: &StubBuilder{
-			T:     t,
-			Limit: limit,
-			Cluster: testutil.NewCluster(
-				testutil.WithInvokeHandlers(
-					testutil.InvokeHandlers{
-						testutil.TableCreateSession: func(request interface{}) (result proto.Message, err error) {
-							return &Ydb_Table.CreateSessionResult{}, nil
-						},
-						testutil.TableKeepAlive: func(request interface{}) (result proto.Message, err error) {
-							r := &Ydb_Table.KeepAliveResult{
-								SessionStatus: Ydb_Table.KeepAliveResult_SESSION_STATUS_READY,
-							}
-							return r, nil
-						},
-						testutil.TableDeleteSession: okHandler,
-					},
-				),
-			),
-		},
-		SizeLimit:              limit,
-		IdleThreshold:          -1,
-		IdleKeepAliveThreshold: -1,
-	}
-
-	wg := sync.WaitGroup{}
-	for i := 0; i < limit; i++ {
-		wg.Add(2)
-		s := mustCreateSession(t, p)
-		s.ID = strconv.Itoa(i)
-		s.OnClose(func() {
-			wg.Done()
-		})
-		t.Run(s.ID, func(t *testing.T) {
-			defer wg.Done()
-			err := p.PutBusy(context.Background(), s)
-			if err != nil && err != ErrSessionPoolClosed {
-				t.Fatalf("unexpected error: %v; want %v", err, ErrSessionPoolClosed)
-			}
-		})
-	}
-	wg.Add(1)
-	go func() {
-		defer wg.Done()
-		_ = p.Close(context.Background())
-	}()
-	wg.Wait()
-}
-
-// create first session
-// PutBusy first session in the pool
-// BusyCheckInterval is very long
-// create second session
-// PutBusy second session, busyCheck channel is overflow
-// second session must be closed
-func TestOverflowBusyCheck(t *testing.T) {
-	p := &SessionPool{
-		Trace: SessionPoolTrace{},
-		Builder: &StubBuilder{
-			T:     t,
-			Limit: 2,
-			Cluster: testutil.NewCluster(
-				testutil.WithInvokeHandlers(
-					testutil.InvokeHandlers{
-						testutil.TableCreateSession: func(request interface{}) (result proto.Message, err error) {
-							return &Ydb_Table.CreateSessionResult{}, nil
-						},
-					},
-				),
-			),
-		},
-		SizeLimit:              1,
-		IdleThreshold:          -1,
-		IdleKeepAliveThreshold: -1,
-		BusyCheckInterval:      time.Hour,
-	}
-	defer func() {
-		_ = p.Close(context.Background())
-	}()
-	s1 := mustCreateSession(t, p)
-	mustPutBusySession(t, p, s1)
-	s2 := mustCreateSession(t, p)
-	closed := make(chan bool)
-	s2.OnClose(func() {
-		close(closed)
-	})
-	mustPutBusySession(t, p, s2)
-	<-closed
-}
-
-=======
->>>>>>> db836772
 func mustResetTimer(t *testing.T, ch <-chan time.Duration, exp time.Duration) {
 	select {
 	case act := <-ch:

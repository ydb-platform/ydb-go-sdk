--- conflicted
+++ resolved
@@ -171,17 +171,10 @@
 		opt := WithAddColumnMeta(column)
 		req := Ydb_Table.AlterTableRequest{}
 		opt.ApplyAlterTableOption((*AlterTableDesc)(&req), a)
-<<<<<<< HEAD
-		if len(req.AddColumns) != 1 ||
-			req.AddColumns[0].Name != column.Name ||
-			req.AddColumns[0].Type != column.Type.ToYDB(a) ||
-			req.AddColumns[0].Family != column.Family {
-=======
 		if len(req.GetAddColumns()) != 1 ||
 			req.GetAddColumns()[0].GetName() != column.Name ||
 			req.GetAddColumns()[0].GetType() != types.TypeToYDB(column.Type, a) ||
 			req.GetAddColumns()[0].GetFamily() != column.Family {
->>>>>>> f838b395
 			t.Errorf("Alter table options is not as expected")
 		}
 	}

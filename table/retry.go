package table

import (
	"context"
	"errors"
	"github.com/ydb-platform/ydb-go-sdk/v3"
	"github.com/ydb-platform/ydb-go-sdk/v3/testutil"
	"time"
)

// SessionProvider is the interface that holds session lifecycle logic.
type SessionProvider interface {
	// Get returns alive idle session or creates new one.
	Get(context.Context) (*Session, error)

	// Put takes no longer needed session for reuse or deletion depending
	// on implementation.
	// Put must be fast, if necessary must be async
	Put(context.Context, *Session) (err error)

	// CloseSession provides the most effective way of session closing
	// instead of plain session.Close.
	// CloseSession must be fast. If necessary, can be async.
	CloseSession(ctx context.Context, s *Session) error

	// Retry provide the best effort fo retrying operation
	// Retry implements internal busy loop until one of the following conditions is met:
	// - context was cancelled or deadlined
	// - retry operation returned nil as error
	// If context without deadline used session pool RetryTimeout
	Retry(ctx context.Context, retryNoIdempotent bool, op RetryOperation) (err error)
}

type SessionProviderFunc struct {
	OnGet   func(context.Context) (*Session, error)
	OnPut   func(context.Context, *Session) error
	OnRetry func(context.Context, RetryOperation) error
}

func (f SessionProviderFunc) Get(ctx context.Context) (*Session, error) {
	if f.OnGet == nil {
		return nil, errNoSession
	}
	return f.OnGet(ctx)
}

func (f SessionProviderFunc) Put(ctx context.Context, s *Session) error {
	if f.OnPut == nil {
		return testutil.ErrNotImplemented
	}
	return f.OnPut(ctx, s)
}

func (f SessionProviderFunc) Retry(ctx context.Context, _ bool, op RetryOperation) error {
	if f.OnRetry == nil {
		return retry(ctx, f, nil, nil, false, op)
	}
	return f.OnRetry(ctx, op)
}

func (f SessionProviderFunc) CloseSession(ctx context.Context, s *Session) error {
	return s.Close(ctx)
}

// SingleSession returns SessionProvider that uses only given session during
// retries.
func SingleSession(s *Session, b ydb.Backoff) SessionProvider {
	return &singleSession{s: s, b: b}
}

var (
	errNoSession         = errors.New("no session")
	errUnexpectedSession = errors.New("unexpected session")
	errSessionOverflow   = errors.New("session overflow")
)

type singleSession struct {
	s     *Session
	b     ydb.Backoff
	empty bool
}

func (s *singleSession) Retry(ctx context.Context, _ bool, op RetryOperation) (err error) {
	return retry(ctx, s, s.b, s.b, false, op)
}

func (s *singleSession) Get(context.Context) (*Session, error) {
	if s.empty {
		return nil, errNoSession
	}
	s.empty = true
	return s.s, nil
}

func (s *singleSession) Put(_ context.Context, x *Session) error {
	if x != s.s {
		return errUnexpectedSession
	}
	if !s.empty {
		return errSessionOverflow
	}
	s.empty = false
	return nil
}

func (s *singleSession) PutBusy(ctx context.Context, x *Session) error {
	if x != s.s {
		return errUnexpectedSession
	}
	if !s.empty {
		return errSessionOverflow
	}
	s.empty = true
	return x.Close(ctx)
}

func (s *singleSession) CloseSession(ctx context.Context, x *Session) error {
	if x != s.s {
		return errUnexpectedSession
	}
	if !s.empty {
		return errSessionOverflow
	}
	s.empty = true
	return x.Close(ctx)
}

func retry(
	ctx context.Context,
	p SessionProvider,
	fastBackoff ydb.Backoff,
	slowBackoff ydb.Backoff,
	retryNoIdempotent bool,
	op RetryOperation,
) (err error) {
	var (
<<<<<<< HEAD
		s                 *Session
		m                 ydb.RetryMode
		i                 int
		start             = time.Now()
		retryNoIdempotent = ydb.ContextRetryNoIdempotent(ctx)
		loopDone          = retryTraceOnLoop(r.Trace, ctx)
	)
	defer func() {
		loopDone(ctx, time.Since(start), i)
=======
		s        *Session
		i        int
		attempts int

		code   = int32(0)
		start  = time.Now()
		onDone = ydb.OnRetry(ctx)
	)
	defer func() {
		onDone(ctx, time.Since(start), attempts)
>>>>>>> 9631cf66
		if s != nil {
			_ = p.Put(ctx, s)
		}
	}()
	for {
		i++
		attempts++
		select {
		case <-ctx.Done():
			return ctx.Err()

		default:
			if s == nil {
				var e error
				s, e = p.Get(ctx)
				if s == nil && e == nil {
					panic("only one of pair <session, error> must be not nil")
				}
				if e != nil {
					if err == nil {
						// It is initial attempt to get a Session.
						// Otherwise s could be nil only when status bad session
						// received – that is, we must return bad session error to
						// make it possible to lay on for the client.
						err = e
					}
					return
				}
			}

			if err = op(ctx, s); err == nil {
				return
			}
			m := ydb.Check(err)
			if m.StatusCode() != code {
				i = 0
			}
			if m.MustDeleteSession() {
				_ = p.CloseSession(ctx, s)
				s = nil
			}
			if !m.MustRetry(retryNoIdempotent) {
				return err
			}
			if e := ydb.Wait(ctx, fastBackoff, slowBackoff, m, i); e != nil {
				return err
			}
			code = m.StatusCode()
		}
	}
	return err
}<|MERGE_RESOLUTION|>--- conflicted
+++ resolved
@@ -134,17 +134,6 @@
 	op RetryOperation,
 ) (err error) {
 	var (
-<<<<<<< HEAD
-		s                 *Session
-		m                 ydb.RetryMode
-		i                 int
-		start             = time.Now()
-		retryNoIdempotent = ydb.ContextRetryNoIdempotent(ctx)
-		loopDone          = retryTraceOnLoop(r.Trace, ctx)
-	)
-	defer func() {
-		loopDone(ctx, time.Since(start), i)
-=======
 		s        *Session
 		i        int
 		attempts int
@@ -155,7 +144,6 @@
 	)
 	defer func() {
 		onDone(ctx, time.Since(start), attempts)
->>>>>>> 9631cf66
 		if s != nil {
 			_ = p.Put(ctx, s)
 		}

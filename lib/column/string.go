--- conflicted
+++ resolved
@@ -88,7 +88,6 @@
 		default:
 			col.col.Append("")
 		}
-<<<<<<< HEAD
 	case sql.NullString:
 		switch v.Valid {
 		case true:
@@ -103,10 +102,8 @@
 		default:
 			col.col.Append("")
 		}
-=======
 	case []byte:
 		col.col.Append(string(v))
->>>>>>> cd340022
 	case nil:
 		col.col.Append("")
 	default:
@@ -135,7 +132,6 @@
 				nulls[i] = 1
 			}
 		}
-<<<<<<< HEAD
 	case []sql.NullString:
 		nulls = make([]uint8, len(v))
 		for i := range v {
@@ -148,12 +144,10 @@
 				nulls[i] = 1
 			}
 			col.Append(v[i])
-=======
 	case [][]byte:
 		nulls = make([]uint8, len(v))
 		for i := range v {
 			col.col.Append(string(v[i]))
->>>>>>> cd340022
 		}
 	default:
 		return nil, &ColumnConverterError{

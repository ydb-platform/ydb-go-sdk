//go:build !fast
// +build !fast

package topic_test

import (
	"context"
	"os"
	"testing"
	"time"

	"github.com/stretchr/testify/require"
	"google.golang.org/grpc"

	ydb "github.com/ydb-platform/ydb-go-sdk/v3"
	"github.com/ydb-platform/ydb-go-sdk/v3/config"
	"github.com/ydb-platform/ydb-go-sdk/v3/internal/xtest"
	"github.com/ydb-platform/ydb-go-sdk/v3/topic/topicoptions"
	"github.com/ydb-platform/ydb-go-sdk/v3/topic/topictypes"
)

func TestClient_CreateDropTopic(t *testing.T) {
	ctx := context.Background()
	db := connect(t)
	topicPath := db.Name() + "/testtopic"

	_ = db.Topic().Drop(ctx, topicPath)
	err := db.Topic().Create(ctx, topicPath,
		[]topictypes.Codec{topictypes.CodecRaw},
		topicoptions.CreateWithConsumer(
			topictypes.Consumer{
				Name: "test",
			},
		),
	)
	require.NoError(t, err)

	_, err = db.Topic().Describe(ctx, topicPath)
	require.NoError(t, err)

	err = db.Topic().Drop(ctx, topicPath)
	require.NoError(t, err)
}

func connect(t testing.TB, opts ...ydb.Option) ydb.Connection {
	connectionString := "grpc://localhost:2136/local"
	if cs := os.Getenv("YDB_CONNECTION_STRING"); cs != "" {
		connectionString = cs
	}

	var grpcOptions []grpc.DialOption
<<<<<<< HEAD
	const needLogGRPCMessages = true
=======
	const needLogGRPCMessages = false
>>>>>>> b8217f11
	if needLogGRPCMessages {
		grpcOptions = append(grpcOptions,
			grpc.WithChainUnaryInterceptor(xtest.NewGrpcLogger(t).UnaryClientInterceptor),
			grpc.WithChainStreamInterceptor(xtest.NewGrpcLogger(t).StreamClientInterceptor),
		)
	}

	ydbOpts := []ydb.Option{
		ydb.WithDialTimeout(time.Second),
		ydb.WithAccessTokenCredentials(os.Getenv("YDB_ACCESS_TOKEN_CREDENTIALS")),
		ydb.With(config.WithGrpcOptions(grpcOptions...)),
	}
	ydbOpts = append(ydbOpts, opts...)

	db, err := ydb.Open(context.Background(), connectionString, ydbOpts...)
	require.NoError(t, err)

	t.Cleanup(func() {
		_ = db.Close(context.Background())
	})
	return db
}<|MERGE_RESOLUTION|>--- conflicted
+++ resolved
@@ -49,11 +49,7 @@
 	}
 
 	var grpcOptions []grpc.DialOption
-<<<<<<< HEAD
-	const needLogGRPCMessages = true
-=======
 	const needLogGRPCMessages = false
->>>>>>> b8217f11
 	if needLogGRPCMessages {
 		grpcOptions = append(grpcOptions,
 			grpc.WithChainUnaryInterceptor(xtest.NewGrpcLogger(t).UnaryClientInterceptor),

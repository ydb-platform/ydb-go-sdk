//go:build !fast
// +build !fast

package topic_test

import (
	"bytes"
	"context"
	"encoding/binary"
	"errors"
	"io"
	"runtime/pprof"
	"strconv"
	"strings"
	"sync"
	"testing"
	"time"

	"github.com/stretchr/testify/require"
	"google.golang.org/grpc"

	"github.com/ydb-platform/ydb-go-sdk/v3"
	"github.com/ydb-platform/ydb-go-sdk/v3/config"
<<<<<<< HEAD
	"github.com/ydb-platform/ydb-go-sdk/v3/internal/empty"
=======
>>>>>>> b8217f11
	"github.com/ydb-platform/ydb-go-sdk/v3/internal/xtest"
	"github.com/ydb-platform/ydb-go-sdk/v3/log"
	"github.com/ydb-platform/ydb-go-sdk/v3/topic/topicoptions"
	"github.com/ydb-platform/ydb-go-sdk/v3/topic/topicsugar"
	"github.com/ydb-platform/ydb-go-sdk/v3/topic/topictypes"
	"github.com/ydb-platform/ydb-go-sdk/v3/topic/topicwriter"
	"github.com/ydb-platform/ydb-go-sdk/v3/trace"
)

func TestSendAsyncMessages(t *testing.T) {
	ctx := context.Background()
	db := connect(t)
	topicPath := createTopic(ctx, t, db)

	content := "hello"

	producerID := "test-producer-ang-message-group"
	writer, err := db.Topic().StartWriter(producerID, topicPath,
		topicoptions.WithMessageGroupID(producerID),
	)
	require.NoError(t, err)
	require.NotEmpty(t, writer)
	require.NoError(t, writer.Write(ctx, topicwriter.Message{Data: strings.NewReader(content)}))

	reader, err := db.Topic().StartReader(consumerName, topicoptions.ReadTopic(topicPath))
	require.NoError(t, err)

	readCtx, cancel := context.WithTimeout(ctx, time.Second)
	defer cancel()
	mess, err := reader.ReadMessage(readCtx)
	require.NoError(t, err)

	readBytes, err := io.ReadAll(mess)
	require.NoError(t, err)
	require.Equal(t, content, string(readBytes))
}

func TestSendSyncMessages(t *testing.T) {
	xtest.TestManyTimes(t, func(t testing.TB) {
		ctx := testCtx(t)

		grpcStopper := NewGrpcStopper(errors.New("stop grpc for test"))

		db := connect(t,
			ydb.With(config.WithGrpcOptions(
				grpc.WithChainUnaryInterceptor(grpcStopper.UnaryClientInterceptor),
				grpc.WithChainStreamInterceptor(grpcStopper.StreamClientInterceptor),
			)),
		)
		topicPath := createTopic(ctx, t, db)

		producerID := "test-producer"
		writer, err := db.Topic().StartWriter(
			producerID,
			topicPath,
			topicoptions.WithMessageGroupID(producerID),
			topicoptions.WithSyncWrite(true),
		)
		require.NoError(t, err)
		msg := topicwriter.Message{Data: strings.NewReader("1")}
		err = writer.Write(ctx, msg)
		require.NoError(t, err)

		grpcStopper.Stop() // stop any activity through connections

		// check about connection broken
		msg = topicwriter.Message{CreatedAt: time.Now(), Data: strings.NewReader("nosent")}
		err = writer.Write(ctx, msg)
		require.Error(t, err)

		db = connect(t)
		writer, err = db.Topic().StartWriter(producerID, topicPath,
			topicoptions.WithMessageGroupID(producerID),
			topicoptions.WithSyncWrite(true),
		)
		require.NoError(t, err)
		msg = topicwriter.Message{Data: strings.NewReader("2")}
		err = writer.Write(ctx, msg)
		require.NoError(t, err)

		reader, err := db.Topic().StartReader(consumerName, topicoptions.ReadTopic(topicPath))
		require.NoError(t, err)
		mess, err := reader.ReadMessage(ctx)
		require.NoError(t, err)
		require.NoError(t, topicsugar.ReadMessageDataWithCallback(mess, func(data []byte) error {
			require.Equal(t, "1", string(data))
			return nil
		}))
		mess, err = reader.ReadMessage(ctx)
		require.NoError(t, err)
		require.NoError(t, topicsugar.ReadMessageDataWithCallback(mess, func(data []byte) error {
			require.Equal(t, "2", string(data))
			return nil
		}))
	})
}

func TestManyConcurentReadersWriters(t *testing.T) {
	xtest.AllowByFlag(t, "ISSUE-389")

	const partitionCount = 3
	const writersCount = 5
	const readersCount = 10
	const sendMessageCount = 100
	const totalMessageCount = sendMessageCount * writersCount

<<<<<<< HEAD
	xtest.TestManyTimes(t, func(t testing.TB) {
		tb := xtest.MakeSyncedTest(t)
		ctx := xtest.Context(tb)
		// tw := &xtest.TestWriter{Test: tb}
		db := connect(tb)
		//ydb.WithLogger(trace.DetailsAll,
		//	ydb.WithMinLevel(log.TRACE),
		//	ydb.WithOutWriter(tw), ydb.WithErrWriter(tw),
		//))

		// create topic
		topicName := tb.Name()
		_ = db.Topic().Drop(ctx, topicName)
		err := db.Topic().Create(
			ctx,
			topicName,
			[]topictypes.Codec{topictypes.CodecRaw},
			topicoptions.CreateWithMinActivePartitions(partitionCount),
		)
		require.NoError(tb, err)

		// senders
		writer := func(producerID string) {
			pprof.Do(ctx, pprof.Labels("writer", producerID), func(ctx context.Context) {
				w, errWriter := db.Topic().StartWriter(producerID, topicName, topicoptions.WithMessageGroupID(producerID))
				require.NoError(tb, errWriter)

				for i := 0; i < sendMessageCount; i++ {
					buf := &bytes.Buffer{}
					errWriter = binary.Write(buf, binary.BigEndian, int64(i))
					require.NoError(tb, errWriter)
					mess := topicwriter.Message{Data: buf}
					errWriter = w.Write(ctx, mess)
					require.NoError(tb, errWriter)
				}
			})
		}
		for i := 0; i < writersCount; i++ {
			go writer(strconv.Itoa(i))
		}

		// readers
		type receivedMessT struct {
			ctx     context.Context
			writer  string
			content int64
		}
		readerCtx, readerCancel := context.WithCancel(ctx)
		receivedMessage := make(chan receivedMessT, totalMessageCount)

		reader := func(consumerID string) {
			pprof.Do(ctx, pprof.Labels("reader", consumerID), func(ctx context.Context) {
				r, errReader := db.Topic().StartReader(
					consumerID,
					topicoptions.ReadTopic(topicName),
					topicoptions.WithCommitTimeLagTrigger(0),
				)
				require.NoError(tb, errReader)

				for {
					mess, errReader := r.ReadMessage(readerCtx)
					if readerCtx.Err() != nil {
						return
					}
					require.NoError(tb, errReader)

					var val int64
					errReader = binary.Read(mess, binary.BigEndian, &val)
					require.NoError(tb, errReader)
					receivedMessage <- receivedMessT{
						ctx:     mess.Context(),
						writer:  mess.ProducerID,
						content: val,
					}
					errReader = r.Commit(ctx, mess)
					require.NoError(tb, errReader)
				}
			})
		}

		consumerID := "consumer"
		err = db.Topic().Alter(ctx, topicName, topicoptions.AlterWithAddConsumers(
			topictypes.Consumer{
				Name: consumerID,
			},
		))
		require.NoError(tb, err)

		var wg sync.WaitGroup
		wg.Add(readersCount)
		for i := 0; i < readersCount; i++ {
			go func(id int) {
				defer wg.Done()

				reader(consumerID)
			}(i)
		}

		received := map[string]int64{}
		for i := 0; i < writersCount; i++ {
			received[strconv.Itoa(i)] = -1
		}

		cnt := 0
		doubles := 0
		for cnt < totalMessageCount {
			mess := <-receivedMessage
			stored := received[mess.writer]
			if mess.content <= stored {
				// double
				doubles++
				continue
			}
			cnt++
			require.Equal(tb, stored+1, mess.content)
			received[mess.writer] = mess.content
		}

		// check about no more messages
		select {
		case mess := <-receivedMessage:
			tb.Fatal(mess)
		default:
		}

		readerCancel()
		wg.Wait()
		tb.Log(doubles)
	}, xtest.StopAfter(time.Hour))
}

func TestCommitUnexpectedRange(t *testing.T) {
	sleepTime := time.Second
	ctx := xtest.Context(t)
	db := connect(t)

	topicName1 := createTopic(ctx, t, db)
	topicName2 := createTopic(ctx, t, db)
	consumer := "test"
	err := addConsumer(ctx, db, topicName1, consumer)
	require.NoError(t, err)
	err = addConsumer(ctx, db, topicName2, consumer)
	require.NoError(t, err)

	// get range from other reader
	producerID := "producer"
	writer, err := db.Topic().StartWriter(producerID, topicName1, topicoptions.WithMessageGroupID(producerID))
	require.NoError(t, err)

	err = writer.Write(ctx, topicwriter.Message{Data: strings.NewReader("123")})

	reader1, err := db.Topic().StartReader(consumer, topicoptions.ReadTopic(topicName1))
	require.NoError(t, err)
	mess1, err := reader1.ReadMessage(ctx)
	require.NoError(t, err)
=======
	tb := xtest.MakeSyncedTest(t)
	ctx := xtest.Context(tb)
	tw := &xtest.TestWriter{Test: tb}
	db := connect(tb, ydb.WithLogger(trace.DetailsAll,
		ydb.WithMinLevel(log.TRACE),
		ydb.WithOutWriter(tw), ydb.WithErrWriter(tw),
	))

	// create topic
	topicName := tb.Name()
	_ = db.Topic().Drop(ctx, topicName)
	err := db.Topic().Create(
		ctx,
		topicName,
		[]topictypes.Codec{topictypes.CodecRaw},
		topicoptions.CreateWithMinActivePartitions(partitionCount),
	)
	require.NoError(tb, err)

	// senders
	writer := func(producerID string) {
		pprof.Do(ctx, pprof.Labels("writer", producerID), func(ctx context.Context) {
			w, errWriter := db.Topic().StartWriter(producerID, topicName, topicoptions.WithMessageGroupID(producerID))
			require.NoError(tb, errWriter)

			for i := 0; i < sendMessageCount; i++ {
				buf := &bytes.Buffer{}
				errWriter = binary.Write(buf, binary.BigEndian, int64(i))
				require.NoError(tb, errWriter)
				mess := topicwriter.Message{Data: buf}
				errWriter = w.Write(ctx, mess)
				require.NoError(tb, errWriter)
			}
		})
	}
	for i := 0; i < writersCount; i++ {
		go writer(strconv.Itoa(i))
	}

	// readers
	type receivedMessT struct {
		ctx     context.Context
		writer  string
		content int64
	}
	readerCtx, readerCancel := context.WithCancel(ctx)
	receivedMessage := make(chan receivedMessT, totalMessageCount)

	reader := func(consumerID string) {
		pprof.Do(ctx, pprof.Labels("reader", consumerID), func(ctx context.Context) {
			r, errReader := db.Topic().StartReader(
				consumerID,
				topicoptions.ReadTopic(topicName),
				topicoptions.WithCommitTimeLagTrigger(0),
			)
			require.NoError(tb, errReader)

			for {
				mess, errReader := r.ReadMessage(readerCtx)
				if readerCtx.Err() != nil {
					return
				}
				require.NoError(tb, errReader)

				var val int64
				errReader = binary.Read(mess, binary.BigEndian, &val)
				require.NoError(tb, errReader)
				receivedMessage <- receivedMessT{
					ctx:     mess.Context(),
					writer:  mess.ProducerID,
					content: val,
				}
				errReader = r.Commit(ctx, mess)
				require.NoError(tb, errReader)
			}
		})
	}

	consumerID := "consumer"
	err = db.Topic().Alter(ctx, topicName, topicoptions.AlterWithAddConsumers(
		topictypes.Consumer{
			Name: consumerID,
		},
	))
	require.NoError(tb, err)
>>>>>>> b8217f11

	connected := make(empty.Chan)

	tracer := trace.Topic{
		OnReaderInit: func(startInfo trace.TopicReaderInitStartInfo) func(doneInfo trace.TopicReaderInitDoneInfo) {
			return func(doneInfo trace.TopicReaderInitDoneInfo) {
				close(connected)
			}
		},
	}

	reader, err := db.Topic().StartReader(consumer, topicoptions.ReadTopic(topicName2), topicoptions.WithReaderTrace(tracer))
	require.NoError(t, err)

<<<<<<< HEAD
	<-connected

	err = reader.Commit(ctx, mess1)
	require.Error(t, err)

	readCtx, cancel := context.WithTimeout(ctx, sleepTime)
	defer cancel()
	_, err = reader.ReadMessage(readCtx)
	require.ErrorIs(t, err, context.DeadlineExceeded)
=======
	cnt := 0
	doubles := 0
	for cnt < totalMessageCount {
		mess := <-receivedMessage
		stored := received[mess.writer]
		if mess.content <= stored {
			// double
			doubles++
			continue
		}
		cnt++
		require.Equal(tb, stored+1, mess.content)
		received[mess.writer] = mess.content
	}

	// check about no more messages
	select {
	case mess := <-receivedMessage:
		tb.Fatal(mess)
	default:
	}

	readerCancel()
	wg.Wait()
	tb.Log(doubles)
>>>>>>> b8217f11
}

var topicCounter int

func createTopic(ctx context.Context, t testing.TB, db ydb.Connection) (topicPath string) {
	topicCounter += 1
	topicPath = db.Name() + "/" + t.Name() + "--test-topic-" + strconv.Itoa(topicCounter)
	_ = db.Topic().Drop(ctx, topicPath)
	err := db.Topic().Create(
		ctx,
		topicPath,
		[]topictypes.Codec{topictypes.CodecRaw},
		topicoptions.CreateWithConsumer(topictypes.Consumer{Name: consumerName}),
	)
	require.NoError(t, err)

	return topicPath
}

func addConsumer(ctx context.Context, db ydb.Connection, topicName, consumerName string) error {
	consumer := topictypes.Consumer{Name: consumerName}
	return db.Topic().Alter(ctx, topicName, topicoptions.AlterWithAddConsumers(consumer))
}<|MERGE_RESOLUTION|>--- conflicted
+++ resolved
@@ -21,10 +21,7 @@
 
 	"github.com/ydb-platform/ydb-go-sdk/v3"
 	"github.com/ydb-platform/ydb-go-sdk/v3/config"
-<<<<<<< HEAD
 	"github.com/ydb-platform/ydb-go-sdk/v3/internal/empty"
-=======
->>>>>>> b8217f11
 	"github.com/ydb-platform/ydb-go-sdk/v3/internal/xtest"
 	"github.com/ydb-platform/ydb-go-sdk/v3/log"
 	"github.com/ydb-platform/ydb-go-sdk/v3/topic/topicoptions"
@@ -131,163 +128,6 @@
 	const sendMessageCount = 100
 	const totalMessageCount = sendMessageCount * writersCount
 
-<<<<<<< HEAD
-	xtest.TestManyTimes(t, func(t testing.TB) {
-		tb := xtest.MakeSyncedTest(t)
-		ctx := xtest.Context(tb)
-		// tw := &xtest.TestWriter{Test: tb}
-		db := connect(tb)
-		//ydb.WithLogger(trace.DetailsAll,
-		//	ydb.WithMinLevel(log.TRACE),
-		//	ydb.WithOutWriter(tw), ydb.WithErrWriter(tw),
-		//))
-
-		// create topic
-		topicName := tb.Name()
-		_ = db.Topic().Drop(ctx, topicName)
-		err := db.Topic().Create(
-			ctx,
-			topicName,
-			[]topictypes.Codec{topictypes.CodecRaw},
-			topicoptions.CreateWithMinActivePartitions(partitionCount),
-		)
-		require.NoError(tb, err)
-
-		// senders
-		writer := func(producerID string) {
-			pprof.Do(ctx, pprof.Labels("writer", producerID), func(ctx context.Context) {
-				w, errWriter := db.Topic().StartWriter(producerID, topicName, topicoptions.WithMessageGroupID(producerID))
-				require.NoError(tb, errWriter)
-
-				for i := 0; i < sendMessageCount; i++ {
-					buf := &bytes.Buffer{}
-					errWriter = binary.Write(buf, binary.BigEndian, int64(i))
-					require.NoError(tb, errWriter)
-					mess := topicwriter.Message{Data: buf}
-					errWriter = w.Write(ctx, mess)
-					require.NoError(tb, errWriter)
-				}
-			})
-		}
-		for i := 0; i < writersCount; i++ {
-			go writer(strconv.Itoa(i))
-		}
-
-		// readers
-		type receivedMessT struct {
-			ctx     context.Context
-			writer  string
-			content int64
-		}
-		readerCtx, readerCancel := context.WithCancel(ctx)
-		receivedMessage := make(chan receivedMessT, totalMessageCount)
-
-		reader := func(consumerID string) {
-			pprof.Do(ctx, pprof.Labels("reader", consumerID), func(ctx context.Context) {
-				r, errReader := db.Topic().StartReader(
-					consumerID,
-					topicoptions.ReadTopic(topicName),
-					topicoptions.WithCommitTimeLagTrigger(0),
-				)
-				require.NoError(tb, errReader)
-
-				for {
-					mess, errReader := r.ReadMessage(readerCtx)
-					if readerCtx.Err() != nil {
-						return
-					}
-					require.NoError(tb, errReader)
-
-					var val int64
-					errReader = binary.Read(mess, binary.BigEndian, &val)
-					require.NoError(tb, errReader)
-					receivedMessage <- receivedMessT{
-						ctx:     mess.Context(),
-						writer:  mess.ProducerID,
-						content: val,
-					}
-					errReader = r.Commit(ctx, mess)
-					require.NoError(tb, errReader)
-				}
-			})
-		}
-
-		consumerID := "consumer"
-		err = db.Topic().Alter(ctx, topicName, topicoptions.AlterWithAddConsumers(
-			topictypes.Consumer{
-				Name: consumerID,
-			},
-		))
-		require.NoError(tb, err)
-
-		var wg sync.WaitGroup
-		wg.Add(readersCount)
-		for i := 0; i < readersCount; i++ {
-			go func(id int) {
-				defer wg.Done()
-
-				reader(consumerID)
-			}(i)
-		}
-
-		received := map[string]int64{}
-		for i := 0; i < writersCount; i++ {
-			received[strconv.Itoa(i)] = -1
-		}
-
-		cnt := 0
-		doubles := 0
-		for cnt < totalMessageCount {
-			mess := <-receivedMessage
-			stored := received[mess.writer]
-			if mess.content <= stored {
-				// double
-				doubles++
-				continue
-			}
-			cnt++
-			require.Equal(tb, stored+1, mess.content)
-			received[mess.writer] = mess.content
-		}
-
-		// check about no more messages
-		select {
-		case mess := <-receivedMessage:
-			tb.Fatal(mess)
-		default:
-		}
-
-		readerCancel()
-		wg.Wait()
-		tb.Log(doubles)
-	}, xtest.StopAfter(time.Hour))
-}
-
-func TestCommitUnexpectedRange(t *testing.T) {
-	sleepTime := time.Second
-	ctx := xtest.Context(t)
-	db := connect(t)
-
-	topicName1 := createTopic(ctx, t, db)
-	topicName2 := createTopic(ctx, t, db)
-	consumer := "test"
-	err := addConsumer(ctx, db, topicName1, consumer)
-	require.NoError(t, err)
-	err = addConsumer(ctx, db, topicName2, consumer)
-	require.NoError(t, err)
-
-	// get range from other reader
-	producerID := "producer"
-	writer, err := db.Topic().StartWriter(producerID, topicName1, topicoptions.WithMessageGroupID(producerID))
-	require.NoError(t, err)
-
-	err = writer.Write(ctx, topicwriter.Message{Data: strings.NewReader("123")})
-
-	reader1, err := db.Topic().StartReader(consumer, topicoptions.ReadTopic(topicName1))
-	require.NoError(t, err)
-	mess1, err := reader1.ReadMessage(ctx)
-	require.NoError(t, err)
-=======
 	tb := xtest.MakeSyncedTest(t)
 	ctx := xtest.Context(tb)
 	tw := &xtest.TestWriter{Test: tb}
@@ -327,14 +167,14 @@
 		go writer(strconv.Itoa(i))
 	}
 
-	// readers
-	type receivedMessT struct {
-		ctx     context.Context
-		writer  string
-		content int64
-	}
-	readerCtx, readerCancel := context.WithCancel(ctx)
-	receivedMessage := make(chan receivedMessT, totalMessageCount)
+		// readers
+		type receivedMessT struct {
+			ctx     context.Context
+			writer  string
+			content int64
+		}
+		readerCtx, readerCancel := context.WithCancel(ctx)
+		receivedMessage := make(chan receivedMessT, totalMessageCount)
 
 	reader := func(consumerID string) {
 		pprof.Do(ctx, pprof.Labels("reader", consumerID), func(ctx context.Context) {
@@ -373,32 +213,22 @@
 		},
 	))
 	require.NoError(tb, err)
->>>>>>> b8217f11
-
-	connected := make(empty.Chan)
-
-	tracer := trace.Topic{
-		OnReaderInit: func(startInfo trace.TopicReaderInitStartInfo) func(doneInfo trace.TopicReaderInitDoneInfo) {
-			return func(doneInfo trace.TopicReaderInitDoneInfo) {
-				close(connected)
-			}
-		},
-	}
-
-	reader, err := db.Topic().StartReader(consumer, topicoptions.ReadTopic(topicName2), topicoptions.WithReaderTrace(tracer))
-	require.NoError(t, err)
-
-<<<<<<< HEAD
-	<-connected
-
-	err = reader.Commit(ctx, mess1)
-	require.Error(t, err)
-
-	readCtx, cancel := context.WithTimeout(ctx, sleepTime)
-	defer cancel()
-	_, err = reader.ReadMessage(readCtx)
-	require.ErrorIs(t, err, context.DeadlineExceeded)
-=======
+
+		var wg sync.WaitGroup
+		wg.Add(readersCount)
+		for i := 0; i < readersCount; i++ {
+			go func(id int) {
+				defer wg.Done()
+
+				reader(consumerID)
+			}(i)
+		}
+
+		received := map[string]int64{}
+		for i := 0; i < writersCount; i++ {
+			received[strconv.Itoa(i)] = -1
+		}
+
 	cnt := 0
 	doubles := 0
 	for cnt < totalMessageCount {
@@ -424,7 +254,55 @@
 	readerCancel()
 	wg.Wait()
 	tb.Log(doubles)
->>>>>>> b8217f11
+}
+
+func TestCommitUnexpectedRange(t *testing.T) {
+	sleepTime := time.Second
+	ctx := xtest.Context(t)
+	db := connect(t)
+
+	topicName1 := createTopic(ctx, t, db)
+	topicName2 := createTopic(ctx, t, db)
+	consumer := "test"
+	err := addConsumer(ctx, db, topicName1, consumer)
+	require.NoError(t, err)
+	err = addConsumer(ctx, db, topicName2, consumer)
+	require.NoError(t, err)
+
+	// get range from other reader
+	producerID := "producer"
+	writer, err := db.Topic().StartWriter(producerID, topicName1, topicoptions.WithMessageGroupID(producerID))
+	require.NoError(t, err)
+
+	err = writer.Write(ctx, topicwriter.Message{Data: strings.NewReader("123")})
+
+	reader1, err := db.Topic().StartReader(consumer, topicoptions.ReadTopic(topicName1))
+	require.NoError(t, err)
+	mess1, err := reader1.ReadMessage(ctx)
+	require.NoError(t, err)
+
+	connected := make(empty.Chan)
+
+	tracer := trace.Topic{
+		OnReaderInit: func(startInfo trace.TopicReaderInitStartInfo) func(doneInfo trace.TopicReaderInitDoneInfo) {
+			return func(doneInfo trace.TopicReaderInitDoneInfo) {
+				close(connected)
+			}
+		},
+	}
+
+	reader, err := db.Topic().StartReader(consumer, topicoptions.ReadTopic(topicName2), topicoptions.WithReaderTrace(tracer))
+	require.NoError(t, err)
+
+	<-connected
+
+	err = reader.Commit(ctx, mess1)
+	require.Error(t, err)
+
+	readCtx, cancel := context.WithTimeout(ctx, sleepTime)
+	defer cancel()
+	_, err = reader.ReadMessage(readCtx)
+	require.ErrorIs(t, err, context.DeadlineExceeded)
 }
 
 var topicCounter int

--- conflicted
+++ resolved
@@ -28,23 +28,7 @@
 	case []table.ParameterOption:
 		return parameterOptionsToDeclares(v), nil
 	case []sql.NamedArg:
-<<<<<<< HEAD
-		values, err := bind.Params(func() []interface{} {
-			var newArgs []interface{}
-			for i := range v {
-				newArgs = append(newArgs, v[i])
-			}
-
-			return newArgs
-		}()...)
-		if err != nil {
-			return "", xerrors.WithStackTrace(err)
-		}
-
-		return internal.GenerateDeclareSection(table.NewQueryParameters(values...))
-=======
 		return namedArgsToDeclares(v)
->>>>>>> 72c83643
 	default:
 		return "", xerrors.WithStackTrace(fmt.Errorf("unsupported type: %T", v))
 	}

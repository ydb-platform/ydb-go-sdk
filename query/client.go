--- conflicted
+++ resolved
@@ -73,15 +73,8 @@
 
 		Session
 	}
-<<<<<<< HEAD
 	DoOption            = options.DoOption
 	DoTxOption          = options.DoTxOption
-	bothDoAndDoTxOption interface {
-		DoOption
-		DoTxOption
-	}
-=======
->>>>>>> 4ed0f004
 )
 
 func WithIdempotent() options.RetryOptionsOption {

--- conflicted
+++ resolved
@@ -190,48 +190,6 @@
 	}
 }
 
-<<<<<<< HEAD
-type MockPanicCallback struct {
-	called   bool
-	received interface{}
-}
-
-func (m *MockPanicCallback) Call(e interface{}) {
-	m.called = true
-	m.received = e
-}
-
-func TestOpWithRecover_NoPanic(t *testing.T) {
-	ctx := context.Background()
-	options := &retryOptions{
-		panicCallback: nil,
-	}
-	op := func(ctx context.Context) error {
-		return nil
-	}
-
-	err := opWithRecover(ctx, options, op)
-
-	require.NoError(t, err)
-}
-
-func TestOpWithRecover_WithPanic(t *testing.T) {
-	ctx := context.Background()
-	mockCallback := new(MockPanicCallback)
-	options := &retryOptions{
-		panicCallback: mockCallback.Call,
-	}
-	op := func(ctx context.Context) error {
-		panic("test panic")
-	}
-
-	err := opWithRecover(ctx, options, op)
-
-	require.Error(t, err)
-	require.Contains(t, err.Error(), "panic recovered: test panic")
-	require.True(t, mockCallback.called)
-	require.Equal(t, "test panic", mockCallback.received)
-=======
 type noQuota struct{}
 
 var errNoQuota = errors.New("no quota")
@@ -250,5 +208,46 @@
 		}, WithBudget(quota))
 		require.ErrorIs(t, err, errNoQuota)
 	})
->>>>>>> 506a662f
+}
+
+type MockPanicCallback struct {
+	called   bool
+	received interface{}
+}
+
+func (m *MockPanicCallback) Call(e interface{}) {
+	m.called = true
+	m.received = e
+}
+
+func TestOpWithRecover_NoPanic(t *testing.T) {
+	ctx := context.Background()
+	options := &retryOptions{
+		panicCallback: nil,
+	}
+	op := func(ctx context.Context) error {
+		return nil
+	}
+
+	err := opWithRecover(ctx, options, op)
+
+	require.NoError(t, err)
+}
+
+func TestOpWithRecover_WithPanic(t *testing.T) {
+	ctx := context.Background()
+	mockCallback := new(MockPanicCallback)
+	options := &retryOptions{
+		panicCallback: mockCallback.Call,
+	}
+	op := func(ctx context.Context) error {
+		panic("test panic")
+	}
+
+	err := opWithRecover(ctx, options, op)
+
+	require.Error(t, err)
+	require.Contains(t, err.Error(), "panic recovered: test panic")
+	require.True(t, mockCallback.called)
+	require.Equal(t, "test panic", mockCallback.received)
 }
--- conflicted
+++ resolved
@@ -25,24 +25,10 @@
         run: test -e ~/go/bin/gorelease || go install golang.org/x/exp/cmd/gorelease@latest
       - name: Check broken API changes
         run: gorelease -base=$GITHUB_BASE_REF 2>&1 > changes.txt | true
-      - name: Generate a token
-        id: generate_token
-        uses: actions/create-github-app-token@v1
-        with:
-          app-id: ${{ secrets.APP_ID }}
-          private-key: ${{ secrets.APP_PRIVATE_KEY }}
-<<<<<<< HEAD
-=======
-      - name: Use the token
-        env:
-          GH_TOKEN: ${{ steps.generate_token.outputs.token }}
-        run: |
-          gh api octocat
->>>>>>> 5d1a65b8
       - name: Comment Report
         if: always()
         uses: marocchino/sticky-pull-request-comment@v2
         with:
           path: changes.txt
-          GITHUB_TOKEN: ${{ steps.generate_token.outputs.token }}
+          GITHUB_TOKEN: ${{ secrets.GITHUB_TOKEN }}
           header: gorelease
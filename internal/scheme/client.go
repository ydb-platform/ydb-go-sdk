--- conflicted
+++ resolved
@@ -173,16 +173,10 @@
 	if err != nil {
 		return d, xerrors.WithStackTrace(err)
 	}
-<<<<<<< HEAD
 	d.From(result.GetSelf())
 	d.Children = make([]scheme.Entry, len(result.GetChildren()))
 	putEntry(d.Children, result.GetChildren())
-=======
-	d.From(result.Self)
-	d.Children = make([]scheme.Entry, len(result.Children))
-	putEntry(d.Children, result.Children)
-
->>>>>>> 9ca8650e
+
 	return d, nil
 }
 
@@ -240,12 +234,8 @@
 	if err != nil {
 		return e, xerrors.WithStackTrace(err)
 	}
-<<<<<<< HEAD
 	e.From(result.GetSelf())
-=======
-	e.From(result.Self)
-
->>>>>>> 9ca8650e
+
 	return e, nil
 }
 

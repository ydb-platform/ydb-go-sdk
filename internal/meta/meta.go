package meta

import (
	"context"
	"fmt"
	"os"
	"strconv"

	"google.golang.org/grpc/metadata"

	"github.com/ydb-platform/ydb-go-sdk/v3/internal/credentials"
	"github.com/ydb-platform/ydb-go-sdk/v3/internal/stack"
	"github.com/ydb-platform/ydb-go-sdk/v3/internal/version"
	"github.com/ydb-platform/ydb-go-sdk/v3/internal/xerrors"
	"github.com/ydb-platform/ydb-go-sdk/v3/trace"
)

var pid = os.Getpid()

func New(
	database string,
	credentials credentials.Credentials,
	trace *trace.Driver,
	opts ...Option,
) *Meta {
	m := &Meta{
<<<<<<< HEAD
		trace:        trace,
		credentials:  credentials,
		database:     database,
		requestsType: "",
		userAgents:   []string{},
		capabilities: []string{},
=======
		pid:         strconv.Itoa(pid),
		trace:       trace,
		credentials: credentials,
		database:    database,
>>>>>>> 5d5dff48
	}
	for _, opt := range opts {
		if opt != nil {
			opt(m)
		}
	}

	return m
}

type Option func(m *Meta)

func WithApplicationNameOption(applicationName string) Option {
	return func(m *Meta) {
		m.applicationName = applicationName
	}
}

func WithRequestTypeOption(requestType string) Option {
	return func(m *Meta) {
		m.requestsType = requestType
	}
}

func AllowOption(feature string) Option {
	return func(m *Meta) {
		m.capabilities = append(m.capabilities, feature)
	}
}

func ForbidOption(feature string) Option {
	return func(m *Meta) {
		n := 0
		for _, capability := range m.capabilities {
			if capability != feature {
				m.capabilities[n] = capability
				n++
			}
		}
		m.capabilities = m.capabilities[:n]
	}
}

type Meta struct {
	pid             string
	trace           *trace.Driver
	credentials     credentials.Credentials
	database        string
	requestsType    string
	applicationName string
	capabilities    []string
}

func (m *Meta) meta(ctx context.Context) (_ metadata.MD, err error) {
	md, has := metadata.FromOutgoingContext(ctx)
	if !has {
		md = metadata.MD{}
	}

	md.Set(HeaderClientPid, m.pid)

	if len(md.Get(HeaderDatabase)) == 0 {
		md.Set(HeaderDatabase, m.database)
	}

	if len(md.Get(HeaderVersion)) == 0 {
		md.Set(HeaderVersion, version.FullVersion)
	}

	if m.requestsType != "" {
		if len(md.Get(HeaderRequestType)) == 0 {
			md.Set(HeaderRequestType, m.requestsType)
		}
	}

	if m.applicationName != "" {
		md.Append(HeaderApplicationName, m.applicationName)
	}

	if len(m.capabilities) > 0 {
		md.Append(HeaderClientCapabilities, m.capabilities...)
	}

	if m.credentials == nil {
		return md, nil
	}

	var token string

	done := trace.DriverOnGetCredentials(m.trace, &ctx,
		stack.FunctionID("github.com/ydb-platform/ydb-go-sdk/3/internal/meta.(*Meta).meta"),
	)
	defer func() {
		done(token, err)
	}()

	token, err = m.credentials.Token(ctx)
	if err != nil {
		if stringer, ok := m.credentials.(fmt.Stringer); ok {
			return nil, xerrors.WithStackTrace(fmt.Errorf("%w: %s", err, stringer.String()))
		}

		return nil, xerrors.WithStackTrace(err)
	}

	md.Set(HeaderTicket, token)

	return md, nil
}

func (m *Meta) Context(ctx context.Context) (_ context.Context, err error) {
	md, err := m.meta(ctx)
	if err != nil {
		return ctx, xerrors.WithStackTrace(err)
	}

	return metadata.NewOutgoingContext(ctx, md), nil
}<|MERGE_RESOLUTION|>--- conflicted
+++ resolved
@@ -24,19 +24,10 @@
 	opts ...Option,
 ) *Meta {
 	m := &Meta{
-<<<<<<< HEAD
-		trace:        trace,
-		credentials:  credentials,
-		database:     database,
-		requestsType: "",
-		userAgents:   []string{},
-		capabilities: []string{},
-=======
 		pid:         strconv.Itoa(pid),
 		trace:       trace,
 		credentials: credentials,
 		database:    database,
->>>>>>> 5d5dff48
 	}
 	for _, opt := range opts {
 		if opt != nil {

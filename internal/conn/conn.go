package conn

import (
	"context"
	"fmt"
	"sync"
	"sync/atomic"
	"time"

	"github.com/ydb-platform/ydb-go-genproto/protos/Ydb"
	"google.golang.org/grpc"
	"google.golang.org/grpc/connectivity"
	"google.golang.org/grpc/metadata"
	"google.golang.org/grpc/stats"

	"github.com/ydb-platform/ydb-go-sdk/v3/internal/endpoint"
	"github.com/ydb-platform/ydb-go-sdk/v3/internal/meta"
	"github.com/ydb-platform/ydb-go-sdk/v3/internal/response"
	"github.com/ydb-platform/ydb-go-sdk/v3/internal/stack"
	"github.com/ydb-platform/ydb-go-sdk/v3/internal/xcontext"
	"github.com/ydb-platform/ydb-go-sdk/v3/internal/xerrors"
	"github.com/ydb-platform/ydb-go-sdk/v3/internal/xsync"
	"github.com/ydb-platform/ydb-go-sdk/v3/trace"
)

var (
	// errOperationNotReady specified error when operation is not ready
	errOperationNotReady = xerrors.Wrap(fmt.Errorf("operation is not ready yet"))

	// errClosedConnection specified error when connection are closed early
	errClosedConnection = xerrors.Wrap(fmt.Errorf("connection closed early"))

	// errUnavailableConnection specified error when connection are closed early
	errUnavailableConnection = xerrors.Wrap(fmt.Errorf("connection unavailable"))
)

type Conn interface {
	grpc.ClientConnInterface

	Endpoint() endpoint.Endpoint

	LastUsage() time.Time

	Ping(ctx context.Context) error
	IsState(states ...State) bool
	GetState() State
	SetState(ctx context.Context, state State) State
	Unban(ctx context.Context) State
}

type conn struct {
	mtx               sync.RWMutex
	config            Config // ro access
	grpcConn          *grpc.ClientConn
	done              chan struct{}
	endpoint          endpoint.Endpoint // ro access
	closed            bool
	state             atomic.Uint32
	childStreams      *xcontext.CancelsGuard
	lastUsage         xsync.LastUsage
	onClose           []func(*conn)
	onTransportErrors []func(ctx context.Context, cc Conn, cause error)
}

func (c *conn) Address() string {
	return c.endpoint.Address()
}

func (c *conn) Ping(ctx context.Context) error {
	cc, err := c.realConn(ctx)
	if err != nil {
		return c.wrapError(err)
	}
	if !isAvailable(cc) {
		return c.wrapError(errUnavailableConnection)
	}

	return nil
}

func (c *conn) LastUsage() time.Time {
	c.mtx.RLock()
	defer c.mtx.RUnlock()

	return c.lastUsage.Get()
}

func (c *conn) IsState(states ...State) bool {
	state := State(c.state.Load())
	for _, s := range states {
		if s == state {
			return true
		}
	}

	return false
}

func (c *conn) NodeID() uint32 {
	if c != nil {
		return c.endpoint.NodeID()
	}

	return 0
}

func (c *conn) park(ctx context.Context) (err error) {
	onDone := trace.DriverOnConnPark(
		c.config.Trace(), &ctx,
		stack.FunctionID("github.com/ydb-platform/ydb-go-sdk/3/internal/conn.(*conn).park"),
		c.Endpoint(),
	)
	defer func() {
		onDone(err)
	}()

	c.mtx.Lock()
	defer c.mtx.Unlock()

	if c.closed {
		return nil
	}

	if c.grpcConn == nil {
		return nil
	}

	err = c.close(ctx)

	if err != nil {
		return c.wrapError(err)
	}

	return nil
}

func (c *conn) Endpoint() endpoint.Endpoint {
	if c != nil {
		return c.endpoint
	}

	return nil
}

func (c *conn) SetState(ctx context.Context, s State) State {
	return c.setState(ctx, s)
}

func (c *conn) setState(ctx context.Context, s State) State {
	if state := State(c.state.Swap(uint32(s))); state != s {
		trace.DriverOnConnStateChange(
			c.config.Trace(), &ctx,
			stack.FunctionID("github.com/ydb-platform/ydb-go-sdk/3/internal/conn.(*conn).setState"),
			c.endpoint.Copy(), state,
		)(s)
	}

	return s
}

func (c *conn) Unban(ctx context.Context) State {
	var newState State
	c.mtx.RLock()
<<<<<<< HEAD
	cc := c.cc //nolint:ifshort
=======
	cc := c.grpcConn
>>>>>>> 46fcb451
	c.mtx.RUnlock()
	if isAvailable(cc) {
		newState = Online
	} else {
		newState = Offline
	}

	c.setState(ctx, newState)

	return newState
}

func (c *conn) GetState() (s State) {
	return State(c.state.Load())
}

func (c *conn) realConn(ctx context.Context) (cc *grpc.ClientConn, err error) {
	if c.isClosed() {
		return nil, c.wrapError(errClosedConnection)
	}

	c.mtx.Lock()
	defer c.mtx.Unlock()

	if c.grpcConn != nil {
		return c.grpcConn, nil
	}

	if dialTimeout := c.config.DialTimeout(); dialTimeout > 0 {
		var cancel context.CancelFunc
		ctx, cancel = xcontext.WithTimeout(ctx, dialTimeout)
		defer cancel()
	}

	onDone := trace.DriverOnConnDial(
		c.config.Trace(), &ctx,
		stack.FunctionID("github.com/ydb-platform/ydb-go-sdk/3/internal/conn.(*conn).realConn"),
		c.endpoint.Copy(),
	)
	defer func() {
		onDone(err)
	}()

	// prepend "ydb" scheme for grpc dns-resolver to find the proper scheme
	// three slashes in "ydb:///" is ok. It needs for good parse scheme in grpc resolver.
	address := "ydb:///" + c.endpoint.Address()

	cc, err = grpc.DialContext(ctx, address, append(
		[]grpc.DialOption{
			grpc.WithStatsHandler(statsHandler{}),
		}, c.config.GrpcDialOptions()...,
	)...)
	if err != nil {
		if xerrors.IsContextError(err) {
			return nil, xerrors.WithStackTrace(err)
		}

		defer func() {
			c.onTransportError(ctx, err)
		}()

		err = xerrors.Transport(err,
			xerrors.WithAddress(address),
		)

		return nil, c.wrapError(
			xerrors.Retryable(err,
				xerrors.WithName("realConn"),
			),
		)
	}

	c.grpcConn = cc
	c.setState(ctx, Online)

	return c.grpcConn, nil
}

func (c *conn) onTransportError(ctx context.Context, cause error) {
	for _, onTransportError := range c.onTransportErrors {
		onTransportError(ctx, c, cause)
	}
}

func isAvailable(raw *grpc.ClientConn) bool {
	return raw != nil && raw.GetState() == connectivity.Ready
}

// conn must be locked
func (c *conn) close(ctx context.Context) (err error) {
	if c.grpcConn == nil {
		return nil
	}
	err = c.grpcConn.Close()
	c.grpcConn = nil
	c.setState(ctx, Offline)

	return c.wrapError(err)
}

func (c *conn) isClosed() bool {
	c.mtx.RLock()
	defer c.mtx.RUnlock()

	return c.closed
}

func (c *conn) Close(ctx context.Context) (err error) {
	c.mtx.Lock()
	defer c.mtx.Unlock()

	if c.closed {
		return nil
	}

	onDone := trace.DriverOnConnClose(
		c.config.Trace(), &ctx,
		stack.FunctionID("github.com/ydb-platform/ydb-go-sdk/3/internal/conn.(*conn).Close"),
		c.Endpoint(),
	)
	defer func() {
		onDone(err)
	}()

	c.closed = true

	err = c.close(ctx)

	c.setState(ctx, Destroyed)

	for _, onClose := range c.onClose {
		onClose(c)
	}

	return c.wrapError(err)
}

func (c *conn) Invoke(
	ctx context.Context,
	method string,
	req interface{},
	res interface{},
	opts ...grpc.CallOption,
) (err error) {
	var (
		opID        string
		issues      []trace.Issue
		useWrapping = UseWrapping(ctx)
		onDone      = trace.DriverOnConnInvoke(
			c.config.Trace(), &ctx,
			stack.FunctionID("github.com/ydb-platform/ydb-go-sdk/3/internal/conn.(*conn).Invoke"),
			c.endpoint, trace.Method(method),
		)
		cc *grpc.ClientConn
		md = metadata.MD{}
	)
	defer func() {
		meta.CallTrailerCallback(ctx, md)
		onDone(err, issues, opID, c.GetState(), md)
	}()

	cc, err = c.realConn(ctx)
	if err != nil {
		return c.wrapError(err)
	}

	stop := c.lastUsage.Start()
	defer stop()

	ctx, traceID, err := meta.TraceID(ctx)
	if err != nil {
		return xerrors.WithStackTrace(err)
	}

	ctx, sentMark := markContext(meta.WithTraceID(ctx, traceID))

	err = cc.Invoke(ctx, method, req, res, append(opts, grpc.Trailer(&md))...)
	if err != nil {
		if xerrors.IsContextError(err) {
			return xerrors.WithStackTrace(err)
		}

		defer func() {
			c.onTransportError(ctx, err)
		}()

		if useWrapping {
			err = xerrors.Transport(err,
				xerrors.WithAddress(c.Address()),
				xerrors.WithTraceID(traceID),
			)
			if sentMark.canRetry() {
				return c.wrapError(xerrors.Retryable(err, xerrors.WithName("Invoke")))
			}

			return c.wrapError(err)
		}

		return err
	}

	if o, ok := res.(response.Response); ok {
		opID = o.GetOperation().GetId()
		for _, issue := range o.GetOperation().GetIssues() {
			issues = append(issues, issue)
		}
		if useWrapping {
			switch {
			case !o.GetOperation().GetReady():
				return c.wrapError(errOperationNotReady)

			case o.GetOperation().GetStatus() != Ydb.StatusIds_SUCCESS:
				return c.wrapError(
					xerrors.Operation(
						xerrors.FromOperation(o.GetOperation()),
						xerrors.WithAddress(c.Address()),
						xerrors.WithTraceID(traceID),
					),
				)
			}
		}
	}

	return err
}

//nolint:funlen
func (c *conn) NewStream(
	ctx context.Context,
	desc *grpc.StreamDesc,
	method string,
	opts ...grpc.CallOption,
) (_ grpc.ClientStream, finalErr error) {
	var (
		onDone = trace.DriverOnConnNewStream(
			c.config.Trace(), &ctx,
			stack.FunctionID("github.com/ydb-platform/ydb-go-sdk/3/internal/conn.(*conn).NewStream"),
			c.endpoint.Copy(), trace.Method(method),
		)
		useWrapping = UseWrapping(ctx)
	)

	defer func() {
		onDone(finalErr, c.GetState())
	}()

	cc, err := c.realConn(ctx)
	if err != nil {
		return nil, c.wrapError(err)
	}

	stop := c.lastUsage.Start()
	defer stop()

	ctx, traceID, err := meta.TraceID(ctx)
	if err != nil {
		return nil, xerrors.WithStackTrace(err)
	}

	ctx, sentMark := markContext(meta.WithTraceID(ctx, traceID))

	ctx, cancel := c.childStreams.WithCancel(ctx)
	defer func() {
		if finalErr != nil {
			cancel()
		}
	}()

	s := &grpcClientStream{
		parentConn:   c,
		streamCtx:    ctx,
		streamCancel: cancel,
		wrapping:     useWrapping,
		traceID:      traceID,
		sentMark:     sentMark,
	}

	s.stream, err = cc.NewStream(ctx, desc, method, append(opts, grpc.OnFinish(s.finish))...)
	if err != nil {
		if xerrors.IsContextError(err) {
			return nil, xerrors.WithStackTrace(err)
		}

		defer func() {
			c.onTransportError(ctx, err)
		}()

		if useWrapping {
			err = xerrors.Transport(err,
				xerrors.WithAddress(c.Address()),
				xerrors.WithTraceID(traceID),
			)
			if sentMark.canRetry() {
				return nil, c.wrapError(xerrors.Retryable(err, xerrors.WithName("NewStream")))
			}

			return nil, c.wrapError(err)
		}

		return nil, err
	}

	return s, nil
}

func (c *conn) wrapError(err error) error {
	if err == nil {
		return nil
	}
	nodeErr := newConnError(c.endpoint.NodeID(), c.endpoint.Address(), err)

	return xerrors.WithStackTrace(nodeErr, xerrors.WithSkipDepth(1))
}

type option func(c *conn)

func withOnClose(onClose func(*conn)) option {
	return func(c *conn) {
		if onClose != nil {
			c.onClose = append(c.onClose, onClose)
		}
	}
}

func withOnTransportError(onTransportError func(ctx context.Context, cc Conn, cause error)) option {
	return func(c *conn) {
		if onTransportError != nil {
			c.onTransportErrors = append(c.onTransportErrors, onTransportError)
		}
	}
}

func newConn(e endpoint.Endpoint, config Config, opts ...option) *conn {
	c := &conn{
		endpoint:     e,
		config:       config,
		done:         make(chan struct{}),
		lastUsage:    xsync.NewLastUsage(),
		childStreams: xcontext.NewCancelsGuard(),
		onClose: []func(*conn){
			func(c *conn) {
				c.childStreams.Cancel()
			},
		},
	}
	c.state.Store(uint32(Created))
	for _, opt := range opts {
		if opt != nil {
			opt(c)
		}
	}

	return c
}

func New(e endpoint.Endpoint, config Config, opts ...option) Conn {
	return newConn(e, config, opts...)
}

var _ stats.Handler = statsHandler{}

type statsHandler struct{}

func (statsHandler) TagRPC(ctx context.Context, _ *stats.RPCTagInfo) context.Context {
	return ctx
}

func (statsHandler) HandleRPC(ctx context.Context, rpcStats stats.RPCStats) {
	switch rpcStats.(type) {
	case *stats.Begin, *stats.End:
	default:
		getContextMark(ctx).markDirty()
	}
}

func (statsHandler) TagConn(ctx context.Context, _ *stats.ConnTagInfo) context.Context {
	return ctx
}

func (statsHandler) HandleConn(context.Context, stats.ConnStats) {}

type ctxHandleRPCKey struct{}

var rpcKey = ctxHandleRPCKey{}

func markContext(ctx context.Context) (context.Context, *modificationMark) {
	mark := &modificationMark{}

	return context.WithValue(ctx, rpcKey, mark), mark
}

func getContextMark(ctx context.Context) *modificationMark {
	v := ctx.Value(rpcKey)
	if v == nil {
		return &modificationMark{}
	}

	return v.(*modificationMark)
}

type modificationMark struct {
	dirty atomic.Bool
}

func (m *modificationMark) canRetry() bool {
	return !m.dirty.Load()
}

func (m *modificationMark) markDirty() {
	m.dirty.Store(true)
}<|MERGE_RESOLUTION|>--- conflicted
+++ resolved
@@ -161,11 +161,7 @@
 func (c *conn) Unban(ctx context.Context) State {
 	var newState State
 	c.mtx.RLock()
-<<<<<<< HEAD
-	cc := c.cc //nolint:ifshort
-=======
 	cc := c.grpcConn
->>>>>>> 46fcb451
 	c.mtx.RUnlock()
 	if isAvailable(cc) {
 		newState = Online

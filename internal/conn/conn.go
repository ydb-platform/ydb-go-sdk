--- conflicted
+++ resolved
@@ -550,16 +550,12 @@
 	if v == nil {
 		return &modificationMark{}
 	}
-<<<<<<< HEAD
+  
 	val, ok := v.(*modificationMark)
 	if !ok {
 		panic(fmt.Sprintf("unsupported type conversion from %T to *modificationMark", val))
 	}
 	return val
-=======
-
-	return v.(*modificationMark)
->>>>>>> c6e45cd1
 }
 
 type modificationMark struct {

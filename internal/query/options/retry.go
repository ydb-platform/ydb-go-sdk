--- conflicted
+++ resolved
@@ -8,23 +8,12 @@
 )
 
 var (
-<<<<<<< HEAD
-	_ DoOption = idempotentOption{}
-	_ DoOption = labelOption("")
+	_ DoOption = retryOptionsOption(nil)
 	_ DoOption = traceOption{t: nil}
 
-	_ DoTxOption = idempotentOption{}
-	_ DoTxOption = labelOption("")
+	_ DoTxOption = retryOptionsOption(nil)
 	_ DoTxOption = traceOption{t: nil}
-	_ DoTxOption = doTxSettingsOption{txSettings: tx.Settings{}}
-=======
-	_ DoOption = retryOptionsOption(nil)
-	_ DoOption = traceOption{}
-
-	_ DoTxOption = retryOptionsOption(nil)
-	_ DoTxOption = traceOption{}
-	_ DoTxOption = doTxSettingsOption{}
->>>>>>> 7842cf9d
+	_ DoTxOption = doTxSettingsOption{txSettings: nil}
 )
 
 type (

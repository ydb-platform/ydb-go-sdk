package query

import (
	"context"
	"time"

	"github.com/ydb-platform/ydb-go-genproto/Ydb_Query_V1"
	"github.com/ydb-platform/ydb-go-genproto/protos/Ydb_Operations"
	"github.com/ydb-platform/ydb-go-genproto/protos/Ydb_Query"
	"google.golang.org/grpc"

	"github.com/ydb-platform/ydb-go-sdk/v3/internal/closer"
	"github.com/ydb-platform/ydb-go-sdk/v3/internal/meta"
	"github.com/ydb-platform/ydb-go-sdk/v3/internal/operation"
	"github.com/ydb-platform/ydb-go-sdk/v3/internal/pool"
	"github.com/ydb-platform/ydb-go-sdk/v3/internal/query/config"
	"github.com/ydb-platform/ydb-go-sdk/v3/internal/query/options"
	"github.com/ydb-platform/ydb-go-sdk/v3/internal/query/result"
	"github.com/ydb-platform/ydb-go-sdk/v3/internal/stack"
	"github.com/ydb-platform/ydb-go-sdk/v3/internal/tx"
	"github.com/ydb-platform/ydb-go-sdk/v3/internal/types"
	"github.com/ydb-platform/ydb-go-sdk/v3/internal/xcontext"
	"github.com/ydb-platform/ydb-go-sdk/v3/internal/xerrors"
	"github.com/ydb-platform/ydb-go-sdk/v3/query"
	"github.com/ydb-platform/ydb-go-sdk/v3/retry"
	"github.com/ydb-platform/ydb-go-sdk/v3/trace"
)

//go:generate mockgen -destination grpc_client_mock_test.go --typed -package query -write_package_comment=false github.com/ydb-platform/ydb-go-genproto/Ydb_Query_V1 QueryServiceClient,QueryService_AttachSessionClient,QueryService_ExecuteQueryClient

var (
	_ query.Client = (*Client)(nil)
	_ sessionPool  = (*pool.Pool[*Session, Session])(nil)
)

type (
	sessionPool interface {
		closer.Closer

		Stats() pool.Stats
		With(ctx context.Context, f func(ctx context.Context, s *Session) error, opts ...retry.Option) error
	}
	Client struct {
		config              *config.Config
		client              Ydb_Query_V1.QueryServiceClient
		explicitSessionPool sessionPool

		// implicitSessionPool is a pool of implicit sessions,
		// i.e. fake sessions created without CreateSession/AttachSession requests.
		implicitSessionPool sessionPool

		done chan struct{}
	}
)

func (c *Client) Config() *config.Config {
	return c.config
}

func fetchScriptResults(ctx context.Context,
	client Ydb_Query_V1.QueryServiceClient,
	opID string, opts ...options.FetchScriptOption,
) (*options.FetchScriptResult, error) {
	r, err := retry.RetryWithResult(ctx, func(ctx context.Context) (*options.FetchScriptResult, error) {
		request := &options.FetchScriptResultsRequest{
			FetchScriptResultsRequest: Ydb_Query.FetchScriptResultsRequest{
				OperationId: opID,
			},
		}
		for _, opt := range opts {
			if opt != nil {
				opt(request)
			}
		}

		response, err := client.FetchScriptResults(ctx, &request.FetchScriptResultsRequest)
		if err != nil {
			return nil, xerrors.WithStackTrace(err)
		}

		rs := response.GetResultSet()
		columns := rs.GetColumns()
		columnNames := make([]string, len(columns))
		columnTypes := make([]types.Type, len(columns))
		for i := range columns {
			columnNames[i] = columns[i].GetName()
			columnTypes[i] = types.TypeFromYDB(columns[i].GetType())
		}
		rows := make([]query.Row, len(rs.GetRows()))
		for i, r := range rs.GetRows() {
			rows[i] = NewRow(columns, r)
		}

		return &options.FetchScriptResult{
			ResultSetIndex: response.GetResultSetIndex(),
			ResultSet:      MaterializedResultSet(int(response.GetResultSetIndex()), columnNames, columnTypes, rows),
			NextToken:      response.GetNextFetchToken(),
		}, nil
	}, retry.WithIdempotent(true))
	if err != nil {
		return nil, xerrors.WithStackTrace(err)
	}

	return r, nil
}

func (c *Client) FetchScriptResults(ctx context.Context,
	opID string, opts ...options.FetchScriptOption,
) (*options.FetchScriptResult, error) {
	r, err := retry.RetryWithResult(ctx, func(ctx context.Context) (*options.FetchScriptResult, error) {
		r, err := fetchScriptResults(ctx, c.client, opID,
			append(opts, func(request *options.FetchScriptResultsRequest) {
				request.Trace = c.config.Trace()
			})...,
		)
		if err != nil {
			return nil, xerrors.WithStackTrace(err)
		}

		return r, nil
	}, retry.WithIdempotent(true))
	if err != nil {
		return nil, xerrors.WithStackTrace(err)
	}

	return r, nil
}

type executeScriptSettings struct {
	executeSettings
	ttl             time.Duration
	operationParams *Ydb_Operations.OperationParams
}

func (s *executeScriptSettings) OperationParams() *Ydb_Operations.OperationParams {
	return s.operationParams
}

func (s *executeScriptSettings) ResultsTTL() time.Duration {
	return s.ttl
}

func executeScript(ctx context.Context,
	client Ydb_Query_V1.QueryServiceClient, request *Ydb_Query.ExecuteScriptRequest, grpcOpts ...grpc.CallOption,
) (*options.ExecuteScriptOperation, error) {
	op, err := retry.RetryWithResult(ctx, func(ctx context.Context) (*options.ExecuteScriptOperation, error) {
		response, err := client.ExecuteScript(ctx, request, grpcOpts...)
		if err != nil {
			return nil, xerrors.WithStackTrace(err)
		}

		return &options.ExecuteScriptOperation{
			ID:            response.GetId(),
			ConsumedUnits: response.GetCostInfo().GetConsumedUnits(),
			Metadata:      options.ToMetadataExecuteQuery(response.GetMetadata()),
		}, nil
	}, retry.WithIdempotent(true))
	if err != nil {
		return op, xerrors.WithStackTrace(err)
	}

	return op, nil
}

func (c *Client) ExecuteScript(
	ctx context.Context, q string, ttl time.Duration, opts ...options.Execute,
) (
	op *options.ExecuteScriptOperation, err error,
) {
	settings := &executeScriptSettings{
		executeSettings: options.ExecuteSettings(opts...),
		ttl:             ttl,
		operationParams: operation.Params(
			ctx,
			c.config.OperationTimeout(),
			c.config.OperationCancelAfter(),
			operation.ModeSync,
		),
	}

	request, grpcOpts, err := executeQueryScriptRequest(q, settings)
	if err != nil {
		return op, xerrors.WithStackTrace(err)
	}

	op, err = executeScript(ctx, c.client, request, grpcOpts...)
	if err != nil {
		return op, xerrors.WithStackTrace(err)
	}

	return op, nil
}

func (c *Client) Close(ctx context.Context) error {
	if c == nil {
		return xerrors.WithStackTrace(errNilClient)
	}

	close(c.done)

	if err := c.explicitSessionPool.Close(ctx); err != nil {
		return xerrors.WithStackTrace(err)
	}

	if err := c.implicitSessionPool.Close(ctx); err != nil {
		return xerrors.WithStackTrace(err)
	}

	return nil
}

func do(
	ctx context.Context,
	pool sessionPool,
	op func(ctx context.Context, s *Session) error,
	opts ...retry.Option,
) (finalErr error) {
	err := pool.With(ctx, func(ctx context.Context, s *Session) error {
		s.SetStatus(StatusInUse)

		err := op(ctx, s)
		if err != nil {
			return xerrors.WithStackTrace(err)
		}

		s.SetStatus(StatusIdle)

		return nil
	}, opts...)
	if err != nil {
		return xerrors.WithStackTrace(err)
	}

	return nil
}

func (c *Client) Do(ctx context.Context, op query.Operation, opts ...options.DoOption) (finalErr error) {
	ctx, cancel := xcontext.WithDone(ctx, c.done)
	defer cancel()

	var (
		settings = options.ParseDoOpts(c.config.Trace(), opts...)
		onDone   = trace.QueryOnDo(settings.Trace(), &ctx,
			stack.FunctionID("github.com/ydb-platform/ydb-go-sdk/v3/internal/query.(*Client).Do"),
			settings.Label(),
		)
		attempts = 0
	)
	defer func() {
		onDone(attempts, finalErr)
	}()

	err := do(ctx, c.explicitSessionPool,
		func(ctx context.Context, s *Session) error {
			return op(ctx, s)
		},
		append([]retry.Option{
			retry.WithTrace(&trace.Retry{
				OnRetry: func(info trace.RetryLoopStartInfo) func(trace.RetryLoopDoneInfo) {
					return func(info trace.RetryLoopDoneInfo) {
						attempts = info.Attempts
					}
				},
			}),
		}, settings.RetryOpts()...)...,
	)

	return err
}

func doTx(
	ctx context.Context,
	pool sessionPool,
	op query.TxOperation,
	txSettings tx.Settings,
	opts ...retry.Option,
) (finalErr error) {
	err := do(ctx, pool, func(ctx context.Context, s *Session) (opErr error) {
		tx, err := s.Begin(ctx, txSettings)
		if err != nil {
			return xerrors.WithStackTrace(err)
		}

		defer func() {
			_ = tx.Rollback(ctx)
		}()

		err = op(ctx, tx)
		if err != nil {
			return xerrors.WithStackTrace(err)
		}

		err = tx.CommitTx(ctx)
		if err != nil {
			return xerrors.WithStackTrace(err)
		}

		return nil
	}, opts...)
	if err != nil {
		return xerrors.WithStackTrace(err)
	}

	return nil
}

func clientQueryRow(
	ctx context.Context, pool sessionPool, q string, settings executeSettings, resultOpts ...resultOption,
) (row query.Row, finalErr error) {
	err := do(ctx, pool, func(ctx context.Context, s *Session) (err error) {
		row, err = s.queryRow(ctx, q, settings, resultOpts...)
		if err != nil {
			return xerrors.WithStackTrace(err)
		}

		return nil
	}, settings.RetryOpts()...)
	if err != nil {
		return nil, xerrors.WithStackTrace(err)
	}

	return row, nil
}

// QueryRow is a helper which read only one row from first result set in result
func (c *Client) QueryRow(ctx context.Context, q string, opts ...options.Execute) (_ query.Row, finalErr error) {
	ctx, cancel := xcontext.WithDone(ctx, c.done)
	defer cancel()

	settings := options.ExecuteSettings(opts...)

	onDone := trace.QueryOnQueryRow(c.config.Trace(), &ctx,
		stack.FunctionID("github.com/ydb-platform/ydb-go-sdk/v3/internal/query.(*Client).QueryRow"),
		q, settings.Label(),
	)
	defer func() {
		onDone(finalErr)
	}()

<<<<<<< HEAD
	row, err := clientQueryRow(ctx, c.pool, q, settings, withStreamResultTrace(c.config.Trace()))
=======
	row, err := clientQueryRow(ctx, c.pool(), q, settings, withTrace(c.config.Trace()))
>>>>>>> e4be58e3
	if err != nil {
		return nil, xerrors.WithStackTrace(err)
	}

	return row, nil
}

func clientExec(ctx context.Context, pool sessionPool, q string, opts ...options.Execute) (finalErr error) {
	settings := options.ExecuteSettings(opts...)
	err := do(ctx, pool, func(ctx context.Context, s *Session) (err error) {
		streamResult, err := s.execute(ctx, q, settings, withStreamResultTrace(s.trace))
		if err != nil {
			return xerrors.WithStackTrace(err)
		}
		defer func() {
			_ = streamResult.Close(ctx)
		}()

		err = readAll(ctx, streamResult)
		if err != nil {
			return xerrors.WithStackTrace(err)
		}

		return nil
	}, settings.RetryOpts()...)
	if err != nil {
		return xerrors.WithStackTrace(err)
	}

	return nil
}

func (c *Client) Exec(ctx context.Context, q string, opts ...options.Execute) (finalErr error) {
	ctx, cancel := xcontext.WithDone(ctx, c.done)
	defer cancel()

	settings := options.ExecuteSettings(opts...)
	onDone := trace.QueryOnExec(c.config.Trace(), &ctx,
		stack.FunctionID("github.com/ydb-platform/ydb-go-sdk/v3/internal/query.(*Client).Exec"),
		q,
		settings.Label(),
	)
	defer func() {
		onDone(finalErr)
	}()

	err := clientExec(ctx, c.pool(), q, opts...)
	if err != nil {
		return xerrors.WithStackTrace(err)
	}

	return nil
}

func clientQuery(ctx context.Context, pool sessionPool, q string, opts ...options.Execute) (
	r query.Result, err error,
) {
	settings := options.ExecuteSettings(opts...)
	err = do(ctx, pool, func(ctx context.Context, s *Session) (err error) {
		streamResult, err := s.execute(ctx, q, options.ExecuteSettings(opts...), withStreamResultTrace(s.trace))
		if err != nil {
			return xerrors.WithStackTrace(err)
		}
		defer func() {
			_ = streamResult.Close(ctx)
		}()

		r, err = resultToMaterializedResult(ctx, streamResult)
		if err != nil {
			return xerrors.WithStackTrace(err)
		}

		return nil
	}, settings.RetryOpts()...)
	if err != nil {
		return nil, xerrors.WithStackTrace(err)
	}

	return r, nil
}

func (c *Client) Query(ctx context.Context, q string, opts ...options.Execute) (r query.Result, err error) {
	ctx, cancel := xcontext.WithDone(ctx, c.done)
	defer cancel()

	settings := options.ExecuteSettings(opts...)
	onDone := trace.QueryOnQuery(c.config.Trace(), &ctx,
		stack.FunctionID("github.com/ydb-platform/ydb-go-sdk/v3/internal/query.(*Client).Query"),
		q, settings.Label(),
	)
	defer func() {
		onDone(err)
	}()

	r, err = clientQuery(ctx, c.pool(), q, opts...)
	if err != nil {
		return nil, xerrors.WithStackTrace(err)
	}

	return r, nil
}

func clientQueryResultSet(
	ctx context.Context, pool sessionPool, q string, settings executeSettings, resultOpts ...resultOption,
) (rs result.ClosableResultSet, rowsCount int, finalErr error) {
	err := do(ctx, pool, func(ctx context.Context, s *Session) error {
		streamResult, err := s.execute(ctx, q, settings, resultOpts...)
		if err != nil {
			return xerrors.WithStackTrace(err)
		}
		defer func() {
			_ = streamResult.Close(ctx)
		}()

		rs, rowsCount, err = readMaterializedResultSet(ctx, streamResult)
		if err != nil {
			return xerrors.WithStackTrace(err)
		}

		return nil
	}, settings.RetryOpts()...)
	if err != nil {
		return nil, 0, xerrors.WithStackTrace(err)
	}

	return rs, rowsCount, nil
}

// QueryResultSet is a helper which read all rows from first result set in result
func (c *Client) QueryResultSet(
	ctx context.Context, q string, opts ...options.Execute,
) (rs result.ClosableResultSet, finalErr error) {
	ctx, cancel := xcontext.WithDone(ctx, c.done)
	defer cancel()

	var (
		settings  = options.ExecuteSettings(opts...)
		rowsCount int
		err       error
	)

	onDone := trace.QueryOnQueryResultSet(c.config.Trace(), &ctx,
		stack.FunctionID("github.com/ydb-platform/ydb-go-sdk/v3/internal/query.(*Client).QueryResultSet"),
		q, settings.Label(),
	)
	defer func() {
		onDone(finalErr, rowsCount)
	}()

<<<<<<< HEAD
	rs, rowsCount, err = clientQueryResultSet(ctx, c.pool, q, settings, withStreamResultTrace(c.config.Trace()))
=======
	rs, rowsCount, err = clientQueryResultSet(ctx, c.pool(), q, settings, withTrace(c.config.Trace()))
>>>>>>> e4be58e3
	if err != nil {
		return nil, xerrors.WithStackTrace(err)
	}

	return rs, nil
}

// pool returns the appropriate session pool based on the client configuration.
// If implicit sessions are enabled, it returns the implicit session pool;
// otherwise, it returns the explicit session pool.
func (c *Client) pool() sessionPool {
	if c.config.AllowImplicitSessions() {
		return c.implicitSessionPool
	}

	return c.explicitSessionPool
}

func (c *Client) DoTx(ctx context.Context, op query.TxOperation, opts ...options.DoTxOption) (finalErr error) {
	ctx, cancel := xcontext.WithDone(ctx, c.done)
	defer cancel()

	var (
		settings = options.ParseDoTxOpts(c.config.Trace(), opts...)
		onDone   = trace.QueryOnDoTx(settings.Trace(), &ctx,
			stack.FunctionID("github.com/ydb-platform/ydb-go-sdk/v3/internal/query.(*Client).DoTx"),
			settings.Label(),
		)
		attempts = 0
	)
	defer func() {
		onDone(attempts, finalErr)
	}()

	err := doTx(ctx, c.explicitSessionPool, op,
		settings.TxSettings(),
		append(
			[]retry.Option{
				retry.WithTrace(&trace.Retry{
					OnRetry: func(info trace.RetryLoopStartInfo) func(trace.RetryLoopDoneInfo) {
						return func(info trace.RetryLoopDoneInfo) {
							attempts = info.Attempts
						}
					},
				}),
			},
			settings.RetryOpts()...,
		)...,
	)
	if err != nil {
		return xerrors.WithStackTrace(err)
	}

	return nil
}

func CreateSession(ctx context.Context, client Ydb_Query_V1.QueryServiceClient, cfg *config.Config) (*Session, error) {
	s, err := retry.RetryWithResult(ctx, func(ctx context.Context) (*Session, error) {
		var (
			createCtx    context.Context
			cancelCreate context.CancelFunc
		)
		if d := cfg.SessionCreateTimeout(); d > 0 {
			createCtx, cancelCreate = xcontext.WithTimeout(ctx, d)
		} else {
			createCtx, cancelCreate = xcontext.WithCancel(ctx)
		}
		defer cancelCreate()

		s, err := createSession(createCtx, client,
			WithDeleteTimeout(cfg.SessionDeleteTimeout()),
			WithTrace(cfg.Trace()),
		)
		if err != nil {
			return nil, xerrors.WithStackTrace(err)
		}

		s.lazyTx = cfg.LazyTx()

		return s, nil
	})
	if err != nil {
		return nil, xerrors.WithStackTrace(err)
	}

	return s, nil
}

func New(ctx context.Context, cc grpc.ClientConnInterface, cfg *config.Config) *Client {
	onDone := trace.QueryOnNew(cfg.Trace(), &ctx,
		stack.FunctionID("github.com/ydb-platform/ydb-go-sdk/v3/internal/query.New"),
	)
	defer onDone()

	client := Ydb_Query_V1.NewQueryServiceClient(cc)

	return newWithQueryServiceClient(ctx, client, cc, cfg)
}

func newWithQueryServiceClient(ctx context.Context,
	client Ydb_Query_V1.QueryServiceClient,
	cc grpc.ClientConnInterface,
	cfg *config.Config,
) *Client {
	return &Client{
		config:              cfg,
		client:              client,
		done:                make(chan struct{}),
		implicitSessionPool: createImplicitSessionPool(ctx, cfg, client, cc),
		explicitSessionPool: pool.New(ctx,
			pool.WithLimit[*Session](cfg.PoolLimit()),
			pool.WithItemUsageLimit[*Session](cfg.PoolSessionUsageLimit()),
			pool.WithItemUsageTTL[*Session](cfg.PoolSessionUsageTTL()),
			pool.WithTrace[*Session](poolTrace(cfg.Trace())),
			pool.WithCreateItemTimeout[*Session](cfg.SessionCreateTimeout()),
			pool.WithCloseItemTimeout[*Session](cfg.SessionDeleteTimeout()),
			pool.WithMustDeleteItemFunc(func(s *Session, err error) bool {
				if !s.IsAlive() {
					return true
				}

				return err != nil && xerrors.MustDeleteTableOrQuerySession(err)
			}),
			pool.WithIdleTimeToLive[*Session](cfg.SessionIdleTimeToLive()),
			pool.WithCreateItemFunc(func(ctx context.Context) (_ *Session, err error) {
				var (
					createCtx    context.Context
					cancelCreate context.CancelFunc
				)
				if d := cfg.SessionCreateTimeout(); d > 0 {
					createCtx, cancelCreate = xcontext.WithTimeout(ctx, d)
				} else {
					createCtx, cancelCreate = xcontext.WithCancel(ctx)
				}
				defer cancelCreate()

				if !cfg.DisableSessionBalancer() {
					createCtx = meta.WithAllowFeatures(createCtx, meta.HintSessionBalancer)
				}

				s, err := createSession(createCtx, client,
					WithConn(cc),
					WithDeleteTimeout(cfg.SessionDeleteTimeout()),
					WithTrace(cfg.Trace()),
				)
				if err != nil {
					return nil, xerrors.WithStackTrace(err)
				}

				s.lazyTx = cfg.LazyTx()

				return s, nil
			}),
		),
	}
}

func poolTrace(t *trace.Query) *pool.Trace {
	return &pool.Trace{
		OnNew: func(ctx *context.Context, call stack.Caller) func(limit int) {
			onDone := trace.QueryOnPoolNew(t, ctx, call)

			return func(limit int) {
				onDone(limit)
			}
		},
		OnClose: func(ctx *context.Context, call stack.Caller) func(err error) {
			onDone := trace.QueryOnClose(t, ctx, call)

			return func(err error) {
				onDone(err)
			}
		},
		OnTry: func(ctx *context.Context, call stack.Caller) func(err error) {
			onDone := trace.QueryOnPoolTry(t, ctx, call)

			return func(err error) {
				onDone(err)
			}
		},
		OnWith: func(ctx *context.Context, call stack.Caller) func(attempts int, err error) {
			onDone := trace.QueryOnPoolWith(t, ctx, call)

			return func(attempts int, err error) {
				onDone(attempts, err)
			}
		},
		OnPut: func(ctx *context.Context, call stack.Caller, item any) func(err error) {
			onDone := trace.QueryOnPoolPut(t, ctx, call, item.(*Session)) //nolint:forcetypeassert

			return func(err error) {
				onDone(err)
			}
		},
		OnGet: func(ctx *context.Context, call stack.Caller) func(item any, attempts int, err error) {
			onDone := trace.QueryOnPoolGet(t, ctx, call)

			return func(item any, attempts int, err error) {
				onDone(item.(*Session), attempts, err) //nolint:forcetypeassert
			}
		},
		OnChange: func(stats pool.Stats) {
			trace.QueryOnPoolChange(t, stats.Limit, stats.Index, stats.Idle, stats.Wait, stats.CreateInProgress)
		},
	}
}

func createImplicitSessionPool(ctx context.Context,
	cfg *config.Config,
	c Ydb_Query_V1.QueryServiceClient,
	cc grpc.ClientConnInterface,
) sessionPool {
	return pool.New(ctx,
		pool.WithLimit[*Session](cfg.PoolLimit()),
		pool.WithTrace[*Session](poolTrace(cfg.Trace())),
		pool.WithCreateItemFunc(func(ctx context.Context) (_ *Session, err error) {
			core := &sessionCore{
				cc:     cc,
				Client: c,
				Trace:  cfg.Trace(),
				done:   make(chan struct{}),
			}

			return &Session{
				Core:   core,
				trace:  cfg.Trace(),
				client: c,
			}, nil
		}),
	)
}<|MERGE_RESOLUTION|>--- conflicted
+++ resolved
@@ -337,11 +337,7 @@
 		onDone(finalErr)
 	}()
 
-<<<<<<< HEAD
 	row, err := clientQueryRow(ctx, c.pool, q, settings, withStreamResultTrace(c.config.Trace()))
-=======
-	row, err := clientQueryRow(ctx, c.pool(), q, settings, withTrace(c.config.Trace()))
->>>>>>> e4be58e3
 	if err != nil {
 		return nil, xerrors.WithStackTrace(err)
 	}
@@ -491,11 +487,7 @@
 		onDone(finalErr, rowsCount)
 	}()
 
-<<<<<<< HEAD
 	rs, rowsCount, err = clientQueryResultSet(ctx, c.pool, q, settings, withStreamResultTrace(c.config.Trace()))
-=======
-	rs, rowsCount, err = clientQueryResultSet(ctx, c.pool(), q, settings, withTrace(c.config.Trace()))
->>>>>>> e4be58e3
 	if err != nil {
 		return nil, xerrors.WithStackTrace(err)
 	}

--- conflicted
+++ resolved
@@ -536,13 +536,9 @@
 					require.NoError(tb, err)
 					require.EqualValues(tb, 1, rs.rowIndex)
 				}
-<<<<<<< HEAD
 				tb.Log("explicit interrupt stream")
 				r.interrupt()
-=======
-				t.Log("explicit interrupt stream")
 				r.closeOnce()
->>>>>>> 441f9941
 				{
 					tb.Log("next (row=3)")
 					_, err := rs.next(context.Background())
@@ -552,27 +548,16 @@
 				{
 					tb.Log("next (row=4)")
 					_, err := rs.next(context.Background())
-<<<<<<< HEAD
-					require.ErrorIs(tb, err, errInterruptedStream)
-=======
-					require.ErrorIs(t, err, errClosedResult)
->>>>>>> 441f9941
+					require.ErrorIs(tb, err, errClosedResult)
 				}
 			}
 			{
 				tb.Log("nextResultSet")
 				_, err := r.nextResultSet(context.Background())
-<<<<<<< HEAD
-				require.ErrorIs(tb, err, errInterruptedStream)
+				require.ErrorIs(t, err, errClosedResult)
 			}
 			tb.Log("check final error")
-			require.ErrorIs(tb, r.Err(), errInterruptedStream)
-=======
-				require.ErrorIs(t, err, errClosedResult)
-			}
-			t.Log("check final error")
-			require.ErrorIs(t, r.Err(), errClosedResult)
->>>>>>> 441f9941
+			require.ErrorIs(tb, r.Err(), errClosedResult)
 		}, xtest.StopAfter(time.Second))
 	})
 	t.Run("WrongResultSetIndex", func(t *testing.T) {

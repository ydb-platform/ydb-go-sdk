--- conflicted
+++ resolved
@@ -78,7 +78,6 @@
 	return res
 }
 
-<<<<<<< HEAD
 func (r *readerReconnector) PopBatchTx(ctx context.Context, tx *query.Transaction, opts ReadMessageBatchOptions) (*PublicBatch, error) {
 	return r.readWithReconnections(ctx, func(ctx context.Context, stream batchedStreamReader) (*PublicBatch, error) {
 		return stream.PopBatchTx(ctx, tx, opts)
@@ -92,15 +91,6 @@
 }
 
 func (r *readerReconnector) readWithReconnections(ctx context.Context, read func(ctx context.Context, stream batchedStreamReader) (*PublicBatch, error)) (*PublicBatch, error) {
-=======
-func (r *readerReconnector) ReadMessageBatch(
-	ctx context.Context,
-	opts ReadMessageBatchOptions,
-) (
-	*topicreadercommon.PublicBatch,
-	error,
-) {
->>>>>>> 1a85c100
 	if ctx.Err() != nil {
 		return nil, ctx.Err()
 	}

--- conflicted
+++ resolved
@@ -3,11 +3,8 @@
 import (
 	"context"
 	"errors"
-<<<<<<< HEAD
+	"fmt"
 	"sync"
-=======
-	"fmt"
->>>>>>> 35e9c7ce
 	"sync/atomic"
 	"time"
 
@@ -59,25 +56,17 @@
 
 func newCommitterStopped(tracer *trace.Topic, lifeContext context.Context, mode PublicCommitMode, send sendMessageToServerFunc, readerID int64) *committer { //nolint:lll,revive
 	res := &committer{
-<<<<<<< HEAD
+		BufferTimeLagTrigger: time.Duration(0),
+		BufferCountTrigger:   0,
+		send:                 send,
 		mode:                 mode,
 		clock:                clockwork.NewRealClock(),
-		send:                 send,
-		backgroundWorker:     *background.NewWorker(lifeContext),
+		commitLoopSignal:     nil,
+		backgroundWorker:     *background.NewWorker(lifeContext, fmt.Sprintf("ydb-topic-reader-committer: %v", readerID)),
 		tracer:               tracer,
-		BufferTimeLagTrigger: time.Duration(0),
-		BufferCountTrigger:   0,
-		commitLoopSignal:     nil,
 		m:                    xsync.Mutex{Mutex: sync.Mutex{}},
 		waiters:              nil,
 		commits:              CommitRanges{ranges: nil},
-=======
-		mode:             mode,
-		clock:            clockwork.NewRealClock(),
-		send:             send,
-		backgroundWorker: *background.NewWorker(lifeContext, fmt.Sprintf("ydb-topic-reader-committer: %v", readerID)),
-		tracer:           tracer,
->>>>>>> 35e9c7ce
 	}
 	res.initChannels()
 

--- conflicted
+++ resolved
@@ -227,11 +227,7 @@
 	}
 }
 
-<<<<<<< HEAD
-func (c *committer) OnCommitNotify(session *partitionSession, offset rawtopiccommon.Offset) {
-=======
 func (c *committer) OnCommitNotify(session *topicreadercommon.PartitionSession, offset rawtopicreader.Offset) {
->>>>>>> 1a85c100
 	c.m.WithLock(func() {
 		for i := range c.waiters {
 			waiter := c.waiters[i]
@@ -263,14 +259,6 @@
 
 type commitWaiter struct {
 	ID        int64
-<<<<<<< HEAD
-	Session   *partitionSession
-	EndOffset rawtopiccommon.Offset
-	Committed empty.Chan
-}
-
-func (w *commitWaiter) checkCondition(session *partitionSession, offset rawtopiccommon.Offset) (finished bool) {
-=======
 	Session   *topicreadercommon.PartitionSession
 	EndOffset rawtopicreader.Offset
 	Committed empty.Chan
@@ -280,17 +268,12 @@
 	session *topicreadercommon.PartitionSession,
 	offset rawtopicreader.Offset,
 ) (finished bool) {
->>>>>>> 1a85c100
 	return session == w.Session && offset >= w.EndOffset
 }
 
 var commitWaiterLastID int64
 
-<<<<<<< HEAD
-func newCommitWaiter(session *partitionSession, endOffset rawtopiccommon.Offset) commitWaiter {
-=======
 func newCommitWaiter(session *topicreadercommon.PartitionSession, endOffset rawtopicreader.Offset) commitWaiter {
->>>>>>> 1a85c100
 	id := atomic.AddInt64(&commitWaiterLastID, 1)
 
 	return commitWaiter{

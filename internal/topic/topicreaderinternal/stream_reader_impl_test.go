package topicreaderinternal

import (
	"bytes"
	"compress/gzip"
	"context"
	"errors"
	"io"
	"testing"
	"time"

	"github.com/golang/mock/gomock"
	"github.com/stretchr/testify/require"

	"github.com/ydb-platform/ydb-go-sdk/v3/internal/empty"
	"github.com/ydb-platform/ydb-go-sdk/v3/internal/grpcwrapper/rawtopic/rawtopiccommon"
	"github.com/ydb-platform/ydb-go-sdk/v3/internal/grpcwrapper/rawtopic/rawtopicreader"
	"github.com/ydb-platform/ydb-go-sdk/v3/internal/grpcwrapper/rawydb"
	"github.com/ydb-platform/ydb-go-sdk/v3/internal/xcontext"
	"github.com/ydb-platform/ydb-go-sdk/v3/internal/xerrors"
	"github.com/ydb-platform/ydb-go-sdk/v3/internal/xsync"
	"github.com/ydb-platform/ydb-go-sdk/v3/internal/xtest"
	"github.com/ydb-platform/ydb-go-sdk/v3/trace"
)

func TestTopicStreamReaderImpl_BufferCounterOnStopPartition(t *testing.T) {
	table := []struct {
		name     string
		graceful bool
	}{
		{
			name:     "graceful",
			graceful: true,
		},
		{
			name:     "force",
			graceful: false,
		},
	}

	for _, test := range table {
		t.Run(test.name, func(t *testing.T) {
			e := newTopicReaderTestEnv(t)
			e.Start()

			initialBufferSize := e.reader.restBufferSizeBytes.Load()
			messageSize := initialBufferSize - 1

			e.stream.EXPECT().Send(&rawtopicreader.ReadRequest{BytesSize: int(messageSize)}).MaxTimes(1)

			messageReaded := make(empty.Chan)
			e.SendFromServerAndSetNextCallback(&rawtopicreader.ReadResponse{
				BytesSize: int(messageSize),
				PartitionData: []rawtopicreader.PartitionData{
					{
						PartitionSessionID: e.partitionSessionID,
						Batches: []rawtopicreader.Batch{
							{
								Codec:            0,
								ProducerID:       "",
								WriteSessionMeta: nil,
								WrittenAt:        time.Time{},
								MessageData: []rawtopicreader.MessageData{
									{
										Offset: 1,
										SeqNo:  1,
									},
								},
							},
						},
					},
				},
			}, func() {
				close(messageReaded)
			})
			<-messageReaded
			require.Equal(t, int64(1), e.reader.restBufferSizeBytes.Load())

			partitionStopped := make(empty.Chan)
			e.SendFromServerAndSetNextCallback(&rawtopicreader.StopPartitionSessionRequest{
				ServerMessageMetadata: rawtopiccommon.ServerMessageMetadata{},
				PartitionSessionID:    e.partitionSessionID,
				Graceful:              test.graceful,
				CommittedOffset:       0,
			}, func() {
				close(partitionStopped)
			})
			<-partitionStopped

			fixedBufferSizeCtx, cancel := context.WithCancel(e.ctx)
			go func() {
				xtest.SpinWaitCondition(t, nil, func() bool {
					return initialBufferSize == e.reader.restBufferSizeBytes.Load()
				})
				cancel()
			}()

			_, _ = e.reader.ReadMessageBatch(fixedBufferSizeCtx, newReadMessageBatchOptions())
			<-fixedBufferSizeCtx.Done()
			require.Equal(t, initialBufferSize, e.reader.restBufferSizeBytes.Load())
		})
	}
}

func TestTopicStreamReaderImpl_CommitStolen(t *testing.T) {
	xtest.TestManyTimesWithName(t, "SimpleCommit", func(t testing.TB) {
		e := newTopicReaderTestEnv(t)
		e.Start()

		lastOffset := e.partitionSession.lastReceivedMessageOffset()
		const dataSize = 4

		commitReceived := make(empty.Chan)
		// Expect commit message with stole
		e.stream.EXPECT().Send(
			&rawtopicreader.CommitOffsetRequest{
				CommitOffsets: []rawtopicreader.PartitionCommitOffset{
					{
						PartitionSessionID: e.partitionSessionID,
						Offsets: []rawtopicreader.OffsetRange{
							{
								Start: lastOffset + 1,
								End:   lastOffset + 16,
							},
						},
					},
				},
			},
		).Do(func(req *rawtopicreader.CommitOffsetRequest) {
			close(commitReceived)
		})

		// send message with stole offsets
		//
		e.SendFromServer(&rawtopicreader.ReadResponse{
			BytesSize: dataSize,
			PartitionData: []rawtopicreader.PartitionData{
				{
					PartitionSessionID: e.partitionSessionID,
					Batches: []rawtopicreader.Batch{
						{
							Codec:      rawtopiccommon.CodecRaw,
							ProducerID: "1",
							MessageData: []rawtopicreader.MessageData{
								{
									Offset: lastOffset + 10,
								},
							},
						},
					},
				},
			},
		})

		e.SendFromServer(&rawtopicreader.ReadResponse{
			BytesSize: dataSize,
			PartitionData: []rawtopicreader.PartitionData{
				{
					PartitionSessionID: e.partitionSessionID,
					Batches: []rawtopicreader.Batch{
						{
							Codec:      rawtopiccommon.CodecRaw,
							ProducerID: "1",
							MessageData: []rawtopicreader.MessageData{
								{
									Offset: lastOffset + 15,
								},
							},
						},
					},
				},
			},
		})

		opts := newReadMessageBatchOptions()
		opts.MinCount = 2
		batch, err := e.reader.ReadMessageBatch(e.ctx, opts)
		require.NoError(t, err)
		require.NoError(t, e.reader.Commit(e.ctx, batch.getCommitRange().priv))
		xtest.WaitChannelClosed(t, commitReceived)
	})
	xtest.TestManyTimesWithName(t, "WrongOrderCommitWithSyncMode", func(t testing.TB) {
		e := newTopicReaderTestEnv(t)
		e.reader.cfg.CommitMode = CommitModeSync
		e.Start()

		lastOffset := e.partitionSession.lastReceivedMessageOffset()
		const dataSize = 4

		e.SendFromServer(&rawtopicreader.ReadResponse{
			BytesSize: dataSize,
			PartitionData: []rawtopicreader.PartitionData{
				{
					PartitionSessionID: e.partitionSessionID,
					Batches: []rawtopicreader.Batch{
						{
							Codec:      rawtopiccommon.CodecRaw,
							ProducerID: "1",
							MessageData: []rawtopicreader.MessageData{
								{
									Offset: lastOffset + 1,
								},
							},
						},
					},
				},
			},
		})

		e.SendFromServer(&rawtopicreader.ReadResponse{
			BytesSize: dataSize,
			PartitionData: []rawtopicreader.PartitionData{
				{
					PartitionSessionID: e.partitionSessionID,
					Batches: []rawtopicreader.Batch{
						{
							Codec:      rawtopiccommon.CodecRaw,
							ProducerID: "1",
							MessageData: []rawtopicreader.MessageData{
								{
									Offset: lastOffset + 2,
								},
							},
						},
					},
				},
			},
		})

		opts := newReadMessageBatchOptions()
		opts.MinCount = 2
		batch, err := e.reader.ReadMessageBatch(e.ctx, opts)
		require.NoError(t, err)
		require.ErrorIs(t, e.reader.Commit(e.ctx, batch.Messages[1].getCommitRange().priv), ErrWrongCommitOrderInSyncMode)
	})

	xtest.TestManyTimesWithName(t, "CommitAfterGracefulStopPartition", func(t testing.TB) {
		e := newTopicReaderTestEnv(t)

		committed := e.partitionSession.committedOffset()
		commitReceived := make(empty.Chan)
		e.stream.EXPECT().Send(&rawtopicreader.CommitOffsetRequest{CommitOffsets: []rawtopicreader.PartitionCommitOffset{
			{
				PartitionSessionID: e.partitionSessionID,
				Offsets: []rawtopicreader.OffsetRange{
					{
						Start: committed,
						End:   committed + 1,
					},
				},
			},
		}}).Do(func(_ interface{}) {
			close(commitReceived)
		}).Return(nil)

		stopPartitionResponseSent := make(empty.Chan)
		e.stream.EXPECT().Send(&rawtopicreader.StopPartitionSessionResponse{PartitionSessionID: e.partitionSessionID}).
			Do(func(_ interface{}) {
				close(stopPartitionResponseSent)
			}).Return(nil)

		e.Start()

		// send from server message, then partition graceful stop request
		go func() {
			e.SendFromServer(&rawtopicreader.ReadResponse{
				PartitionData: []rawtopicreader.PartitionData{
					{
						PartitionSessionID: e.partitionSessionID,
						Batches: []rawtopicreader.Batch{
							{
								Codec: rawtopiccommon.CodecRaw,
								MessageData: []rawtopicreader.MessageData{
									{
										Offset: committed,
										SeqNo:  1,
									},
								},
							},
						},
					},
				},
			})
			e.SendFromServer(&rawtopicreader.StopPartitionSessionRequest{
				PartitionSessionID: e.partitionSessionID,
				Graceful:           true,
			})
		}()

		readCtx, readCtxCancel := xcontext.WithCancel(e.ctx)
		go func() {
			<-stopPartitionResponseSent
			readCtxCancel()
		}()

		batch, err := e.reader.ReadMessageBatch(readCtx, newReadMessageBatchOptions())
		require.NoError(t, err)
		err = e.reader.Commit(e.ctx, batch.commitRange)
		require.NoError(t, err)
		_, err = e.reader.ReadMessageBatch(readCtx, newReadMessageBatchOptions())
		require.ErrorIs(t, err, context.Canceled)

		select {
		case <-e.partitionSession.Context().Done():
			// pass
		case <-time.After(time.Second):
			t.Fatal("partition session not closed")
		}

		xtest.WaitChannelClosed(t, commitReceived)
	})
}

func TestTopicStreamReaderImpl_Create(t *testing.T) {
	xtest.TestManyTimesWithName(t, "BadSessionInitialization", func(t testing.TB) {
		mc := gomock.NewController(t)
		stream := NewMockRawTopicReaderStream(mc)
		stream.EXPECT().Send(gomock.Any()).Return(nil)
		stream.EXPECT().Recv().Return(&rawtopicreader.StartPartitionSessionRequest{
			ServerMessageMetadata: rawtopiccommon.ServerMessageMetadata{Status: rawydb.StatusInternalError},
		}, nil)
		stream.EXPECT().CloseSend().Return(nil)

		reader, err := newTopicStreamReader(nextReaderID(), stream, newTopicStreamReaderConfig())
		require.Error(t, err)
		require.Nil(t, reader)
	})
}

func TestStreamReaderImpl_OnPartitionCloseHandle(t *testing.T) {
	xtest.TestManyTimesWithName(t, "GracefulFalseCancelPartitionContext", func(t testing.TB) {
		e := newTopicReaderTestEnv(t)
		e.Start()

		require.NoError(t, e.partitionSession.Context().Err())

		// stop partition
		e.SendFromServerAndSetNextCallback(
			&rawtopicreader.StopPartitionSessionRequest{PartitionSessionID: e.partitionSessionID},
			func() {
				require.Error(t, e.partitionSession.Context().Err())
			})
		e.WaitMessageReceived()
	})
	xtest.TestManyTimesWithName(t, "TraceGracefulTrue", func(t testing.TB) {
		e := newTopicReaderTestEnv(t)

		readMessagesCtx, readMessagesCtxCancel := xcontext.WithCancel(context.Background())
		committedOffset := int64(222)

		e.reader.cfg.Trace.OnReaderPartitionReadStopResponse = func(info trace.TopicReaderPartitionReadStopResponseStartInfo) func(doneInfo trace.TopicReaderPartitionReadStopResponseDoneInfo) { //nolint:lll
			expected := trace.TopicReaderPartitionReadStopResponseStartInfo{
				ReaderConnectionID: e.reader.readConnectionID,
				PartitionContext:   e.partitionSession.ctx,
				Topic:              e.partitionSession.Topic,
				PartitionID:        e.partitionSession.PartitionID,
				PartitionSessionID: e.partitionSession.partitionSessionID.ToInt64(),
				CommittedOffset:    committedOffset,
				Graceful:           true,
			}
			require.Equal(t, expected, info)

			require.NoError(t, info.PartitionContext.Err())

			readMessagesCtxCancel()
			return nil
		}

		e.Start()

		stopPartitionResponseSent := make(empty.Chan)
		e.stream.EXPECT().Send(&rawtopicreader.StopPartitionSessionResponse{
			PartitionSessionID: e.partitionSessionID,
		}).Return(nil).Do(func(_ interface{}) {
			close(stopPartitionResponseSent)
		})

		e.SendFromServer(&rawtopicreader.StopPartitionSessionRequest{
			PartitionSessionID: e.partitionSessionID,
			Graceful:           true,
			CommittedOffset:    rawtopicreader.NewOffset(committedOffset),
		})

		_, err := e.reader.ReadMessageBatch(readMessagesCtx, newReadMessageBatchOptions())
		require.Error(t, err)
		require.Error(t, readMessagesCtx.Err())
		xtest.WaitChannelClosed(t, stopPartitionResponseSent)
	})
	xtest.TestManyTimesWithName(t, "TraceGracefulFalse", func(t testing.TB) {
		e := newTopicReaderTestEnv(t)

		readMessagesCtx, readMessagesCtxCancel := xcontext.WithCancel(context.Background())
		committedOffset := int64(222)

		e.reader.cfg.Trace.OnReaderPartitionReadStopResponse = func(info trace.TopicReaderPartitionReadStopResponseStartInfo) func(doneInfo trace.TopicReaderPartitionReadStopResponseDoneInfo) { //nolint:lll
			expected := trace.TopicReaderPartitionReadStopResponseStartInfo{
				ReaderConnectionID: e.reader.readConnectionID,
				PartitionContext:   e.partitionSession.ctx,
				Topic:              e.partitionSession.Topic,
				PartitionID:        e.partitionSession.PartitionID,
				PartitionSessionID: e.partitionSession.partitionSessionID.ToInt64(),
				CommittedOffset:    committedOffset,
				Graceful:           false,
			}
			require.Equal(t, expected, info)
			require.Error(t, info.PartitionContext.Err())

			readMessagesCtxCancel()
			return nil
		}

		e.Start()

		e.SendFromServer(&rawtopicreader.StopPartitionSessionRequest{
			PartitionSessionID: e.partitionSessionID,
			Graceful:           false,
			CommittedOffset:    rawtopicreader.NewOffset(committedOffset),
		})

		_, err := e.reader.ReadMessageBatch(readMessagesCtx, newReadMessageBatchOptions())
		require.Error(t, err)
		require.Error(t, readMessagesCtx.Err())
	})
}

func TestTopicStreamReaderImpl_isNeedDataRequest(t *testing.T) {
	type input struct {
		SizeBytes      int
		RequestedBytes int
	}
	type expect struct {
		NeedDataRequest bool
	}

	tests := []struct {
		Name       string
		InputData  input
		ExpectData expect
	}{
		{
			Name: "OK",
			InputData: input{
				SizeBytes:      100,
				RequestedBytes: 20,
			},
			ExpectData: expect{
				NeedDataRequest: true,
			},
		},
		{
			Name: "fullOK",
			InputData: input{
				SizeBytes:      1234,
				RequestedBytes: 1234,
			},
			ExpectData: expect{
				NeedDataRequest: false,
			},
		},
		{
			Name: "emptyOK",
			InputData: input{
				SizeBytes:      100,
				RequestedBytes: 0,
			},
			ExpectData: expect{
				NeedDataRequest: true,
			},
		},
		{
			Name: "badInputData",
			InputData: input{
				SizeBytes:      10,
				RequestedBytes: 1000,
			},
			ExpectData: expect{
				NeedDataRequest: false,
			},
		},
	}

	for _, tc := range tests {
		t.Run(tc.Name, func(t *testing.T) {
			e := newTopicReaderTestEnv(t)
			e.reader.cfg.BufferSizeProtoBytes = tc.InputData.SizeBytes
			e.reader.atomicCountRequestedBytes = int64(tc.InputData.RequestedBytes)

			actualIsNeedDataRequest := e.reader.isNeedDataRequest()

			require.Equal(t, tc.ExpectData.NeedDataRequest, actualIsNeedDataRequest)
		})
	}
}

func TestTopicStreamReaderImpl_CheckSendMessageToServerAfterChangeBufferSize(t *testing.T) {
	waitChangeCountRequestedBytes := func(r *topicStreamReaderImpl, old int64) {
		xtest.SpinWaitCondition(t, nil, func() bool {
			return atomic.LoadInt64(&r.atomicCountRequestedBytes) != old
		})
	}

	t.Run("SendAfter35PersentFree", func(t *testing.T) {
		e := newTopicReaderTestEnv(t)

		e.Start()
		waitChangeCountRequestedBytes(e.reader, 0)

		// send 35% of buffer size
		const dataSize = 350_000
		e.SendFromServer(&rawtopicreader.ReadResponse{BytesSize: dataSize, PartitionData: []rawtopicreader.PartitionData{
			{
				PartitionSessionID: e.partitionSessionID,
				Batches: []rawtopicreader.Batch{
					{
						MessageData: []rawtopicreader.MessageData{
							{
								Offset: 1,
								SeqNo:  1,
								Data:   []byte{1, 2},
							},
						},
					},
				},
			},
		}})
		waitChangeCountRequestedBytes(e.reader, e.initialBufferSizeBytes)
		expectedBufferSizeAfterReceiveMessages := e.initialBufferSizeBytes - dataSize
		require.Equal(t, e.reader.atomicCountRequestedBytes, expectedBufferSizeAfterReceiveMessages)

		e.stream.EXPECT().Send(&rawtopicreader.ReadRequest{BytesSize: dataSize})
		oneOption := newReadMessageBatchOptions()
		oneOption.MaxCount = 1
		_, err := e.reader.ReadMessageBatch(e.ctx, oneOption)
		require.NoError(t, err)

		waitChangeCountRequestedBytes(e.reader, expectedBufferSizeAfterReceiveMessages)
		require.Equal(t, e.initialBufferSizeBytes, e.reader.atomicCountRequestedBytes)
	})
	t.Run("NotSendAfter20PersentFree", func(t *testing.T) {
		e := newTopicReaderTestEnv(t)

		e.Start()
		waitChangeCountRequestedBytes(e.reader, 0)

		// send 20% of buffer size
		const dataSize = 200_000
		e.SendFromServer(&rawtopicreader.ReadResponse{BytesSize: dataSize, PartitionData: []rawtopicreader.PartitionData{
			{
				PartitionSessionID: e.partitionSessionID,
				Batches: []rawtopicreader.Batch{
					{
						MessageData: []rawtopicreader.MessageData{
							{
								Offset: 1,
								SeqNo:  1,
								Data:   []byte{1, 2},
							},
						},
					},
				},
			},
		}})
		waitChangeCountRequestedBytes(e.reader, e.initialBufferSizeBytes)
		expectedBufferSizeAfterReceiveMessages := e.initialBufferSizeBytes - dataSize
		require.Equal(t, e.reader.atomicCountRequestedBytes, expectedBufferSizeAfterReceiveMessages)

		oneOption := newReadMessageBatchOptions()
		oneOption.MaxCount = 1
		oneOption.MinCount = 1
		_, err := e.reader.ReadMessageBatch(e.ctx, oneOption)
		require.NoError(t, err)
	})
	t.Run("NotSendAfter15PersentFreeSendAfterEven20PersentFree", func(t *testing.T) {
		// first the reader reads one message from the buffer,
		// 15 percent is released - no request to the server should be sent
		//
		// Then the reader reads another message, now another 20% is freed in the buffer,
		// in the end 35% is free and the request should be sent.

		e := newTopicReaderTestEnv(t)

		e.Start()
		waitChangeCountRequestedBytes(e.reader, 0)

		// send 15% of buffer size
		const firstMessageDataSize = 150_000
		e.SendFromServer(&rawtopicreader.ReadResponse{
			BytesSize: firstMessageDataSize,
			PartitionData: []rawtopicreader.PartitionData{
				{
					PartitionSessionID: e.partitionSessionID,
					Batches: []rawtopicreader.Batch{
						{
							MessageData: []rawtopicreader.MessageData{
								{
									Offset: 1,
									SeqNo:  1,
									Data:   []byte{1},
								},
							},
						},
					},
				},
			},
		})
		waitChangeCountRequestedBytes(e.reader, e.initialBufferSizeBytes)
		expectedBufferSizeAfterReceiveFirstMessage := e.initialBufferSizeBytes - firstMessageDataSize
		require.Equal(t, e.reader.atomicCountRequestedBytes, expectedBufferSizeAfterReceiveFirstMessage)

		oneOption := newReadMessageBatchOptions()
		oneOption.MaxCount = 1

		// send even 20%
		const secondMessageDataSize = 200_000
		e.SendFromServer(&rawtopicreader.ReadResponse{
			BytesSize: secondMessageDataSize,
			PartitionData: []rawtopicreader.PartitionData{
				{
					PartitionSessionID: e.partitionSessionID,
					Batches: []rawtopicreader.Batch{
						{
							MessageData: []rawtopicreader.MessageData{
								{
									Offset: 1,
									SeqNo:  1,
									Data:   []byte{1},
								},
							},
						},
					},
				},
			},
		})
		waitChangeCountRequestedBytes(e.reader, expectedBufferSizeAfterReceiveFirstMessage)
		expectedBufferSizeAfterReceiveSecondMessage := expectedBufferSizeAfterReceiveFirstMessage - secondMessageDataSize
		require.Equal(t, e.reader.atomicCountRequestedBytes, expectedBufferSizeAfterReceiveSecondMessage)

		e.stream.EXPECT().Send(&rawtopicreader.ReadRequest{BytesSize: firstMessageDataSize + secondMessageDataSize})
		oneOption = newReadMessageBatchOptions()
		oneOption.MaxCount = 1
		_, err := e.reader.ReadMessageBatch(e.ctx, oneOption)
		require.NoError(t, err)

		waitChangeCountRequestedBytes(e.reader, expectedBufferSizeAfterReceiveSecondMessage)
		require.Equal(t, e.initialBufferSizeBytes, e.reader.atomicCountRequestedBytes)
	})
}

func TestTopicStreamReaderImpl_ReadMessages(t *testing.T) {
	t.Run("BufferSize", func(t *testing.T) {
		waitChangeRestBufferSizeBytes := func(r *topicStreamReaderImpl, old int64) {
			xtest.SpinWaitCondition(t, nil, func() bool {
<<<<<<< HEAD
				return atomic.LoadInt64(&r.atomicCountRequestedBytes) != old
=======
				return r.restBufferSizeBytes.Load() != old
>>>>>>> d88af672
			})
		}

		xtest.TestManyTimesWithName(t, "InitialBufferSize", func(t testing.TB) {
			e := newTopicReaderTestEnv(t)
			e.Start()
			waitChangeRestBufferSizeBytes(e.reader, 0)
<<<<<<< HEAD
			require.Equal(t, e.initialBufferSizeBytes, e.reader.atomicCountRequestedBytes)
=======
			require.Equal(t, e.initialBufferSizeBytes, e.reader.restBufferSizeBytes.Load())
>>>>>>> d88af672
		})

		xtest.TestManyTimesWithName(t, "DecrementIncrementBufferSize", func(t testing.TB) {
			e := newTopicReaderTestEnv(t)
			e.Start()
			waitChangeRestBufferSizeBytes(e.reader, 0)

			const dataSize = 1000
			e.SendFromServer(&rawtopicreader.ReadResponse{BytesSize: dataSize, PartitionData: []rawtopicreader.PartitionData{
				{
					PartitionSessionID: e.partitionSessionID,
					Batches: []rawtopicreader.Batch{
						{
							MessageData: []rawtopicreader.MessageData{
								{
									Offset: 1,
									SeqNo:  1,
									Data:   []byte{1, 2},
								},
								{
									Offset: 2,
									SeqNo:  2,
									Data:   []byte{4, 5, 6},
								},
								{
									Offset: 3,
									SeqNo:  3,
									Data:   []byte{7},
								},
							},
						},
					},
				},
			}})
			waitChangeRestBufferSizeBytes(e.reader, e.initialBufferSizeBytes)
			expectedBufferSizeAfterReceiveMessages := e.initialBufferSizeBytes - dataSize
<<<<<<< HEAD
			require.Equal(t, e.reader.atomicCountRequestedBytes, expectedBufferSizeAfterReceiveMessages)
=======
			require.Equal(t, expectedBufferSizeAfterReceiveMessages, e.reader.restBufferSizeBytes.Load())

			oneOption := newReadMessageBatchOptions()
			oneOption.MaxCount = 1
			_, err := e.reader.ReadMessageBatch(e.ctx, oneOption)
			require.NoError(t, err)

			waitChangeRestBufferSizeBytes(e.reader, expectedBufferSizeAfterReceiveMessages)

			bufferSizeAfterReadOneMessage := e.reader.restBufferSizeBytes.Load()

			_, err = e.reader.ReadMessageBatch(e.ctx, newReadMessageBatchOptions())
			require.NoError(t, err)

			waitChangeRestBufferSizeBytes(e.reader, bufferSizeAfterReadOneMessage)
			require.Equal(t, e.initialBufferSizeBytes, e.reader.restBufferSizeBytes.Load())
>>>>>>> d88af672
		})

		xtest.TestManyTimesWithName(t, "ForceReturnBatchIfBufferFull", func(t testing.TB) {
			e := newTopicReaderTestEnv(t)
			e.Start()
			waitChangeRestBufferSizeBytes(e.reader, 0)

			e.SendFromServer(&rawtopicreader.ReadResponse{
				BytesSize: int(e.initialBufferSizeBytes),
				PartitionData: []rawtopicreader.PartitionData{
					{
						PartitionSessionID: e.partitionSessionID,
						Batches: []rawtopicreader.Batch{
							{
								MessageData: []rawtopicreader.MessageData{
									{
										Offset: 1,
										SeqNo:  1,
										Data:   []byte{1, 2, 3},
									},
								},
							},
						},
					},
				},
			})
			needReadTwoMessages := newReadMessageBatchOptions()
			needReadTwoMessages.MinCount = 2

			readTimeoutCtx, cancel := xcontext.WithTimeout(e.ctx, time.Second)
			defer cancel()

			e.stream.EXPECT().Send(&rawtopicreader.ReadRequest{BytesSize: int(e.initialBufferSizeBytes)}).MaxTimes(2)
			batch, err := e.reader.ReadMessageBatch(readTimeoutCtx, needReadTwoMessages)
			require.NoError(t, err)
			require.Len(t, batch.Messages, 1)
		})
	})

	xtest.TestManyTimesWithName(t, "ReadBatch", func(t testing.TB) {
		e := newTopicReaderTestEnv(t)
		e.Start()

		compress := func(msg string) []byte {
			b := &bytes.Buffer{}
			writer := gzip.NewWriter(b)
			_, err := writer.Write([]byte(msg))
			require.NoError(t, writer.Close())
			require.NoError(t, err)
			return b.Bytes()
		}

		prevOffset := e.partitionSession.lastReceivedMessageOffset()

		dataSize := 4
		e.SendFromServer(&rawtopicreader.ReadResponse{
			BytesSize: dataSize,
			PartitionData: []rawtopicreader.PartitionData{
				{
					PartitionSessionID: e.partitionSessionID,
					Batches: []rawtopicreader.Batch{
						{
							Codec:            rawtopiccommon.CodecRaw,
							WriteSessionMeta: map[string]string{"a": "b", "c": "d"},
							WrittenAt:        testTime(5),
							MessageData: []rawtopicreader.MessageData{
								{
									Offset:           prevOffset + 1,
									SeqNo:            1,
									CreatedAt:        testTime(1),
									Data:             []byte("123"),
									UncompressedSize: 3,
									MessageGroupID:   "1",
								},
								{
									Offset:           prevOffset + 2,
									SeqNo:            2,
									CreatedAt:        testTime(2),
									Data:             []byte("4567"),
									UncompressedSize: 4,
									MessageGroupID:   "1",
								},
							},
						},
						{
							Codec:            rawtopiccommon.CodecGzip,
							WriteSessionMeta: map[string]string{"e": "f", "g": "h"},
							WrittenAt:        testTime(6),
							MessageData: []rawtopicreader.MessageData{
								{
									Offset:           prevOffset + 10,
									SeqNo:            3,
									CreatedAt:        testTime(3),
									Data:             compress("098"),
									UncompressedSize: 3,
									MessageGroupID:   "2",
								},
								{
									Offset:           prevOffset + 20,
									SeqNo:            4,
									CreatedAt:        testTime(4),
									Data:             compress("0987"),
									UncompressedSize: 4,
									MessageGroupID:   "2",
								},
							},
						},
					},
				},
			},
		},
		)

		expectedData := [][]byte{[]byte("123"), []byte("4567"), []byte("098"), []byte("0987")}
		expectedBatch := &PublicBatch{
			commitRange: commitRange{
				commitOffsetStart: prevOffset + 1,
				commitOffsetEnd:   prevOffset + 21,
				partitionSession:  e.partitionSession,
			},
			Messages: []*PublicMessage{
				{
					SeqNo:                1,
					CreatedAt:            testTime(1),
					MessageGroupID:       "1",
					Offset:               prevOffset.ToInt64() + 1,
					WrittenAt:            testTime(5),
					WriteSessionMetadata: map[string]string{"a": "b", "c": "d"},
					UncompressedSize:     3,
					rawDataLen:           3,
					commitRange: commitRange{
						commitOffsetStart: prevOffset + 1,
						commitOffsetEnd:   prevOffset + 2,
						partitionSession:  e.partitionSession,
					},
				},
				{
					SeqNo:                2,
					CreatedAt:            testTime(2),
					MessageGroupID:       "1",
					Offset:               prevOffset.ToInt64() + 2,
					WrittenAt:            testTime(5),
					WriteSessionMetadata: map[string]string{"a": "b", "c": "d"},
					rawDataLen:           4,
					UncompressedSize:     4,
					commitRange: commitRange{
						commitOffsetStart: prevOffset + 2,
						commitOffsetEnd:   prevOffset + 3,
						partitionSession:  e.partitionSession,
					},
				},
				{
					SeqNo:                3,
					CreatedAt:            testTime(3),
					MessageGroupID:       "2",
					Offset:               prevOffset.ToInt64() + 10,
					WrittenAt:            testTime(6),
					WriteSessionMetadata: map[string]string{"e": "f", "g": "h"},
					rawDataLen:           len(compress("098")),
					UncompressedSize:     3,
					commitRange: commitRange{
						commitOffsetStart: prevOffset + 3,
						commitOffsetEnd:   prevOffset + 11,
						partitionSession:  e.partitionSession,
					},
				},
				{
					SeqNo:                4,
					CreatedAt:            testTime(4),
					MessageGroupID:       "2",
					Offset:               prevOffset.ToInt64() + 20,
					WrittenAt:            testTime(6),
					WriteSessionMetadata: map[string]string{"e": "f", "g": "h"},
					rawDataLen:           len(compress("0987")),
					UncompressedSize:     4,
					commitRange: commitRange{
						commitOffsetStart: prevOffset + 11,
						commitOffsetEnd:   prevOffset + 21,
						partitionSession:  e.partitionSession,
					},
				},
			},
		}

		opts := newReadMessageBatchOptions()
		opts.MinCount = 4
		batch, err := e.reader.ReadMessageBatch(e.ctx, opts)
		require.NoError(t, err)

		data := make([][]byte, 0, len(batch.Messages))
		for i := range batch.Messages {
			content, err := io.ReadAll(&batch.Messages[i].data)
			require.NoError(t, err)
			data = append(data, content)
			batch.Messages[i].data = newOneTimeReader(nil)
			batch.Messages[i].bufferBytesAccount = 0
		}

		require.Equal(t, expectedData, data)
		require.Equal(t, expectedBatch, batch)
	})
}

func TestTopicStreamReadImpl_BatchReaderWantMoreMessagesThenBufferCanHold(t *testing.T) {
	sendMessageWithFullBuffer := func(e *streamEnv) empty.Chan {
		nextDataRequested := make(empty.Chan)
		e.stream.EXPECT().Send(&rawtopicreader.ReadRequest{BytesSize: int(e.initialBufferSizeBytes)}).Do(func(_ interface{}) {
			close(nextDataRequested)
		})

		e.SendFromServer(
			&rawtopicreader.ReadResponse{
				BytesSize: int(e.initialBufferSizeBytes),
				PartitionData: []rawtopicreader.PartitionData{
					{
						PartitionSessionID: e.partitionSessionID,
						Batches: []rawtopicreader.Batch{
							{
								Codec: rawtopiccommon.CodecRaw,
								MessageData: []rawtopicreader.MessageData{
									{
										Offset: 1,
									},
								},
							},
						},
					},
				},
			})
		return nextDataRequested
	}

	xtest.TestManyTimesWithName(t, "ReadAfterMessageInBuffer", func(t testing.TB) {
		e := newTopicReaderTestEnv(t)
		e.Start()

		nextDataRequested := sendMessageWithFullBuffer(&e)

		// wait message received to internal buffer
		xtest.SpinWaitCondition(t, &e.reader.batcher.m, func() bool {
			return len(e.reader.batcher.messages) > 0
		})

		xtest.SpinWaitCondition(t, nil, func() bool {
<<<<<<< HEAD
			return atomic.LoadInt64(&e.reader.atomicCountRequestedBytes) == 0
=======
			return e.reader.restBufferSizeBytes.Load() == 0
>>>>>>> d88af672
		})

		opts := newReadMessageBatchOptions()
		opts.MinCount = 2

		readCtx, cancel := xcontext.WithTimeout(e.ctx, time.Second)
		defer cancel()
		batch, err := e.reader.ReadMessageBatch(readCtx, opts)
		require.NoError(t, err)
		require.Len(t, batch.Messages, 1)
		require.Equal(t, int64(1), batch.Messages[0].Offset)

		<-nextDataRequested
<<<<<<< HEAD
		require.Equal(t, e.initialBufferSizeBytes, atomic.LoadInt64(&e.reader.atomicCountRequestedBytes))
=======
		require.Equal(t, e.initialBufferSizeBytes, e.reader.restBufferSizeBytes.Load())
>>>>>>> d88af672
	})

	xtest.TestManyTimesWithName(t, "ReadBeforeMessageInBuffer", func(t testing.TB) {
		e := newTopicReaderTestEnv(t)
		e.Start()

		readCompleted := make(empty.Chan)
		var batch *PublicBatch
		var readErr error
		go func() {
			defer close(readCompleted)

			opts := newReadMessageBatchOptions()
			opts.MinCount = 2

			readCtx, cancel := xcontext.WithTimeout(e.ctx, time.Second)
			defer cancel()
			batch, readErr = e.reader.ReadMessageBatch(readCtx, opts)
		}()

		// wait to start pop
		e.reader.batcher.notifyAboutNewMessages()
		xtest.SpinWaitCondition(t, &e.reader.batcher.m, func() bool {
			return len(e.reader.batcher.hasNewMessages) == 0
		})

		nextDataRequested := sendMessageWithFullBuffer(&e)

		<-readCompleted
		require.NoError(t, readErr)
		require.Len(t, batch.Messages, 1)
		require.Equal(t, int64(1), batch.Messages[0].Offset)

		<-nextDataRequested
<<<<<<< HEAD
		require.Equal(t, e.initialBufferSizeBytes, atomic.LoadInt64(&e.reader.atomicCountRequestedBytes))
=======
		require.Equal(t, e.initialBufferSizeBytes, e.reader.restBufferSizeBytes.Load())
>>>>>>> d88af672
	})
}

func TestTopicStreamReadImpl_CommitWithBadSession(t *testing.T) {
	commitByMode := func(mode PublicCommitMode) error {
		sleep := func() {
			time.Sleep(time.Second / 10)
		}
		e := newTopicReaderTestEnv(t)
		e.reader.cfg.CommitMode = mode
		e.Start()

		cr := commitRange{
			partitionSession: newPartitionSession(
				context.Background(),
				"asd",
				123,
				nextReaderID(),
				"bad-connection-id",
				222,
				213,
			),
		}
		commitErr := e.reader.Commit(e.ctx, cr)

		sleep()

		require.False(t, e.reader.closed)
		return commitErr
	}
	t.Run("CommitModeNone", func(t *testing.T) {
		require.ErrorIs(t, commitByMode(CommitModeNone), ErrCommitDisabled)
	})
	t.Run("CommitModeSync", func(t *testing.T) {
		require.ErrorIs(t, commitByMode(CommitModeSync), PublicErrCommitSessionToExpiredSession)
	})
	t.Run("CommitModeAsync", func(t *testing.T) {
		require.NoError(t, commitByMode(CommitModeAsync))
	})
}

type streamEnv struct {
	ctx                    context.Context
	t                      testing.TB
	reader                 *topicStreamReaderImpl
	stopReadEvents         empty.Chan
	stream                 *MockRawTopicReaderStream
	partitionSessionID     partitionSessionID
	mc                     *gomock.Controller
	partitionSession       *partitionSession
	initialBufferSizeBytes int64

	m                          xsync.Mutex
	messagesFromServerToClient chan testStreamResult
	nextMessageNeedCallback    func()
}

type testStreamResult struct {
	nextMessageCallback func()
	msg                 rawtopicreader.ServerMessage
	err                 error
	waitOnly            bool
}

func newTopicReaderTestEnv(t testing.TB) streamEnv {
	ctx := xtest.Context(t)

	mc := gomock.NewController(t)

	stream := NewMockRawTopicReaderStream(mc)

	const initialBufferSizeBytes = 1000000

	cfg := newTopicStreamReaderConfig()
	cfg.BaseContext = ctx
	cfg.BufferSizeProtoBytes = initialBufferSizeBytes
	cfg.CommitterBatchTimeLag = 0

	reader := newTopicStreamReaderStopped(nextReaderID(), stream, cfg)
	// reader.initSession() - skip stream level initialization

	const testPartitionID = 5
	const testSessionID = 15
	const testSessionComitted = 20

	session := newPartitionSession(
		ctx,
		"/test",
		testPartitionID,
		reader.readerID,
		reader.readConnectionID,
		testSessionID,
		testSessionComitted,
	)
	require.NoError(t, reader.sessionController.Add(session))

	env := streamEnv{
		ctx:                        ctx,
		t:                          t,
		initialBufferSizeBytes:     initialBufferSizeBytes,
		reader:                     reader,
		stopReadEvents:             make(empty.Chan),
		stream:                     stream,
		messagesFromServerToClient: make(chan testStreamResult),
		partitionSession:           session,
		partitionSessionID:         session.partitionSessionID,
		mc:                         mc,
	}

	stream.EXPECT().Recv().AnyTimes().DoAndReturn(env.receiveMessageHandler)

	// initial data request
	stream.EXPECT().Send(&rawtopicreader.ReadRequest{BytesSize: initialBufferSizeBytes}).MaxTimes(1)

	// allow in test send data without explicit sizes
	stream.EXPECT().Send(&rawtopicreader.ReadRequest{BytesSize: 0}).AnyTimes()

	streamClosed := make(empty.Chan)
	stream.EXPECT().CloseSend().Return(nil).Do(func() {
		close(streamClosed)
	})

	t.Cleanup(func() {
		cleanupTimeout, cancel := xcontext.WithTimeout(context.Background(), time.Second)
		defer cancel()

		close(env.stopReadEvents)
		_ = env.reader.CloseWithError(ctx, errors.New("test finished"))
		require.NoError(t, cleanupTimeout.Err())
		xtest.WaitChannelClosed(t, streamClosed)
	})

	t.Cleanup(func() {
		if messLen := len(env.messagesFromServerToClient); messLen != 0 {
			t.Fatalf("not all messages consumed from server: %v", messLen)
		}
	})

	//nolint:govet
	return env
}

func (e *streamEnv) Start() {
	require.NoError(e.t, e.reader.startLoops())
	xtest.SpinWaitCondition(e.t, nil, func() bool {
<<<<<<< HEAD
		return atomic.LoadInt64(&e.reader.atomicCountRequestedBytes) == e.initialBufferSizeBytes
=======
		return e.reader.restBufferSizeBytes.Load() == e.initialBufferSizeBytes
>>>>>>> d88af672
	})
}

func (e *streamEnv) readerReceiveWaitClose(callback func()) {
	e.stream.EXPECT().Recv().Do(func() {
		if callback != nil {
			callback()
		}
		<-e.ctx.Done()
	}).Return(nil, errors.New("test reader closed"))
}

func (e *streamEnv) SendFromServer(msg rawtopicreader.ServerMessage) {
	e.SendFromServerAndSetNextCallback(msg, nil)
}

func (e *streamEnv) SendFromServerAndSetNextCallback(msg rawtopicreader.ServerMessage, callback func()) {
	if msg.StatusData().Status == 0 {
		msg.SetStatus(rawydb.StatusSuccess)
	}
	e.messagesFromServerToClient <- testStreamResult{msg: msg, nextMessageCallback: callback}
}

func (e *streamEnv) WaitMessageReceived() {
	e.messagesFromServerToClient <- testStreamResult{waitOnly: true}
}

func (e *streamEnv) receiveMessageHandler() (rawtopicreader.ServerMessage, error) {
	if e.ctx.Err() != nil {
		return nil, e.ctx.Err()
	}

	var callback func()
	e.m.WithLock(func() {
		callback = e.nextMessageNeedCallback
		e.nextMessageNeedCallback = nil
	})

	if callback != nil {
		callback()
	}

readMessages:
	for {
		select {
		case <-e.ctx.Done():
			return nil, e.ctx.Err()
		case <-e.stopReadEvents:
			return nil, xerrors.Wrap(errors.New("mock reader closed"))
		case res := <-e.messagesFromServerToClient:
			if res.waitOnly {
				continue readMessages
			}
			e.m.WithLock(func() {
				e.nextMessageNeedCallback = res.nextMessageCallback
			})
			return res.msg, res.err
		}
	}
}<|MERGE_RESOLUTION|>--- conflicted
+++ resolved
@@ -6,6 +6,7 @@
 	"context"
 	"errors"
 	"io"
+	"sync/atomic"
 	"testing"
 	"time"
 
@@ -650,11 +651,7 @@
 	t.Run("BufferSize", func(t *testing.T) {
 		waitChangeRestBufferSizeBytes := func(r *topicStreamReaderImpl, old int64) {
 			xtest.SpinWaitCondition(t, nil, func() bool {
-<<<<<<< HEAD
-				return atomic.LoadInt64(&r.atomicCountRequestedBytes) != old
-=======
-				return r.restBufferSizeBytes.Load() != old
->>>>>>> d88af672
+				return r.atomicCountRequestedBytes.Load() != old
 			})
 		}
 
@@ -662,15 +659,15 @@
 			e := newTopicReaderTestEnv(t)
 			e.Start()
 			waitChangeRestBufferSizeBytes(e.reader, 0)
-<<<<<<< HEAD
-			require.Equal(t, e.initialBufferSizeBytes, e.reader.atomicCountRequestedBytes)
-=======
-			require.Equal(t, e.initialBufferSizeBytes, e.reader.restBufferSizeBytes.Load())
->>>>>>> d88af672
+			require.Equal(t, e.initialBufferSizeBytes, e.reader.atomicCountRequestedBytes.Load())
 		})
 
 		xtest.TestManyTimesWithName(t, "DecrementIncrementBufferSize", func(t testing.TB) {
 			e := newTopicReaderTestEnv(t)
+
+			// doesn't check sends
+			e.stream.EXPECT().Send(gomock.Any()).Return(nil).MinTimes(1)
+
 			e.Start()
 			waitChangeRestBufferSizeBytes(e.reader, 0)
 
@@ -703,26 +700,7 @@
 			}})
 			waitChangeRestBufferSizeBytes(e.reader, e.initialBufferSizeBytes)
 			expectedBufferSizeAfterReceiveMessages := e.initialBufferSizeBytes - dataSize
-<<<<<<< HEAD
-			require.Equal(t, e.reader.atomicCountRequestedBytes, expectedBufferSizeAfterReceiveMessages)
-=======
-			require.Equal(t, expectedBufferSizeAfterReceiveMessages, e.reader.restBufferSizeBytes.Load())
-
-			oneOption := newReadMessageBatchOptions()
-			oneOption.MaxCount = 1
-			_, err := e.reader.ReadMessageBatch(e.ctx, oneOption)
-			require.NoError(t, err)
-
-			waitChangeRestBufferSizeBytes(e.reader, expectedBufferSizeAfterReceiveMessages)
-
-			bufferSizeAfterReadOneMessage := e.reader.restBufferSizeBytes.Load()
-
-			_, err = e.reader.ReadMessageBatch(e.ctx, newReadMessageBatchOptions())
-			require.NoError(t, err)
-
-			waitChangeRestBufferSizeBytes(e.reader, bufferSizeAfterReadOneMessage)
-			require.Equal(t, e.initialBufferSizeBytes, e.reader.restBufferSizeBytes.Load())
->>>>>>> d88af672
+			require.Equal(t, expectedBufferSizeAfterReceiveMessages, e.reader.atomicCountRequestedBytes.Load())
 		})
 
 		xtest.TestManyTimesWithName(t, "ForceReturnBatchIfBufferFull", func(t testing.TB) {
@@ -923,6 +901,7 @@
 
 		require.Equal(t, expectedData, data)
 		require.Equal(t, expectedBatch, batch)
+		<-sendDataRequestCompleted
 	})
 }
 
@@ -967,11 +946,7 @@
 		})
 
 		xtest.SpinWaitCondition(t, nil, func() bool {
-<<<<<<< HEAD
-			return atomic.LoadInt64(&e.reader.atomicCountRequestedBytes) == 0
-=======
-			return e.reader.restBufferSizeBytes.Load() == 0
->>>>>>> d88af672
+			return e.reader.atomicCountRequestedBytes.Load() == 0
 		})
 
 		opts := newReadMessageBatchOptions()
@@ -985,11 +960,7 @@
 		require.Equal(t, int64(1), batch.Messages[0].Offset)
 
 		<-nextDataRequested
-<<<<<<< HEAD
-		require.Equal(t, e.initialBufferSizeBytes, atomic.LoadInt64(&e.reader.atomicCountRequestedBytes))
-=======
-		require.Equal(t, e.initialBufferSizeBytes, e.reader.restBufferSizeBytes.Load())
->>>>>>> d88af672
+		require.Equal(t, e.initialBufferSizeBytes, e.reader.atomicCountRequestedBytes.Load())
 	})
 
 	xtest.TestManyTimesWithName(t, "ReadBeforeMessageInBuffer", func(t testing.TB) {
@@ -1024,11 +995,7 @@
 		require.Equal(t, int64(1), batch.Messages[0].Offset)
 
 		<-nextDataRequested
-<<<<<<< HEAD
-		require.Equal(t, e.initialBufferSizeBytes, atomic.LoadInt64(&e.reader.atomicCountRequestedBytes))
-=======
-		require.Equal(t, e.initialBufferSizeBytes, e.reader.restBufferSizeBytes.Load())
->>>>>>> d88af672
+		require.Equal(t, e.initialBufferSizeBytes, atomic.LoadInt64(&e.reader.atomicCountRequestedBytes.Load()))
 	})
 }
 
@@ -1174,11 +1141,7 @@
 func (e *streamEnv) Start() {
 	require.NoError(e.t, e.reader.startLoops())
 	xtest.SpinWaitCondition(e.t, nil, func() bool {
-<<<<<<< HEAD
-		return atomic.LoadInt64(&e.reader.atomicCountRequestedBytes) == e.initialBufferSizeBytes
-=======
-		return e.reader.restBufferSizeBytes.Load() == e.initialBufferSizeBytes
->>>>>>> d88af672
+		return atomic.LoadInt64(&e.reader.atomicCountRequestedBytes.Load()) == e.initialBufferSizeBytes
 	})
 }
 

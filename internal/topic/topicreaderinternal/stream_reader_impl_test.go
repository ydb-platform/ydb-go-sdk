--- conflicted
+++ resolved
@@ -588,14 +588,9 @@
 			b := &bytes.Buffer{}
 			writer := gzip.NewWriter(b)
 			_, err := writer.Write([]byte(msg))
-<<<<<<< HEAD
 			require.NoError(tb, writer.Close())
 			require.NoError(tb, err)
-=======
-			require.NoError(t, writer.Close())
-			require.NoError(t, err)
-
->>>>>>> 7d5e6a08
+
 			return b.Bytes()
 		}
 

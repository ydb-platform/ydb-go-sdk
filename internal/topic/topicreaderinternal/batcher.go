package topicreaderinternal

import (
	"context"
	"errors"
	"fmt"
	"sync/atomic"

	"github.com/ydb-platform/ydb-go-sdk/v3/internal/empty"
	"github.com/ydb-platform/ydb-go-sdk/v3/internal/grpcwrapper/rawtopic/rawtopicreader"
	"github.com/ydb-platform/ydb-go-sdk/v3/internal/topic/topicreadercommon"
	"github.com/ydb-platform/ydb-go-sdk/v3/internal/xerrors"
	"github.com/ydb-platform/ydb-go-sdk/v3/internal/xsync"
)

var errBatcherPopConcurency = xerrors.Wrap(errors.New("ydb: batch pop concurency, internal state error"))

type batcher struct {
	popInFlight    int64
	closeErr       error
	hasNewMessages empty.Chan

	m xsync.Mutex

	forceIgnoreMinRestrictionsOnNextMessagesBatch bool
	closed                                        bool
	closeChan                                     empty.Chan
	messages                                      batcherMessagesMap
}

func newBatcher() *batcher {
	return &batcher{
		messages:       make(batcherMessagesMap),
		closeChan:      make(empty.Chan),
		hasNewMessages: make(empty.Chan, 1),
	}
}

func (b *batcher) Close(err error) error {
	b.m.Lock()
	defer b.m.Unlock()

	if b.closed {
		return xerrors.WithStackTrace(fmt.Errorf("ydb: batch closed already: %w", err))
	}

	b.closed = true
	b.closeErr = err
	close(b.closeChan)

	return nil
}

func (b *batcher) PushBatches(batches ...*topicreadercommon.PublicBatch) error {
	b.m.Lock()
	defer b.m.Unlock()
	if b.closed {
		return xerrors.WithStackTrace(fmt.Errorf("ydb: push batch to closed batcher :%w", b.closeErr))
	}

	for _, batch := range batches {
<<<<<<< HEAD
		if err := b.addNeedLock(topicreadercommon.GetCommitRange(batch).PartitionSession, newBatcherItemBatch(batch)); err != nil {
=======
		if err := b.addNeedLock(
			topicreadercommon.GetCommitRange(batch).PartitionSession,
			newBatcherItemBatch(batch),
		); err != nil {
>>>>>>> dbd6566f
			return err
		}
	}

	return nil
}

func (b *batcher) PushRawMessage(session *topicreadercommon.PartitionSession, m rawtopicreader.ServerMessage) error {
	b.m.Lock()
	defer b.m.Unlock()

	if b.closed {
		return xerrors.WithStackTrace(fmt.Errorf("ydb: push raw message to closed batcher: %w", b.closeErr))
	}

	return b.addNeedLock(session, newBatcherItemRawMessage(m))
}

func (b *batcher) addNeedLock(session *topicreadercommon.PartitionSession, item batcherMessageOrderItem) error {
	var currentItems batcherMessageOrderItems
	var ok bool
	var err error
	if currentItems, ok = b.messages[session]; ok {
		if currentItems, err = currentItems.Append(item); err != nil {
			return err
		}
	} else {
		currentItems = batcherMessageOrderItems{item}
	}

	b.messages[session] = currentItems

	b.notifyAboutNewMessages()

	return nil
}

type batcherGetOptions struct {
	MinCount        int
	MaxCount        int
	rawMessagesOnly bool
}

func (o batcherGetOptions) cutBatchItemsHead(items batcherMessageOrderItems) (
	head batcherMessageOrderItem,
	rest batcherMessageOrderItems,
	ok bool,
) {
	notFound := func() (batcherMessageOrderItem, batcherMessageOrderItems, bool) {
		return batcherMessageOrderItem{}, batcherMessageOrderItems{}, false
	}
	if len(items) == 0 {
		return notFound()
	}

	if items[0].IsBatch() {
		if o.rawMessagesOnly {
			return notFound()
		}

		batchHead, batchRest, ok := o.splitBatch(items[0].Batch)

		if !ok {
			return notFound()
		}

		head = newBatcherItemBatch(batchHead)
		rest = items.ReplaceHeadItem(newBatcherItemBatch(batchRest))

		return head, rest, true
	}

	return items[0], items[1:], true
}

<<<<<<< HEAD
func (o batcherGetOptions) splitBatch(batch *topicreadercommon.PublicBatch) (head, rest *topicreadercommon.PublicBatch, ok bool) {
=======
func (o batcherGetOptions) splitBatch(batch *topicreadercommon.PublicBatch) (
	head, rest *topicreadercommon.PublicBatch,
	ok bool,
) {
>>>>>>> dbd6566f
	notFound := func() (*topicreadercommon.PublicBatch, *topicreadercommon.PublicBatch, bool) {
		return nil, nil, false
	}

	if len(batch.Messages) < o.MinCount {
		return notFound()
	}

	if o.MaxCount == 0 {
		return batch, nil, true
	}

	head, rest = topicreadercommon.BatchCutMessages(batch, o.MaxCount)

	return head, rest, true
}

func (b *batcher) Pop(ctx context.Context, opts batcherGetOptions) (_ batcherMessageOrderItem, err error) {
	counter := atomic.AddInt64(&b.popInFlight, 1)
	defer atomic.AddInt64(&b.popInFlight, -1)

	if counter != 1 {
		return batcherMessageOrderItem{}, xerrors.WithStackTrace(errBatcherPopConcurency)
	}

	if err = ctx.Err(); err != nil {
		return batcherMessageOrderItem{}, err
	}

	for {
		var findRes batcherResultCandidate
		var closed bool

		b.m.WithLock(func() {
			closed = b.closed
			if closed {
				return
			}

			findRes = b.findNeedLock(opts)
			if findRes.Ok {
				b.applyNeedLock(&findRes)

				return
			}
		})
		if closed {
			return batcherMessageOrderItem{},
				xerrors.WithStackTrace(xerrors.Wrap(fmt.Errorf("ydb: try pop messages from closed batcher: %w", b.closeErr)))
		}
		if findRes.Ok {
			return findRes.Result, nil
		}

		// wait new messages for next iteration
		select {
		case <-b.hasNewMessages:
			// new iteration
		case <-b.closeChan:
			return batcherMessageOrderItem{},
				xerrors.WithStackTrace(
					fmt.Errorf(
						"ydb: batcher close while pop wait new messages: %w",
						b.closeErr,
					),
				)
		case <-ctx.Done():
			return batcherMessageOrderItem{}, ctx.Err()
		}
	}
}

func (b *batcher) notifyAboutNewMessages() {
	select {
	case b.hasNewMessages <- empty.Struct{}:
		// sent signal
	default:
		// signal already in progress
	}
}

type batcherResultCandidate struct {
	Key         *topicreadercommon.PartitionSession
	Result      batcherMessageOrderItem
	Rest        batcherMessageOrderItems
	WaiterIndex int
	Ok          bool
}

func newBatcherResultCandidate(
	key *topicreadercommon.PartitionSession,
	result batcherMessageOrderItem,
	rest batcherMessageOrderItems,
	ok bool,
) batcherResultCandidate {
	return batcherResultCandidate{
		Key:    key,
		Result: result,
		Rest:   rest,
		Ok:     ok,
	}
}

func (b *batcher) findNeedLock(filter batcherGetOptions) batcherResultCandidate {
	if len(b.messages) == 0 {
		return batcherResultCandidate{}
	}

	rawMessageOpts := batcherGetOptions{rawMessagesOnly: true}

	var batchResult batcherResultCandidate
	needBatchResult := true

	for k, items := range b.messages {
		head, rest, ok := rawMessageOpts.cutBatchItemsHead(items)
		if ok {
			return newBatcherResultCandidate(k, head, rest, true)
		}

		if needBatchResult {
			head, rest, ok = b.applyForceFlagToOptions(filter).cutBatchItemsHead(items)
			if !ok {
				continue
			}

			needBatchResult = false
			batchResult = newBatcherResultCandidate(k, head, rest, true)
		}
	}

	return batchResult
}

func (b *batcher) applyForceFlagToOptions(options batcherGetOptions) batcherGetOptions {
	if !b.forceIgnoreMinRestrictionsOnNextMessagesBatch {
		return options
	}

	res := options
	res.MinCount = 1

	return res
}

func (b *batcher) applyNeedLock(res *batcherResultCandidate) {
	if res.Rest.IsEmpty() && res.WaiterIndex >= 0 {
		delete(b.messages, res.Key)
	} else {
		b.messages[res.Key] = res.Rest
	}

	if res.Result.IsBatch() {
		b.forceIgnoreMinRestrictionsOnNextMessagesBatch = false
	}
}

func (b *batcher) IgnoreMinRestrictionsOnNextPop() {
	b.m.Lock()
	defer b.m.Unlock()

	b.forceIgnoreMinRestrictionsOnNextMessagesBatch = true
	b.notifyAboutNewMessages()
}

type batcherMessagesMap map[*topicreadercommon.PartitionSession]batcherMessageOrderItems

type batcherMessageOrderItems []batcherMessageOrderItem

func (items batcherMessageOrderItems) Append(item batcherMessageOrderItem) (batcherMessageOrderItems, error) {
	if len(items) == 0 {
		return append(items, item), nil
	}

	lastItem := &items[len(items)-1]
	if item.IsBatch() && lastItem.IsBatch() {
		if resBatch, err := topicreadercommon.BatchAppend(lastItem.Batch, item.Batch); err == nil {
			lastItem.Batch = resBatch
		} else {
			return nil, err
		}

		return items, nil
	}

	return append(items, item), nil
}

func (items batcherMessageOrderItems) IsEmpty() bool {
	return len(items) == 0
}

func (items batcherMessageOrderItems) ReplaceHeadItem(item batcherMessageOrderItem) batcherMessageOrderItems {
	if item.IsEmpty() {
		return items[1:]
	}

	res := make(batcherMessageOrderItems, len(items))
	res[0] = item
	copy(res[1:], items[1:])

	return res
}

type batcherMessageOrderItem struct {
	Batch      *topicreadercommon.PublicBatch
	RawMessage rawtopicreader.ServerMessage
}

func newBatcherItemBatch(b *topicreadercommon.PublicBatch) batcherMessageOrderItem {
	return batcherMessageOrderItem{Batch: b}
}

func newBatcherItemRawMessage(b rawtopicreader.ServerMessage) batcherMessageOrderItem {
	return batcherMessageOrderItem{RawMessage: b}
}

func (item *batcherMessageOrderItem) IsBatch() bool {
	return !topicreadercommon.BatchIsEmpty(item.Batch)
}

func (item *batcherMessageOrderItem) IsRawMessage() bool {
	return item.RawMessage != nil
}

func (item *batcherMessageOrderItem) IsEmpty() bool {
	return item.RawMessage == nil && topicreadercommon.BatchIsEmpty(item.Batch)
}<|MERGE_RESOLUTION|>--- conflicted
+++ resolved
@@ -59,14 +59,10 @@
 	}
 
 	for _, batch := range batches {
-<<<<<<< HEAD
-		if err := b.addNeedLock(topicreadercommon.GetCommitRange(batch).PartitionSession, newBatcherItemBatch(batch)); err != nil {
-=======
 		if err := b.addNeedLock(
 			topicreadercommon.GetCommitRange(batch).PartitionSession,
 			newBatcherItemBatch(batch),
 		); err != nil {
->>>>>>> dbd6566f
 			return err
 		}
 	}
@@ -142,14 +138,10 @@
 	return items[0], items[1:], true
 }
 
-<<<<<<< HEAD
-func (o batcherGetOptions) splitBatch(batch *topicreadercommon.PublicBatch) (head, rest *topicreadercommon.PublicBatch, ok bool) {
-=======
 func (o batcherGetOptions) splitBatch(batch *topicreadercommon.PublicBatch) (
 	head, rest *topicreadercommon.PublicBatch,
 	ok bool,
 ) {
->>>>>>> dbd6566f
 	notFound := func() (*topicreadercommon.PublicBatch, *topicreadercommon.PublicBatch, bool) {
 		return nil, nil, false
 	}

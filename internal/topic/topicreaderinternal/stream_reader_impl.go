package topicreaderinternal

import (
	"context"
	"crypto/rand"
	"errors"
	"fmt"
	"math"
	"math/big"
	"reflect"
	"runtime/pprof"
	"time"

	"github.com/ydb-platform/ydb-go-sdk/v3/credentials"
	"github.com/ydb-platform/ydb-go-sdk/v3/internal/background"
	"github.com/ydb-platform/ydb-go-sdk/v3/internal/grpcwrapper/rawtopic/rawtopiccommon"
	"github.com/ydb-platform/ydb-go-sdk/v3/internal/grpcwrapper/rawtopic/rawtopicreader"
	"github.com/ydb-platform/ydb-go-sdk/v3/internal/xatomic"
	"github.com/ydb-platform/ydb-go-sdk/v3/internal/xcontext"
	"github.com/ydb-platform/ydb-go-sdk/v3/internal/xerrors"
	"github.com/ydb-platform/ydb-go-sdk/v3/internal/xsync"
	"github.com/ydb-platform/ydb-go-sdk/v3/trace"
)

var (
	PublicErrCommitSessionToExpiredSession = xerrors.Wrap(errors.New("ydb: commit to expired session"))

	errPartitionSessionStoppedByServer = xerrors.Wrap(errors.New("ydb: topic partition session stopped by server"))
	errCommitWithNilPartitionSession   = xerrors.Wrap(errors.New("ydb: commit with nil partition session"))
)

type partitionSessionID = rawtopicreader.PartitionSessionID

type topicStreamReaderImpl struct {
	cfg    topicStreamReaderConfig
	ctx    context.Context
	cancel context.CancelFunc

<<<<<<< HEAD
	freeBytes                 chan int
	atomicCountRequestedBytes int64
	sessionController         partitionSessionStorage
	backgroundWorkers         background.Worker
=======
	freeBytes           chan int
	restBufferSizeBytes xatomic.Int64
	sessionController   partitionSessionStorage
	backgroundWorkers   background.Worker
>>>>>>> d88af672

	rawMessagesFromBuffer chan rawtopicreader.ServerMessage

	batcher   *batcher
	committer *committer

	stream           RawTopicReaderStream
	readConnectionID string
	readerID         int64

	m       xsync.RWMutex
	err     error
	started bool
	closed  bool
}

type topicStreamReaderConfig struct {
	CommitterBatchTimeLag           time.Duration
	CommitterBatchCounterTrigger    int
	BaseContext                     context.Context
	BufferSizeProtoBytes            int
	Cred                            credentials.Credentials
	CredUpdateInterval              time.Duration
	Consumer                        string
	ReadSelectors                   []*PublicReadSelector
	Trace                           *trace.Topic
	GetPartitionStartOffsetCallback PublicGetPartitionStartOffsetFunc
	CommitMode                      PublicCommitMode
	Decoders                        decoderMap
}

func newTopicStreamReaderConfig() topicStreamReaderConfig {
	return topicStreamReaderConfig{
		BaseContext:           context.Background(),
		BufferSizeProtoBytes:  1024 * 1024,
		Cred:                  credentials.NewAnonymousCredentials(),
		CredUpdateInterval:    time.Hour,
		CommitMode:            CommitModeAsync,
		CommitterBatchTimeLag: time.Second,
		Decoders:              newDecoderMap(),
		Trace:                 &trace.Topic{},
	}
}

func (cfg *topicStreamReaderConfig) initMessage() *rawtopicreader.InitRequest {
	res := &rawtopicreader.InitRequest{
		Consumer: cfg.Consumer,
	}

	res.TopicsReadSettings = make([]rawtopicreader.TopicReadSettings, len(cfg.ReadSelectors))
	for i, selector := range cfg.ReadSelectors {
		settings := &res.TopicsReadSettings[i]
		settings.Path = selector.Path
		settings.PartitionsID = selector.Partitions
		if !selector.ReadFrom.IsZero() {
			settings.ReadFrom.HasValue = true
			settings.ReadFrom.Value = selector.ReadFrom
		}
		if selector.MaxTimeLag != 0 {
			settings.MaxLag.HasValue = true
			settings.MaxLag.Value = selector.MaxTimeLag
		}
	}

	return res
}

func newTopicStreamReader(
	readerID int64,
	stream RawTopicReaderStream,
	cfg topicStreamReaderConfig, //nolint:gocritic
) (_ *topicStreamReaderImpl, err error) {
	defer func() {
		if err != nil {
			_ = stream.CloseSend()
		}
	}()

	reader := newTopicStreamReaderStopped(readerID, stream, cfg)
	if err = reader.initSession(); err != nil {
		return nil, err
	}
	if err = reader.startLoops(); err != nil {
		return nil, err
	}

	return reader, nil
}

func newTopicStreamReaderStopped(
	readerID int64,
	stream RawTopicReaderStream,
	cfg topicStreamReaderConfig, //nolint:gocritic
) *topicStreamReaderImpl {
	labeledContext := pprof.WithLabels(cfg.BaseContext, pprof.Labels("base-context", "topic-stream-reader"))
	stopPump, cancel := xcontext.WithCancel(labeledContext)

	readerConnectionID, err := rand.Int(rand.Reader, big.NewInt(math.MaxInt64))
	if err != nil {
		readerConnectionID = big.NewInt(-1)
	}

	res := &topicStreamReaderImpl{
		cfg:                   cfg,
		ctx:                   stopPump,
		freeBytes:             make(chan int, 1),
		stream:                &syncedStream{stream: stream},
		cancel:                cancel,
		batcher:               newBatcher(),
		backgroundWorkers:     *background.NewWorker(stopPump),
		readConnectionID:      "preinitID-" + readerConnectionID.String(),
		readerID:              readerID,
		rawMessagesFromBuffer: make(chan rawtopicreader.ServerMessage, 1),
	}

	res.committer = newCommitter(cfg.Trace, labeledContext, cfg.CommitMode, res.send)
	res.committer.BufferTimeLagTrigger = cfg.CommitterBatchTimeLag
	res.committer.BufferCountTrigger = cfg.CommitterBatchCounterTrigger
	res.sessionController.init()
	res.freeBytes <- cfg.BufferSizeProtoBytes
	return res
}

func (r *topicStreamReaderImpl) ReadMessageBatch(
	ctx context.Context,
	opts ReadMessageBatchOptions,
) (batch *PublicBatch, err error) {
	onDone := trace.TopicOnReaderReadMessages(
		r.cfg.Trace,
		ctx,
		opts.MinCount,
		opts.MaxCount,
		r.getCountRequestedBytes(),
	)
	defer func() {
		if batch == nil {
			onDone(0, "", -1, -1, -1, -1, r.getCountRequestedBytes(), err)
		} else {
			onDone(
				len(batch.Messages),
				batch.Topic(),
				batch.PartitionID(),
				batch.partitionSession().partitionSessionID.ToInt64(),
				batch.commitRange.commitOffsetStart.ToInt64(),
				batch.commitRange.commitOffsetEnd.ToInt64(),
				r.getCountRequestedBytes(),
				err,
			)
		}
	}()

	if err = ctx.Err(); err != nil {
		return nil, err
	}

	defer func() {
		if err == nil {
			r.freeBufferFromMessages(batch)
		}
	}()

	return r.consumeMessagesUntilBatch(ctx, opts)
}

func (r *topicStreamReaderImpl) consumeMessagesUntilBatch(
	ctx context.Context,
	opts ReadMessageBatchOptions,
) (*PublicBatch, error) {
	for {
		item, err := r.batcher.Pop(ctx, opts.batcherGetOptions)
		if err != nil {
			return nil, err
		}

		switch {
		case item.IsBatch():
			return item.Batch, nil
		case item.IsRawMessage():
			r.sendRawMessageToChannelUnblocked(item.RawMessage)
		default:
			return nil, xerrors.WithStackTrace(fmt.Errorf("ydb: unexpected item type from batcher: %#v", item))
		}
	}
}

func (r *topicStreamReaderImpl) sendRawMessageToChannelUnblocked(msg rawtopicreader.ServerMessage) {
	select {
	case r.rawMessagesFromBuffer <- msg:
		return
	default:
		// send in goroutine, without block caller
		r.backgroundWorkers.Start("sendMessageToRawChannel", func(ctx context.Context) {
			select {
			case r.rawMessagesFromBuffer <- msg:
			case <-ctx.Done():
			}
		})
	}
}

func (r *topicStreamReaderImpl) consumeRawMessageFromBuffer(ctx context.Context) {
	doneChan := ctx.Done()

	for {
		var msg rawtopicreader.ServerMessage
		select {
		case <-doneChan:
			return
		case msg = <-r.rawMessagesFromBuffer:
			// pass
		}

		switch m := msg.(type) {
		case *rawtopicreader.StartPartitionSessionRequest:
			if err := r.onStartPartitionSessionRequestFromBuffer(m); err != nil {
				_ = r.CloseWithError(ctx, err)
				return
			}
		case *rawtopicreader.StopPartitionSessionRequest:
			if err := r.onStopPartitionSessionRequestFromBuffer(m); err != nil {
				_ = r.CloseWithError(ctx, xerrors.WithStackTrace(
					fmt.Errorf("ydb: unexpected error on stop partition handler: %w", err),
				))
				return
			}
		case *rawtopicreader.PartitionSessionStatusResponse:
			r.onPartitionSessionStatusResponseFromBuffer(ctx, m)
		default:
			_ = r.CloseWithError(ctx, xerrors.WithStackTrace(
				fmt.Errorf("ydb: unexpected server message from buffer: %v", reflect.TypeOf(msg))),
			)
		}
	}
}

func (r *topicStreamReaderImpl) onStopPartitionSessionRequestFromBuffer(
	msg *rawtopicreader.StopPartitionSessionRequest,
) (err error) {
	session, err := r.sessionController.Get(msg.PartitionSessionID)
	if err != nil {
		return err
	}

	onDone := trace.TopicOnReaderPartitionReadStopResponse(
		r.cfg.Trace,
		r.readConnectionID,
		session.Context(),
		session.Topic,
		session.PartitionID,
		session.partitionSessionID.ToInt64(),
		msg.CommittedOffset.ToInt64(),
		msg.Graceful,
	)
	defer func() {
		onDone(err)
	}()

	if msg.Graceful {
		session.Close()
		resp := &rawtopicreader.StopPartitionSessionResponse{
			PartitionSessionID: session.partitionSessionID,
		}
		if err = r.send(resp); err != nil {
			return err
		}
	}

	if _, err = r.sessionController.Remove(session.partitionSessionID); err != nil {
		if msg.Graceful {
			return err
		} else { //nolint:revive,staticcheck
			// double message with graceful=false is ok.
			// It may be received after message with graceful=true and session was removed while process that.

			// pass
		}
	}

	return nil
}

func (r *topicStreamReaderImpl) onPartitionSessionStatusResponseFromBuffer(
	ctx context.Context,
	m *rawtopicreader.PartitionSessionStatusResponse,
) {
	panic("not implemented")
}

func (r *topicStreamReaderImpl) onUpdateTokenResponse(m *rawtopicreader.UpdateTokenResponse) {
}

func (r *topicStreamReaderImpl) Commit(ctx context.Context, commitRange commitRange) (err error) {
	defer func() {
		if errors.Is(err, PublicErrCommitSessionToExpiredSession) && r.cfg.CommitMode == CommitModeAsync {
			err = nil
		}
	}()

	if commitRange.partitionSession == nil {
		return xerrors.WithStackTrace(errCommitWithNilPartitionSession)
	}

	session := commitRange.partitionSession
	onDone := trace.TopicOnReaderCommit(
		r.cfg.Trace,
		ctx,
		session.Topic,
		session.PartitionID,
		session.partitionSessionID.ToInt64(),
		commitRange.commitOffsetStart.ToInt64(),
		commitRange.commitOffsetEnd.ToInt64(),
	)
	defer func() {
		onDone(err)
	}()

	if err = r.checkCommitRange(commitRange); err != nil {
		return err
	}
	return r.committer.Commit(ctx, commitRange)
}

func (r *topicStreamReaderImpl) checkCommitRange(commitRange commitRange) error {
	if r.cfg.CommitMode == CommitModeNone {
		return ErrCommitDisabled
	}
	session := commitRange.partitionSession

	if session == nil {
		return xerrors.WithStackTrace(errCommitWithNilPartitionSession)
	}

	if session.Context().Err() != nil {
		return xerrors.WithStackTrace(fmt.Errorf("ydb: commit error: %w", errPartitionSessionStoppedByServer))
	}

	ownSession, err := r.sessionController.Get(session.partitionSessionID)
	if err != nil || session != ownSession {
		return xerrors.WithStackTrace(PublicErrCommitSessionToExpiredSession)
	}
	if session.committedOffset() != commitRange.commitOffsetStart && r.cfg.CommitMode == CommitModeSync {
		return ErrWrongCommitOrderInSyncMode
	}

	return nil
}

func (r *topicStreamReaderImpl) send(msg rawtopicreader.ClientMessage) error {
	err := r.stream.Send(msg)
	if err != nil {
		trace.TopicOnReaderError(r.cfg.Trace, r.readConnectionID, err)
		_ = r.CloseWithError(r.ctx, err)
	}
	return err
}

func (r *topicStreamReaderImpl) startLoops() error {
	if err := r.setStarted(); err != nil {
		return err
	}

	r.backgroundWorkers.Start("readMessagesLoop", r.readMessagesLoop)
	r.backgroundWorkers.Start("dataRequestLoop", r.dataRequestLoop)
	r.backgroundWorkers.Start("updateTokenLoop", r.updateTokenLoop)

	r.backgroundWorkers.Start("consumeRawMessageFromBuffer", r.consumeRawMessageFromBuffer)

	return nil
}

func (r *topicStreamReaderImpl) setStarted() error {
	r.m.Lock()
	defer r.m.Unlock()

	if r.started {
		return xerrors.WithStackTrace(errors.New("already started"))
	}

	r.started = true
	return nil
}

func (r *topicStreamReaderImpl) initSession() (err error) {
	initMessage := r.cfg.initMessage()

	onDone := trace.TopicOnReaderInit(r.cfg.Trace, r.readConnectionID, initMessage)
	defer func() {
		onDone(r.readConnectionID, err)
	}()

	if err = r.send(initMessage); err != nil {
		return err
	}

	resp, err := r.stream.Recv()
	if err != nil {
		return err
	}

	if status := resp.StatusData(); !status.Status.IsSuccess() {
		return xerrors.WithStackTrace(fmt.Errorf("bad status on initial error: %v (%v)", status.Status, status.Issues))
	}

	initResp, ok := resp.(*rawtopicreader.InitResponse)
	if !ok {
		return xerrors.WithStackTrace(fmt.Errorf("bad message type on session init: %v (%v)", resp, reflect.TypeOf(resp)))
	}

	r.readConnectionID = initResp.SessionID

	return nil
}

<<<<<<< HEAD
func (r *topicStreamReaderImpl) addCountRequestedBytes(delta int) int {
	val := atomic.AddInt64(&r.atomicCountRequestedBytes, int64(delta))
=======
func (r *topicStreamReaderImpl) addRestBufferBytes(delta int) int {
	val := r.restBufferSizeBytes.Add(int64(delta))
>>>>>>> d88af672
	if val <= 0 {
		r.batcher.IgnoreMinRestrictionsOnNextPop()
	}
	return int(val)
}

<<<<<<< HEAD
func (r *topicStreamReaderImpl) getCountRequestedBytes() int {
	return int(atomic.LoadInt64(&r.atomicCountRequestedBytes))
=======
func (r *topicStreamReaderImpl) getRestBufferBytes() int {
	return int(r.restBufferSizeBytes.Load())
>>>>>>> d88af672
}

func (r *topicStreamReaderImpl) readMessagesLoop(ctx context.Context) {
	ctx, cancel := xcontext.WithCancel(ctx)
	defer cancel()

	for {
		serverMessage, err := r.stream.Recv()
		if err != nil {
			trace.TopicOnReaderError(r.cfg.Trace, r.readConnectionID, err)
			if errors.Is(err, rawtopicreader.ErrUnexpectedMessageType) {
				trace.TopicOnReaderUnknownGrpcMessage(r.cfg.Trace, r.readConnectionID, err)
				// new messages can be added to protocol, it must be backward compatible to old programs
				// and skip message is safe
				continue
			}
			_ = r.CloseWithError(ctx, err)
			return
		}

		status := serverMessage.StatusData()
		if !status.Status.IsSuccess() {
			_ = r.CloseWithError(ctx,
				xerrors.WithStackTrace(
					fmt.Errorf("ydb: bad status from pq grpc stream: %v, %v", status.Status, status.Issues.String()),
				),
			)
		}

		switch m := serverMessage.(type) {
		case *rawtopicreader.ReadResponse:
			if err = r.onReadResponse(m); err != nil {
				_ = r.CloseWithError(ctx, err)
			}
		case *rawtopicreader.StartPartitionSessionRequest:
			if err = r.onStartPartitionSessionRequest(m); err != nil {
				_ = r.CloseWithError(ctx, err)
				return
			}
		case *rawtopicreader.StopPartitionSessionRequest:
			if err = r.onStopPartitionSessionRequest(m); err != nil {
				_ = r.CloseWithError(ctx, err)
				return
			}
		case *rawtopicreader.CommitOffsetResponse:
			if err = r.onCommitResponse(m); err != nil {
				_ = r.CloseWithError(ctx, err)
				return
			}

		case *rawtopicreader.UpdateTokenResponse:
			r.onUpdateTokenResponse(m)
		default:
			trace.TopicOnReaderUnknownGrpcMessage(
				r.cfg.Trace,
				r.readConnectionID,
				xerrors.WithStackTrace(xerrors.Wrap(fmt.Errorf(
					"ydb: unexpected message type in stream reader: %v",
					reflect.TypeOf(serverMessage),
				))),
			)
		}
	}
}

const requestedBytesPercentageThreshold = 70

func (r *topicStreamReaderImpl) dataRequestLoop(ctx context.Context) {
	if r.ctx.Err() != nil {
		return
	}

	doneChan := ctx.Done()

	for {
		select {
		case <-doneChan:
			_ = r.CloseWithError(ctx, r.ctx.Err())
			return

		case <-r.freeBytes:

			if !r.isNeedDataRequest() {
				return
			}

			var (
				countBytesForRequest int
				err                  error
			)
			r.m.WithLock(func() {
				countBytesForRequest = r.cfg.BufferSizeProtoBytes - r.getCountRequestedBytes()
				resCapacity := r.addCountRequestedBytes(countBytesForRequest)
				trace.TopicOnReaderSentDataRequest(r.cfg.Trace, r.readConnectionID, countBytesForRequest, resCapacity)
				err = r.sendDataRequest(countBytesForRequest)
			})

			if err != nil {
				return
			}
		}
	}
}

func (r *topicStreamReaderImpl) isNeedDataRequest() bool {
	RequestedBytesPercentage := r.getCountRequestedBytes() * 100 / r.cfg.BufferSizeProtoBytes
	if RequestedBytesPercentage < 0 {
		RequestedBytesPercentage = 0
	}
	if RequestedBytesPercentage > 100 {
		RequestedBytesPercentage = 100
	}
	if RequestedBytesPercentage > requestedBytesPercentageThreshold {
		return false
	}

	return true
}

func (r *topicStreamReaderImpl) sendDataRequest(size int) error {
	return r.send(&rawtopicreader.ReadRequest{BytesSize: size})
}

func (r *topicStreamReaderImpl) freeBufferFromMessages(batch *PublicBatch) {
	size := 0
	for messageIndex := range batch.Messages {
		size += batch.Messages[messageIndex].bufferBytesAccount
	}
	select {
	case r.freeBytes <- size:
	case <-r.ctx.Done():
	}
}

func (r *topicStreamReaderImpl) updateTokenLoop(ctx context.Context) {
	ticker := time.NewTicker(r.cfg.CredUpdateInterval)
	defer ticker.Stop()

	readerCancel := ctx.Done()
	for {
		select {
		case <-readerCancel:
			return
		case <-ticker.C:
			r.updateToken(r.ctx)
		}
	}
}

func (r *topicStreamReaderImpl) onReadResponse(msg *rawtopicreader.ReadResponse) (err error) {
	resCapacity := r.addCountRequestedBytes(-msg.BytesSize)
	onDone := trace.TopicOnReaderReceiveDataResponse(r.cfg.Trace, r.readConnectionID, resCapacity, msg)
	defer func() {
		onDone(err)
	}()

	batchesCount := 0
	for i := range msg.PartitionData {
		batchesCount += len(msg.PartitionData[i].Batches)
	}

	var batches []*PublicBatch
	for pIndex := range msg.PartitionData {
		p := &msg.PartitionData[pIndex]

		// normal way
		session, err := r.sessionController.Get(p.PartitionSessionID)
		if err != nil {
			return err
		}

		for bIndex := range p.Batches {
			if r.ctx.Err() != nil {
				return r.ctx.Err()
			}

			batch, err := newBatchFromStream(r.cfg.Decoders, session, p.Batches[bIndex])
			if err != nil {
				return err
			}
			batches = append(batches, batch)
		}
	}

	if err := splitBytesByMessagesInBatches(batches, msg.BytesSize); err != nil {
		return err
	}

	for i := range batches {
		if err := r.batcher.PushBatches(batches[i]); err != nil {
			return err
		}
	}

	return nil
}

func (r *topicStreamReaderImpl) CloseWithError(ctx context.Context, reason error) (closeErr error) {
	onDone := trace.TopicOnReaderClose(r.cfg.Trace, r.readConnectionID, reason)
	defer onDone(closeErr)

	isFirstClose := false
	r.m.WithLock(func() {
		if r.closed {
			return
		}
		isFirstClose = true
		r.closed = true

		r.err = reason
		r.cancel()
	})
	if !isFirstClose {
		return nil
	}

	closeErr = r.committer.Close(ctx, reason)

	batcherErr := r.batcher.Close(reason)
	if closeErr == nil {
		closeErr = batcherErr
	}

	// close stream strong after committer close - for flush commits buffer
	streamCloseErr := r.stream.CloseSend()
	if closeErr == nil {
		closeErr = streamCloseErr
	}

	// close background workers after r.stream.CloseSend
	bgCloseErr := r.backgroundWorkers.Close(ctx, reason)
	if closeErr == nil {
		closeErr = bgCloseErr
	}
	return closeErr
}

func (r *topicStreamReaderImpl) onCommitResponse(msg *rawtopicreader.CommitOffsetResponse) error {
	for i := range msg.PartitionsCommittedOffsets {
		commit := &msg.PartitionsCommittedOffsets[i]
		partition, err := r.sessionController.Get(commit.PartitionSessionID)
		if err != nil {
			return fmt.Errorf("ydb: can't found session on commit response: %w", err)
		}
		partition.setCommittedOffset(commit.CommittedOffset)

		trace.TopicOnReaderCommittedNotify(
			r.cfg.Trace,
			r.readConnectionID,
			partition.Topic,
			partition.PartitionID,
			partition.partitionSessionID.ToInt64(),
			commit.CommittedOffset.ToInt64(),
		)

		r.committer.OnCommitNotify(partition, commit.CommittedOffset)
	}

	return nil
}

func (r *topicStreamReaderImpl) updateToken(ctx context.Context) {
	onUpdateToken := trace.TopicOnReaderUpdateToken(
		r.cfg.Trace,
		r.readConnectionID,
	)
	token, err := r.cfg.Cred.Token(ctx)
	onSent := onUpdateToken(len(token), err)
	if err != nil {
		return
	}

	err = r.send(&rawtopicreader.UpdateTokenRequest{UpdateTokenRequest: rawtopiccommon.UpdateTokenRequest{Token: token}})
	onSent(err)
}

func (r *topicStreamReaderImpl) onStartPartitionSessionRequest(m *rawtopicreader.StartPartitionSessionRequest) error {
	session := newPartitionSession(
		r.ctx,
		m.PartitionSession.Path,
		m.PartitionSession.PartitionID,
		r.readerID,
		r.readConnectionID,
		m.PartitionSession.PartitionSessionID,
		m.CommittedOffset,
	)
	if err := r.sessionController.Add(session); err != nil {
		return err
	}
	return r.batcher.PushRawMessage(session, m)
}

func (r *topicStreamReaderImpl) onStartPartitionSessionRequestFromBuffer(
	m *rawtopicreader.StartPartitionSessionRequest,
) (err error) {
	session, err := r.sessionController.Get(m.PartitionSession.PartitionSessionID)
	if err != nil {
		return err
	}

	onDone := trace.TopicOnReaderPartitionReadStartResponse(
		r.cfg.Trace,
		r.readConnectionID,
		session.Context(),
		session.Topic,
		session.PartitionID,
		session.partitionSessionID.ToInt64(),
	)

	respMessage := &rawtopicreader.StartPartitionSessionResponse{
		PartitionSessionID: session.partitionSessionID,
	}

	var forceOffset *int64
	var commitOffset *int64

	defer func() {
		onDone(forceOffset, commitOffset, err)
	}()

	if r.cfg.GetPartitionStartOffsetCallback != nil {
		req := PublicGetPartitionStartOffsetRequest{
			Topic:       session.Topic,
			PartitionID: session.PartitionID,
		}
		resp, callbackErr := r.cfg.GetPartitionStartOffsetCallback(session.Context(), req)
		if callbackErr != nil {
			return callbackErr
		}
		if resp.startOffsetUsed {
			wantOffset := resp.startOffset.ToInt64()
			forceOffset = &wantOffset
		}
	}

	respMessage.ReadOffset.FromInt64Pointer(forceOffset)
	if r.cfg.CommitMode.commitsEnabled() {
		commitOffset = forceOffset
		respMessage.CommitOffset.FromInt64Pointer(commitOffset)
	}

	return r.send(respMessage)
}

func (r *topicStreamReaderImpl) onStopPartitionSessionRequest(m *rawtopicreader.StopPartitionSessionRequest) error {
	session, err := r.sessionController.Get(m.PartitionSessionID)
	if err != nil {
		return err
	}

	if !m.Graceful {
		session.Close()
	}

	return r.batcher.PushRawMessage(session, m)
}<|MERGE_RESOLUTION|>--- conflicted
+++ resolved
@@ -9,6 +9,7 @@
 	"math/big"
 	"reflect"
 	"runtime/pprof"
+	"sync/atomic"
 	"time"
 
 	"github.com/ydb-platform/ydb-go-sdk/v3/credentials"
@@ -36,17 +37,10 @@
 	ctx    context.Context
 	cancel context.CancelFunc
 
-<<<<<<< HEAD
 	freeBytes                 chan int
-	atomicCountRequestedBytes int64
+	atomicCountRequestedBytes xatomic.Int64
 	sessionController         partitionSessionStorage
 	backgroundWorkers         background.Worker
-=======
-	freeBytes           chan int
-	restBufferSizeBytes xatomic.Int64
-	sessionController   partitionSessionStorage
-	backgroundWorkers   background.Worker
->>>>>>> d88af672
 
 	rawMessagesFromBuffer chan rawtopicreader.ServerMessage
 
@@ -460,26 +454,16 @@
 	return nil
 }
 
-<<<<<<< HEAD
 func (r *topicStreamReaderImpl) addCountRequestedBytes(delta int) int {
-	val := atomic.AddInt64(&r.atomicCountRequestedBytes, int64(delta))
-=======
-func (r *topicStreamReaderImpl) addRestBufferBytes(delta int) int {
-	val := r.restBufferSizeBytes.Add(int64(delta))
->>>>>>> d88af672
+	val := r.atomicCountRequestedBytes.Add(int64(delta))
 	if val <= 0 {
 		r.batcher.IgnoreMinRestrictionsOnNextPop()
 	}
 	return int(val)
 }
 
-<<<<<<< HEAD
 func (r *topicStreamReaderImpl) getCountRequestedBytes() int {
-	return int(atomic.LoadInt64(&r.atomicCountRequestedBytes))
-=======
-func (r *topicStreamReaderImpl) getRestBufferBytes() int {
-	return int(r.restBufferSizeBytes.Load())
->>>>>>> d88af672
+	return int(r.atomicCountRequestedBytes.Load())
 }
 
 func (r *topicStreamReaderImpl) readMessagesLoop(ctx context.Context) {

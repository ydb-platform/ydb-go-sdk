package topicwriterinternal

import (
	"bytes"
	"compress/gzip"
	"context"
	"errors"
	"fmt"
	"io"
	"sort"
	"sync"
	"sync/atomic"
	"testing"
	"time"

	"github.com/stretchr/testify/require"
	"go.uber.org/mock/gomock"

	"github.com/ydb-platform/ydb-go-sdk/v3/internal/empty"
	"github.com/ydb-platform/ydb-go-sdk/v3/internal/grpcwrapper/rawtopic/rawtopiccommon"
	"github.com/ydb-platform/ydb-go-sdk/v3/internal/grpcwrapper/rawtopic/rawtopicwriter"
	"github.com/ydb-platform/ydb-go-sdk/v3/internal/grpcwrapper/rawydb"
	"github.com/ydb-platform/ydb-go-sdk/v3/internal/xcontext"
	"github.com/ydb-platform/ydb-go-sdk/v3/internal/xerrors"
	"github.com/ydb-platform/ydb-go-sdk/v3/internal/xtest"
)

var testCommonEncoders = NewEncoderMap()

func TestWriterImpl_AutoSeq(t *testing.T) {
	t.Run("OK", func(t *testing.T) {
		ctx := xtest.Context(t)
		w := newWriterReconnectorStopped(newWriterReconnectorConfig(
			WithAutoSetSeqNo(true),
			WithAutosetCreatedTime(false),
		))
		w.firstConnectionHandled.Store(true)

		lastSeqNo := int64(16)
		w.lastSeqNo = lastSeqNo

		var wg sync.WaitGroup
		fWrite := func(num int) {
			defer wg.Done()

			msgs := newTestMessages(0)
			msgs[0].CreatedAt = time.Unix(int64(num), 0)
			require.NoError(t, w.Write(ctx, msgs))
		}

		const messCount = 1000
		wg.Add(messCount)
		for i := 0; i < messCount; i++ {
			go fWrite(i)
		}
		wg.Wait()

		require.Len(t, w.queue.messagesByOrder, messCount)
		require.Equal(t, lastSeqNo+messCount, w.queue.lastSeqNo)
	})

	t.Run("PredefinedSeqNo", func(t *testing.T) {
		ctx := xtest.Context(t)

		w := newWriterReconnectorStopped(newWriterReconnectorConfig(WithAutoSetSeqNo(true)))
		w.firstConnectionHandled.Store(true)
		require.Error(t, w.Write(ctx, newTestMessages(1)))
	})
}

func TestWriterImpl_CheckMessages(t *testing.T) {
	t.Run("MessageSize", func(t *testing.T) {
		ctx := xtest.Context(t)
		w := newWriterReconnectorStopped(newWriterReconnectorConfig())
		w.firstConnectionHandled.Store(true)

		maxSize := 5
		w.cfg.MaxMessageSize = maxSize

		err := w.Write(ctx, []PublicMessage{{Data: bytes.NewReader(make([]byte, maxSize))}})
		require.NoError(t, err)

		err = w.Write(ctx, []PublicMessage{{Data: bytes.NewReader(make([]byte, maxSize+1))}})
		require.Error(t, err)
	})
}

func TestWriterImpl_Write(t *testing.T) {
	t.Run("PushToQueue", func(t *testing.T) {
		ctx := context.Background()
		w := newTestWriterStopped()
		w.cfg.AutoSetCreatedTime = false
		w.firstConnectionHandled.Store(true)

		err := w.Write(ctx, newTestMessages(1, 3, 5))
		require.NoError(t, err)

		expectedMap := map[int]messageWithDataContent{
			1: newTestMessageWithDataContent(1),
			2: newTestMessageWithDataContent(3),
			3: newTestMessageWithDataContent(5),
		}

		for k := range expectedMap {
			mess := expectedMap[k]
			_, err = mess.GetEncodedBytes(rawtopiccommon.CodecRaw)
			require.NoError(t, err)
			mess.metadataCached = true
			expectedMap[k] = mess
		}

		require.Equal(t, expectedMap, w.queue.messagesByOrder)
	})
	t.Run("WriteWithSyncMode", func(t *testing.T) {
		xtest.TestManyTimes(t, func(tb testing.TB) {
			tb.Helper()
			e := newTestEnv(tb, &testEnvOptions{
				writerOptions: []PublicWriterOption{
					WithWaitAckOnWrite(true),
				},
			})

			messageTime := time.Date(2022, 9, 7, 11, 34, 0, 0, time.UTC)
			messageData := []byte("123")

			const seqNo = 31

			writeMessageReceived := make(empty.Chan)
			e.stream.EXPECT().Send(&rawtopicwriter.WriteRequest{
				Messages: []rawtopicwriter.MessageData{
					{
						SeqNo:            seqNo,
						CreatedAt:        messageTime,
						UncompressedSize: int64(len(messageData)),
						Partitioning:     rawtopicwriter.Partitioning{},
						Data:             messageData,
					},
				},
				Codec: rawtopiccommon.CodecRaw,
			}).Do(func(_ interface{}) {
				close(writeMessageReceived)
			}).Return(nil)

			writeCompleted := make(empty.Chan)
			go func() {
				err := e.writer.Write(e.ctx, []PublicMessage{{
					SeqNo:     seqNo,
					CreatedAt: messageTime,
					Data:      bytes.NewReader(messageData),
				}})
				require.NoError(tb, err)
				close(writeCompleted)
			}()

			<-writeMessageReceived

			select {
			case <-writeCompleted:
				tb.Fatal("sync write must complete after receive ack only")
			default:
				// pass
			}

			e.sendFromServer(&rawtopicwriter.WriteResult{
				Acks: []rawtopicwriter.WriteAck{
					{
						SeqNo: seqNo,
						MessageWriteStatus: rawtopicwriter.MessageWriteStatus{
							Type:          rawtopicwriter.WriteStatusTypeWritten,
							WrittenOffset: 4,
						},
					},
				},
				PartitionID: e.partitionID,
			})

			xtest.WaitChannelClosed(tb, writeCompleted)
		})
	})
}

func TestWriterImpl_WriteCodecs(t *testing.T) {
	t.Run("ForceRaw", func(t *testing.T) {
		var err error
		e := newTestEnv(t, &testEnvOptions{writerOptions: []PublicWriterOption{WithCodec(rawtopiccommon.CodecRaw)}})

		messContent := []byte("123")

		messReceived := make(chan rawtopiccommon.Codec, 2)
		e.stream.EXPECT().Send(gomock.Any()).Do(func(message rawtopicwriter.ClientMessage) {
			writeReq := message.(*rawtopicwriter.WriteRequest)
			messReceived <- writeReq.Codec
		})

		require.NoError(t, err)
		require.NoError(t, e.writer.Write(e.ctx, []PublicMessage{{
			Data: bytes.NewReader(messContent),
		}}))

		require.Equal(t, rawtopiccommon.CodecRaw, <-messReceived)
	})
	t.Run("ForceGzip", func(t *testing.T) {
		var err error
		e := newTestEnv(t, &testEnvOptions{
			writerOptions: []PublicWriterOption{WithCodec(rawtopiccommon.CodecGzip)},
			topicCodecs:   rawtopiccommon.SupportedCodecs{rawtopiccommon.CodecGzip},
		})

		messContent := []byte("123")

		gzipped := &bytes.Buffer{}
		writer := gzip.NewWriter(gzipped)
		_, err = writer.Write(messContent)
		require.NoError(t, err)
		require.NoError(t, writer.Close())

		messReceived := make(chan rawtopiccommon.Codec, 2)
		e.stream.EXPECT().Send(gomock.Any()).Do(func(message rawtopicwriter.ClientMessage) {
			writeReq := message.(*rawtopicwriter.WriteRequest)
			messReceived <- writeReq.Codec
		})

		require.NoError(t, err)
		require.NoError(t, e.writer.Write(e.ctx, []PublicMessage{{
			Data: bytes.NewReader(messContent),
		}}))

		require.Equal(t, rawtopiccommon.CodecGzip, <-messReceived)
	})
	t.Run("Auto", func(t *testing.T) {
		e := newTestEnv(t, &testEnvOptions{
			writerOptions: []PublicWriterOption{
				WithAutoSetSeqNo(true),
				WithAutoCodec(),
			},
			topicCodecs: rawtopiccommon.SupportedCodecs{rawtopiccommon.CodecRaw, rawtopiccommon.CodecGzip},
		})

		messContentShort := []byte("1")
		messContentLong := make([]byte, 100000)

		messReceived := make(chan rawtopiccommon.Codec, 2)
		e.stream.EXPECT().Send(gomock.Any()).Do(func(message rawtopicwriter.ClientMessage) {
			writeReq := message.(*rawtopicwriter.WriteRequest)
			messReceived <- writeReq.Codec
		}).Times(codecMeasureIntervalBatches * 2)

		codecs := make(map[rawtopiccommon.Codec]empty.Struct)

		for i := 0; i < codecMeasureIntervalBatches; i++ {
			require.NoError(t, e.writer.Write(e.ctx, []PublicMessage{{
				Data: bytes.NewReader(messContentShort),
			}}))
			// wait send
			codec := <-messReceived
			codecs[codec] = empty.Struct{}
		}

		for i := 0; i < codecMeasureIntervalBatches; i++ {
			require.NoError(t, e.writer.Write(e.ctx, []PublicMessage{{
				Data: bytes.NewReader(messContentLong),
			}}))
			// wait send
			codec := <-messReceived
			codecs[codec] = empty.Struct{}
		}

		// used two different codecs
		require.Len(t, codecs, 2)
	})
}

func TestWriterReconnector_Write_QueueLimit(t *testing.T) {
	xtest.TestManyTimes(t, func(tb testing.TB) {
		tb.Helper()
		ctx := xtest.Context(tb)
		w := newWriterReconnectorStopped(newWriterReconnectorConfig(
			WithAutoSetSeqNo(false),
			WithMaxQueueLen(2),
		))
		w.firstConnectionHandled.Store(true)

		waitStartQueueWait := func(targetWaiters int) {
			xtest.SpinWaitCondition(tb, nil, func() bool {
				res := getWaitersCount(w.semaphore) == targetWaiters

				return res
			})
		}

		err := w.Write(ctx, newTestMessages(1, 2))
		require.NoError(tb, err)

		ctxNoQueueSpace, ctxNoQueueSpaceCancel := xcontext.WithCancel(ctx)

		go func() {
			waitStartQueueWait(1)
			ctxNoQueueSpaceCancel()
		}()
		err = w.Write(ctxNoQueueSpace, newTestMessages(3))
		if !errors.Is(err, PublicErrQueueIsFull) {
			require.ErrorIs(tb, err, PublicErrQueueIsFull)
		}

		go func() {
			waitStartQueueWait(1)
			ackErr := w.queue.AcksReceived([]rawtopicwriter.WriteAck{
				{
					SeqNo: 1,
				},
			})
			require.NoError(tb, ackErr)
		}()

		err = w.Write(ctx, newTestMessages(3))
		require.NoError(tb, err)
	})
}

func TestEnv(t *testing.T) {
	xtest.TestManyTimes(t, func(tb testing.TB) {
		tb.Helper()
		env := newTestEnv(tb, nil)
		xtest.WaitChannelClosed(tb, env.writer.firstInitResponseProcessedChan)
	})
}

func TestWriterImpl_InitSession(t *testing.T) {
	w := newTestWriterStopped(WithAutoSetSeqNo(true))
	lastSeqNo := int64(123)
	sessionID := "test-session-id"

	w.onWriterChange(&SingleStreamWriter{
		ReceivedLastSeqNum:  lastSeqNo,
		LastSeqNumRequested: true,
		SessionID:           sessionID,
	})

	require.Equal(t, sessionID, w.sessionID)
	require.Equal(t, lastSeqNo, w.lastSeqNo)
	require.True(t, isClosed(w.firstInitResponseProcessedChan))
}

func TestWriterImpl_WaitInit(t *testing.T) {
	t.Run("OK", func(t *testing.T) {
		w := newTestWriterStopped(WithAutoSetSeqNo(true))
		expectedInitData := InitialInfo{
			LastSeqNum: int64(123),
		}
		w.onWriterChange(&SingleStreamWriter{
			ReceivedLastSeqNum:  expectedInitData.LastSeqNum,
			LastSeqNumRequested: true,
		})

		initData, err := w.WaitInit(context.Background())
		require.NoError(t, err)
		require.Equal(t, expectedInitData, initData)

		err = w.Write(context.Background(), newTestMessages(0))
		require.NoError(t, err)

		// one more run is needed to check idempotency
		anotherInitData, err := w.WaitInit(context.Background())
		require.NoError(t, err)
		require.Equal(t, initData, anotherInitData)

		require.True(t, isClosed(w.firstInitResponseProcessedChan))
	})

	t.Run("contextDeadlineErrorInProgress", func(t *testing.T) {
		w := newTestWriterStopped(WithAutoSetSeqNo(true))
		ctx, cancel := context.WithCancel(context.Background())

		go func() {
			// wait until w.WaitInit starts
			time.Sleep(time.Millisecond)
			cancel()
		}()

		_, err := w.WaitInit(ctx)
		require.ErrorIs(t, err, ctx.Err())
	})

	t.Run("contextDeadlineErrorBeforeStart", func(t *testing.T) {
		w := newTestWriterStopped(WithAutoSetSeqNo(true))
		ctx, cancel := context.WithCancel(context.Background())
		cancel()
		_, err := w.WaitInit(ctx)
		require.ErrorIs(t, err, ctx.Err())

		w.onWriterChange(&SingleStreamWriter{})
		require.True(t, isClosed(w.firstInitResponseProcessedChan))
	})
}

func TestWriterImpl_Reconnect(t *testing.T) {
	t.Run("StopReconnectOnUnretryableError", func(t *testing.T) {
		mc := gomock.NewController(t)
		strm := NewMockRawTopicWriterStream(mc)

		w := newTestWriterStopped()

		ctx := xtest.Context(t)
		testErr := errors.New("test")

		connectCalled := false
		connectCalledChan := make(empty.Chan)

		w.cfg.Connect = func(streamCtxArg context.Context) (RawTopicWriterStream, error) {
			close(connectCalledChan)
			connectCalled = true
			require.NotEqual(t, ctx, streamCtxArg)

			return strm, nil
		}

		initRequest := testCreateInitRequest(w)
		strm.EXPECT().Send(&initRequest)
		strm.EXPECT().Recv().Return(nil, testErr)
		strm.EXPECT().CloseSend()

		w.connectionLoop(ctx)

		require.True(t, connectCalled)
		require.ErrorIs(t, w.background.CloseReason(), testErr)
	})

	xtest.TestManyTimesWithName(t, "ReconnectOnErrors", func(tb testing.TB) {
		tb.Helper()
		ctx := xtest.Context(tb)

		w := newTestWriterStopped()

		mc := gomock.NewController(tb)

		type connectionAttemptContext struct {
			name            string
			stream          RawTopicWriterStream
			connectionError error
		}

		isFirstConnection := true
		newStream := func(name string) *MockRawTopicWriterStream {
			strm := NewMockRawTopicWriterStream(mc)
			initReq := testCreateInitRequest(w)
			if isFirstConnection {
				isFirstConnection = false
			} else {
				initReq.GetLastSeqNo = false
			}

			streamClosed := make(empty.Chan)
			strm.EXPECT().CloseSend().Do(func() {
				tb.Helper()
				tb.Logf("closed stream: %v", name)
				close(streamClosed)
			})

			strm.EXPECT().Send(&initReq).Do(func(_ interface{}) {
				tb.Helper()
				tb.Logf("sent init request stream: %v", name)
			})

			strm.EXPECT().Recv().Do(func() {
				tb.Helper()
				tb.Logf("receive init response stream: %v", name)
			}).Return(&rawtopicwriter.InitResult{
				ServerMessageMetadata: rawtopiccommon.ServerMessageMetadata{Status: rawydb.StatusSuccess},
				SessionID:             name,
			}, nil)

			strm.EXPECT().Recv().Do(func() {
				tb.Helper()
				tb.Logf("waiting close channel: %v", name)
				xtest.WaitChannelClosed(tb, streamClosed)
				tb.Logf("channel closed: %v", name)
			}).Return(nil, errors.New("test stream closed")).MaxTimes(1)

			return strm
		}

		strm2 := newStream("strm2")
		strm2.EXPECT().Send(&rawtopicwriter.WriteRequest{
			Messages: []rawtopicwriter.MessageData{
				{SeqNo: 1},
			},
			Codec: rawtopiccommon.CodecRaw,
		}).Do(func(_ *rawtopicwriter.WriteRequest) {
			tb.Helper()
			tb.Logf("strm2 sent message and return retriable error")
		}).Return(xerrors.Retryable(errors.New("retriable on strm2")))

		strm3 := newStream("strm3")
		strm3.EXPECT().Send(&rawtopicwriter.WriteRequest{
			Messages: []rawtopicwriter.MessageData{
				{SeqNo: 1},
			},
			Codec: rawtopiccommon.CodecRaw,
		}).Do(func(_ *rawtopicwriter.WriteRequest) {
			tb.Helper()
			tb.Logf("strm3 sent message and return unretriable error")
		}).Return(errors.New("strm3"))

		connectsResult := []connectionAttemptContext{
			{
				name:            "step-1 connection error",
				stream:          nil,
				connectionError: xerrors.Retryable(errors.New("test-1")),
			},
			{
				name:   "step-2 connect and return retryable error on write",
				stream: strm2,
			},
			{
				name:   "step-3 connect and return unretriable error on write",
				stream: strm3,
			},
		}

		var connectionAttempt atomic.Int64
		w.cfg.Connect = func(ctx context.Context) (RawTopicWriterStream, error) {
			attemptIndex := int(connectionAttempt.Add(1)) - 1
			tb.Helper()
			tb.Logf("connect with attempt index: %v", attemptIndex)
			res := connectsResult[attemptIndex]

			return res.stream, res.connectionError
		}

		connectionLoopStopped := make(empty.Chan)
		go func() {
			defer close(connectionLoopStopped)
			w.connectionLoop(ctx)
			tb.Helper()
			tb.Log("connection loop stopped")
		}()

		err := w.Write(ctx, newTestMessages(1))
		require.NoError(tb, err)

<<<<<<< HEAD
		xtest.WaitChannelClosed(tb, connectionLoopStopped)
=======
		xtest.WaitChannelClosedWithTimeout(t, connectionLoopStopped, 4*time.Second)
>>>>>>> 7d5e6a08
	})
}

func TestAllMessagesHasSameBufCodec(t *testing.T) {
	t.Run("Empty", func(t *testing.T) {
		require.True(t, allMessagesHasSameBufCodec(nil))
	})

	t.Run("One", func(t *testing.T) {
		require.True(t, allMessagesHasSameBufCodec(newTestMessagesWithContent(1)))
	})

	t.Run("SameCodecs", func(t *testing.T) {
		require.True(t, allMessagesHasSameBufCodec(newTestMessagesWithContent(1, 2, 3)))
	})
	t.Run("DifferCodecs", func(t *testing.T) {
		for i := 0; i < 3; i++ {
			messages := newTestMessagesWithContent(1, 2, 3)
			messages[i].bufCodec = rawtopiccommon.CodecGzip
			require.False(t, allMessagesHasSameBufCodec(messages))
		}
	})
}

func TestCreateRawMessageData(t *testing.T) {
	t.Run("Empty", func(t *testing.T) {
		req, err := createWriteRequest(newTestMessagesWithContent(), rawtopiccommon.CodecRaw)
		require.NoError(t, err)
		require.Equal(t,
			rawtopicwriter.WriteRequest{
				Messages: []rawtopicwriter.MessageData{},
				Codec:    rawtopiccommon.CodecRaw,
			},
			req,
		)
	})
	t.Run("WithMessageMetadata", func(t *testing.T) {
		messages := newTestMessagesWithContent(1)
		messages[0].Metadata = map[string][]byte{
			"a": {1, 2, 3},
			"b": {4, 5},
		}
		req, err := createWriteRequest(messages, rawtopiccommon.CodecRaw)

		sort.Slice(req.Messages[0].MetadataItems, func(i, j int) bool {
			return req.Messages[0].MetadataItems[i].Key < req.Messages[0].MetadataItems[j].Key
		})

		require.NoError(t, err)
		require.Equal(t, rawtopicwriter.WriteRequest{
			Messages: []rawtopicwriter.MessageData{
				{
					SeqNo: 1,
					MetadataItems: []rawtopiccommon.MetadataItem{
						{
							Key:   "a",
							Value: []byte{1, 2, 3},
						},
						{
							Key:   "b",
							Value: []byte{4, 5},
						},
					},
				},
			},
			Codec: rawtopiccommon.CodecRaw,
		}, req)
	})
	t.Run("WithSeqno", func(t *testing.T) {
		req, err := createWriteRequest(newTestMessagesWithContent(1, 2, 3), rawtopiccommon.CodecRaw)
		require.NoError(t, err)
		require.Equal(t,
			rawtopicwriter.WriteRequest{
				Messages: []rawtopicwriter.MessageData{
					{
						SeqNo: 1,
					},
					{
						SeqNo: 2,
					},
					{
						SeqNo: 3,
					},
				},
				Codec: rawtopiccommon.CodecRaw,
			},
			req,
		)
	})
}

func TestSplitMessagesByBufCodec(t *testing.T) {
	tests := [][]rawtopiccommon.Codec{
		nil,
		{},
		{rawtopiccommon.CodecRaw},
		{rawtopiccommon.CodecRaw, rawtopiccommon.CodecRaw},
		{rawtopiccommon.CodecRaw, rawtopiccommon.CodecGzip},
		{
			rawtopiccommon.CodecRaw,
			rawtopiccommon.CodecGzip,
			rawtopiccommon.CodecGzip,
			rawtopiccommon.CodecRaw,
			rawtopiccommon.CodecGzip,
			rawtopiccommon.CodecRaw,
			rawtopiccommon.CodecRaw,
		},
	}

	for _, test := range tests {
		t.Run(fmt.Sprint(test), func(t *testing.T) {
			var messages []messageWithDataContent
			for index, codec := range test {
				mess := newTestMessageWithDataContent(index)
				mess.bufCodec = codec
				messages = append(messages, mess)
			}

			groups := splitMessagesByBufCodec(messages)
			expectedNum := int64(-1)
			for _, group := range groups {
				require.NotEmpty(t, group)
				require.True(t, allMessagesHasSameBufCodec(group))
				require.Len(t, group, cap(group))
				for _, mess := range group {
					expectedNum++
					require.Equal(t, test[int(expectedNum)], mess.bufCodec)
					mess.SeqNo = expectedNum
				}
			}

			require.Equal(t, int(expectedNum), len(test)-1)
		})
	}
}

func TestCalculateAllowedCodecs(t *testing.T) {
	customCodecSupported := rawtopiccommon.Codec(rawtopiccommon.CodecCustomerFirst)
	customCodecUnsupported := rawtopiccommon.Codec(rawtopiccommon.CodecCustomerFirst + 1)
	encoders := NewEncoderMap()
	encoders.AddEncoder(customCodecSupported, func(writer io.Writer) (io.WriteCloser, error) {
		return nil, errors.New("test")
	})

	table := []struct {
		name           string
		force          rawtopiccommon.Codec
		serverCodecs   rawtopiccommon.SupportedCodecs
		expectedResult rawtopiccommon.SupportedCodecs
	}{
		{
			name:         "ForceRawWithEmptyServer",
			force:        rawtopiccommon.CodecRaw,
			serverCodecs: nil,
			expectedResult: rawtopiccommon.SupportedCodecs{
				rawtopiccommon.CodecRaw,
			},
		},
		{
			name:  "ForceRawWithAllowedByServer",
			force: rawtopiccommon.CodecRaw,
			serverCodecs: rawtopiccommon.SupportedCodecs{
				rawtopiccommon.CodecRaw,
				rawtopiccommon.CodecGzip,
			},
			expectedResult: rawtopiccommon.SupportedCodecs{
				rawtopiccommon.CodecRaw,
			},
		},
		{
			name:  "ForceCustomWithAllowedByServer",
			force: customCodecSupported,
			serverCodecs: rawtopiccommon.SupportedCodecs{
				rawtopiccommon.CodecRaw,
				rawtopiccommon.CodecGzip,
				customCodecSupported,
			},
			expectedResult: rawtopiccommon.SupportedCodecs{
				customCodecSupported,
			},
		},
		{
			name:  "ForceRawWithDeniedByServer",
			force: rawtopiccommon.CodecRaw,
			serverCodecs: rawtopiccommon.SupportedCodecs{
				rawtopiccommon.CodecGzip,
			},
			expectedResult: nil,
		},
		{
			name:         "NotForcedWithEmptyServerList",
			force:        rawtopiccommon.CodecUNSPECIFIED,
			serverCodecs: nil,
			expectedResult: rawtopiccommon.SupportedCodecs{
				rawtopiccommon.CodecRaw,
				rawtopiccommon.CodecGzip,
			},
		},
		{
			name:  "NotForcedWithServerGzipOnly",
			force: rawtopiccommon.CodecUNSPECIFIED,
			serverCodecs: rawtopiccommon.SupportedCodecs{
				rawtopiccommon.CodecGzip,
			},
			expectedResult: rawtopiccommon.SupportedCodecs{
				rawtopiccommon.CodecGzip,
			},
		},
		{
			name:  "NotForcedCustomCodecSupportedAndAllowedByServer",
			force: rawtopiccommon.CodecUNSPECIFIED,
			serverCodecs: rawtopiccommon.SupportedCodecs{
				rawtopiccommon.CodecGzip,
				customCodecSupported,
				customCodecUnsupported,
			},
			expectedResult: rawtopiccommon.SupportedCodecs{
				rawtopiccommon.CodecGzip,
				customCodecSupported,
			},
		},
	}

	for _, test := range table {
		t.Run(test.name, func(t *testing.T) {
			res := calculateAllowedCodecs(test.force, encoders, test.serverCodecs)
			require.Equal(t, test.expectedResult, res)
		})
	}
}

func newTestMessageWithDataContent(num int) messageWithDataContent {
	res := newMessageDataWithContent(PublicMessage{SeqNo: int64(num)}, testCommonEncoders)

	return res
}

func newTestMessages(numbers ...int) []PublicMessage {
	messages := make([]PublicMessage, len(numbers))
	for i, num := range numbers {
		messages[i].SeqNo = int64(num)
	}

	return messages
}

func newTestMessagesWithContent(numbers ...int) []messageWithDataContent {
	messages := make([]messageWithDataContent, 0, len(numbers))
	for _, num := range numbers {
		messages = append(messages, newTestMessageWithDataContent(num))
	}

	return messages
}

func newTestWriterStopped(opts ...PublicWriterOption) *WriterReconnector {
	cfgOptions := append(defaultTestWriterOptions(), opts...)
	cfg := newWriterReconnectorConfig(cfgOptions...)
	res := newWriterReconnectorStopped(cfg)

	if cfg.AdditionalEncoders == nil {
		res.encodersMap = testCommonEncoders
	}

	return res
}

func defaultTestWriterOptions() []PublicWriterOption {
	return []PublicWriterOption{
		WithProducerID("test-producer-id"),
		WithTopic("test-topic"),
		WithSessionMeta(map[string]string{"test-key": "test-val"}),
		WithPartitioning(NewPartitioningWithMessageGroupID("test-message-group-id")),
		WithAutoSetSeqNo(false),
		WithWaitAckOnWrite(false),
		WithCodec(rawtopiccommon.CodecRaw),
		WithAutosetCreatedTime(false),
	}
}

func isClosed(ch <-chan struct{}) bool {
	select {
	case _, existVal := <-ch:
		if existVal {
			panic("value, when not expected")
		}

		return true
	default:
		return false
	}
}

type testEnv struct {
	ctx                   context.Context
	stream                *MockRawTopicWriterStream
	writer                *WriterReconnector
	sendFromServerChannel chan sendFromServerResponse
	stopReadEvents        empty.Chan
	partitionID           int64
	connectCount          int64
}

type testEnvOptions struct {
	writerOptions []PublicWriterOption
	lastSeqNo     int64
	topicCodecs   rawtopiccommon.SupportedCodecs
}

func newTestEnv(tb testing.TB, options *testEnvOptions) *testEnv { //nolint:thelper
	if options == nil {
		options = &testEnvOptions{}
	}

	res := &testEnv{
		ctx:                   xtest.Context(tb),
		stream:                NewMockRawTopicWriterStream(gomock.NewController(tb)),
		sendFromServerChannel: make(chan sendFromServerResponse, 1),
		stopReadEvents:        make(empty.Chan),
		partitionID:           14,
	}

	writerOptions := append(defaultTestWriterOptions(), WithConnectFunc(func(ctx context.Context) (
		RawTopicWriterStream,
		error,
	) {
		tb.Helper()
		connectNum := atomic.AddInt64(&res.connectCount, 1)
		if connectNum > 1 {
			tb.Fatalf("test: default env support most one connection")
		}

		return res.stream, nil
	}))
	writerOptions = append(writerOptions, options.writerOptions...)

	res.writer = newWriterReconnectorStopped(newWriterReconnectorConfig(writerOptions...))

	res.stream.EXPECT().Recv().DoAndReturn(res.receiveMessageHandler).AnyTimes()

	req := testCreateInitRequest(res.writer)

	res.stream.EXPECT().Send(&req).Do(func(_ interface{}) {
		supportedCodecs := rawtopiccommon.SupportedCodecs{rawtopiccommon.CodecRaw}
		if options.topicCodecs != nil {
			supportedCodecs = options.topicCodecs
		}
		res.sendFromServer(&rawtopicwriter.InitResult{
			ServerMessageMetadata: rawtopiccommon.ServerMessageMetadata{},
			LastSeqNo:             options.lastSeqNo,
			SessionID:             "session-" + tb.Name(),
			PartitionID:           res.partitionID,
			SupportedCodecs:       supportedCodecs,
		})
	}).Return(nil)

	streamClosed := make(empty.Chan)
	res.stream.EXPECT().CloseSend().Do(func() {
		close(streamClosed)
	})

	res.writer.start()
	require.NoError(tb, res.writer.waitFirstInitResponse(res.ctx))

	tb.Cleanup(func() {
		res.writer.close(context.Background(), errors.New("stop writer test environment"))
		close(res.stopReadEvents)
		<-streamClosed
	})

	return res
}

func (e *testEnv) sendFromServer(msg rawtopicwriter.ServerMessage) {
	if msg.StatusData().Status == 0 {
		msg.SetStatus(rawydb.StatusSuccess)
	}

	e.sendFromServerChannel <- sendFromServerResponse{msg: msg}
}

func (e *testEnv) receiveMessageHandler() (rawtopicwriter.ServerMessage, error) {
	select {
	case <-e.stopReadEvents:
		return nil, fmt.Errorf("test: stop test environment")
	case res := <-e.sendFromServerChannel:
		return res.msg, res.err
	}
}

type sendFromServerResponse struct {
	msg rawtopicwriter.ServerMessage
	err error
}

func testCreateInitRequest(w *WriterReconnector) rawtopicwriter.InitRequest {
	req := newSingleStreamWriterStopped(context.Background(), w.createWriterStreamConfig(nil)).createInitRequest()

	return req
}<|MERGE_RESOLUTION|>--- conflicted
+++ resolved
@@ -538,11 +538,7 @@
 		err := w.Write(ctx, newTestMessages(1))
 		require.NoError(tb, err)
 
-<<<<<<< HEAD
-		xtest.WaitChannelClosed(tb, connectionLoopStopped)
-=======
-		xtest.WaitChannelClosedWithTimeout(t, connectionLoopStopped, 4*time.Second)
->>>>>>> 7d5e6a08
+		xtest.WaitChannelClosedWithTimeout(tb, connectionLoopStopped, 4*time.Second)
 	})
 }
 

--- conflicted
+++ resolved
@@ -1,15 +1,7 @@
 package result
 
 import (
-<<<<<<< HEAD
 	"testing"
-	"time"
-
-	"github.com/ydb-platform/ydb-go-sdk/v3"
-=======
-	"github.com/yandex-cloud/ydb-go-sdk/v2/internal"
-	"testing"
->>>>>>> 994b7627
 )
 
 var (
@@ -37,48 +29,6 @@
 	for i := 0; i < b.N; i++ {
 		if res.NextRow() {
 			res.Scan(&row.id, &row.title, &row.date)
-		}
-	}
-}
-
-<<<<<<< HEAD
-func BenchmarkTestScanRow(b *testing.B) {
-=======
-func BenchmarkTestDeprecatedNext(b *testing.B) {
->>>>>>> 994b7627
-	b.ReportAllocs()
-	res := PrepareScannerPerformanceTest(b.N)
-	row := series{}
-	b.ResetTimer()
-	for i := 0; i < b.N; i++ {
-		if res.NextRow() {
-<<<<<<< HEAD
-			res.ScanRaw(&row)
-=======
-			res.NextItem()
-			row.id = res.OUint64()
-			res.NextItem()
-			row.title = res.OUTF8()
-			res.NextItem()
-			row.date = internal.UnmarshalDatetime(res.ODatetime())
-		}
-	}
-}
-
-func BenchmarkTestDeprecatedSeek(b *testing.B) {
-	b.ReportAllocs()
-	res := PrepareScannerPerformanceTest(b.N)
-	row := series{}
-	b.ResetTimer()
-	for i := 0; i < b.N; i++ {
-		if res.NextRow() {
-			res.SeekItem("series_id")
-			row.id = res.OUint64()
-			res.SeekItem("title")
-			row.title = res.OUTF8()
-			res.SeekItem("release_date")
-			row.date = internal.UnmarshalDatetime(res.ODatetime())
->>>>>>> 994b7627
 		}
 	}
 }

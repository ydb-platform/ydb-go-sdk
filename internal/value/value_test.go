package value

import (
	"math"
	"math/big"
	"strconv"
	"testing"
	"time"

	"github.com/stretchr/testify/require"
	"google.golang.org/protobuf/proto"

	"github.com/ydb-platform/ydb-go-sdk/v3/internal/allocator"
	"github.com/ydb-platform/ydb-go-sdk/v3/internal/types"
)

func BenchmarkMemory(b *testing.B) {
	b.ReportAllocs()
	v := TupleValue(
		VoidValue(),
		BoolValue(true),
		Int8Value(1),
		Int16Value(1),
		Int32Value(1),
		Int64Value(1),
		Uint8Value(1),
		Uint16Value(1),
		Uint32Value(1),
		Uint64Value(1),
		DateValue(1),
		DatetimeValue(1),
		TimestampValue(1),
		IntervalValue(1),
		VoidValue(),
		FloatValue(1),
		DoubleValue(1),
		BytesValue([]byte("test")),
		DecimalValue([...]byte{1, 2, 3, 4, 5, 6, 7, 8, 9, 0, 1, 2, 3, 4, 5, 6}, 22, 9),
		DyNumberValue("123"),
		JSONValue("{}"),
		JSONDocumentValue("{}"),
		TzDateValue("1"),
		TzDatetimeValue("1"),
		TzTimestampValue("1"),
		TextValue("1"),
		UUIDValue([...]byte{1, 2, 3, 4, 5, 6, 7, 8, 9, 0, 1, 2, 3, 4, 5, 6}),
		YSONValue([]byte("{}")),
		ListValue(
			Int64Value(1),
			Int64Value(2),
			Int64Value(3),
		),
		SetValue(
			Int64Value(1),
			Int64Value(2),
			Int64Value(3),
		),
		OptionalValue(IntervalValue(1)),
		OptionalValue(OptionalValue(IntervalValue(1))),
		StructValue(
			StructValueField{"series_id", Uint64Value(1)},
			StructValueField{"title", TextValue("test")},
			StructValueField{"air_date", DateValue(1)},
			StructValueField{"remove_date", OptionalValue(TzDatetimeValue("1234"))},
		),
		DictValue(
			DictValueField{TextValue("series_id"), Uint64Value(1)},
			DictValueField{TextValue("title"), Uint64Value(2)},
			DictValueField{TextValue("air_date"), Uint64Value(3)},
			DictValueField{TextValue("remove_date"), Uint64Value(4)},
		),
<<<<<<< HEAD
		NullValue(types.Optional(types.Optional(types.Optional(types.TypeBool)))),
		VariantValueTuple(Int32Value(42), 1, types.Tuple(
			types.TypeBytes,
			types.TypeInt32,
		)),
		VariantValueStruct(Int32Value(42), "bar", types.Struct(
			types.StructField{
				Name: "foo",
				T:    types.TypeBytes,
			},
			types.StructField{
				Name: "bar",
				T:    types.TypeInt32,
			},
		)),
		ZeroValue(types.TypeText),
		ZeroValue(types.Struct()),
		ZeroValue(types.Tuple()),
=======
		NullValue(types.NewOptional(types.NewOptional(types.NewOptional(types.Bool)))),
		VariantValueTuple(Int32Value(42), 1, types.NewTuple(
			types.Bytes,
			types.Int32,
		)),
		VariantValueStruct(Int32Value(42), "bar", types.NewStruct(
			types.StructField{
				Name: "foo",
				T:    types.Bytes,
			},
			types.StructField{
				Name: "bar",
				T:    types.Int32,
			},
		)),
		ZeroValue(types.Text),
		ZeroValue(types.NewStruct()),
		ZeroValue(types.NewTuple()),
>>>>>>> f838b395
	)
	for i := 0; i < b.N; i++ {
		a := allocator.New()
		_ = ToYDB(v, a)
		a.Free()
	}
}

func TestToYDBFromYDB(t *testing.T) {
	for i, v := range []Value{
		BoolValue(true),
		Int8Value(1),
		Int16Value(1),
		Int32Value(1),
		Int64Value(1),
		Uint8Value(1),
		Uint16Value(1),
		Uint32Value(1),
		Uint64Value(1),
		DateValue(1),
		DatetimeValue(1),
		TimestampValue(1),
		IntervalValue(1),
		VoidValue(),
		FloatValue(1),
		DoubleValue(1),
		BytesValue([]byte("test")),
		DecimalValue([...]byte{1, 2, 3, 4, 5, 6, 7, 8, 9, 0, 1, 2, 3, 4, 5, 6}, 22, 9),
		DyNumberValue("123"),
		JSONValue("{}"),
		JSONDocumentValue("{}"),
		TzDateValue("1"),
		TzDatetimeValue("1"),
		TzTimestampValue("1"),
		TextValue("1"),
		UUIDValue([...]byte{1, 2, 3, 4, 5, 6, 7, 8, 9, 0, 1, 2, 3, 4, 5, 6}),
		YSONValue([]byte("{}")),
		TupleValue(
			Int64Value(1),
			Int32Value(2),
			Int16Value(3),
			Int8Value(4),
		),
		ListValue(
			Int64Value(1),
			Int64Value(2),
			Int64Value(3),
		),
		SetValue(
			Int64Value(1),
			Int64Value(2),
			Int64Value(3),
		),
		OptionalValue(IntervalValue(1)),
		OptionalValue(OptionalValue(IntervalValue(1))),
		StructValue(
			StructValueField{"series_id", Uint64Value(1)},
			StructValueField{"title", TextValue("test")},
			StructValueField{"air_date", DateValue(1)},
			StructValueField{"remove_date", OptionalValue(TzDatetimeValue("1234"))},
		),
		DictValue(
			DictValueField{TextValue("series_id"), Uint64Value(1)},
			DictValueField{TextValue("title"), Uint64Value(2)},
			DictValueField{TextValue("air_date"), Uint64Value(3)},
			DictValueField{TextValue("remove_date"), Uint64Value(4)},
		),
<<<<<<< HEAD
		NullValue(types.TypeBool),
		NullValue(types.Optional(types.TypeBool)),
		VariantValueTuple(Int32Value(42), 1, types.Tuple(
			types.TypeBytes,
			types.TypeInt32,
		)),
		VariantValueStruct(Int32Value(42), "bar", types.Struct(
			types.StructField{
				Name: "foo",
				T:    types.TypeBytes,
			},
			types.StructField{
				Name: "bar",
				T:    types.TypeInt32,
			},
		)),
		ZeroValue(types.TypeText),
		ZeroValue(types.Struct()),
		ZeroValue(types.Tuple()),
=======
		NullValue(types.Bool),
		NullValue(types.NewOptional(types.Bool)),
		VariantValueTuple(Int32Value(42), 1, types.NewTuple(
			types.Bytes,
			types.Int32,
		)),
		VariantValueStruct(Int32Value(42), "bar", types.NewStruct(
			types.StructField{
				Name: "foo",
				T:    types.Bytes,
			},
			types.StructField{
				Name: "bar",
				T:    types.Int32,
			},
		)),
		ZeroValue(types.Text),
		ZeroValue(types.NewStruct()),
		ZeroValue(types.NewTuple()),
>>>>>>> f838b395
	} {
		t.Run(strconv.Itoa(i)+"."+v.Yql(), func(t *testing.T) {
			a := allocator.New()
			defer a.Free()
			value := ToYDB(v, a)
			dualConversedValue, err := fromYDB(value.GetType(), value.GetValue())
			require.NoError(t, err)
			if !proto.Equal(value, ToYDB(dualConversedValue, a)) {
				t.Errorf("dual conversion failed:\n\n - got:  %v\n\n - want: %v", ToYDB(dualConversedValue, a), value)
			}
		})
	}
}

func TestValueYql(t *testing.T) {
	for i, tt := range []struct {
		value   Value
		literal string
	}{
		{
			value:   VoidValue(),
			literal: `Void()`,
		},
		{
			value:   TextValue("some\"text\"with brackets"),
			literal: `"some\"text\"with brackets"u`,
		},
		{
			value:   TextValue(`some text with slashes \ \\ \\\`),
			literal: `"some text with slashes \\ \\\\ \\\\\\"u`,
		},
		{
			value:   BytesValue([]byte("foo")),
			literal: `"foo"`,
		},
		{
			value:   BytesValue([]byte("\xFE\xFF")),
			literal: `"\xfe\xff"`,
		},
		{
			value:   OptionalValue(BytesValue([]byte{0, 1, 2, 3, 4, 5, 6})),
			literal: `Just("\x00\x01\x02\x03\x04\x05\x06")`,
		},
		{
			value:   BoolValue(true),
			literal: `true`,
		},
		{
			value:   Int8Value(42),
			literal: `42t`,
		},
		{
			value:   Uint8Value(42),
			literal: `42ut`,
		},
		{
			value:   Int16Value(42),
			literal: `42s`,
		},
		{
			value:   Uint16Value(42),
			literal: `42us`,
		},
		{
			value:   Int32Value(42),
			literal: `42`,
		},
		{
			value:   Uint32Value(42),
			literal: `42u`,
		},
		{
			value:   Int64Value(42),
			literal: `42l`,
		},
		{
			value:   Uint64Value(42),
			literal: `42ul`,
		},
		{
			value:   Uint64Value(200000000000),
			literal: `200000000000ul`,
		},
		{
			value:   FloatValue(42.2121236),
			literal: `Float("42.212124")`,
		},
		{
			value:   FloatValue(float32(math.Inf(+1))),
			literal: `Float("+Inf")`,
		},
		{
			value:   FloatValue(float32(math.Inf(-1))),
			literal: `Float("-Inf")`,
		},
		{
			value:   FloatValue(float32(math.NaN())),
			literal: `Float("NaN")`,
		},
		{
			value:   DoubleValue(42.2121236192),
			literal: `Double("42.2121236192")`,
		},
		{
			value:   DoubleValue(math.Inf(+1)),
			literal: `Double("+Inf")`,
		},
		{
			value:   DoubleValue(math.Inf(-1)),
			literal: `Double("-Inf")`,
		},
		{
			value:   DoubleValue(math.NaN()),
			literal: `Double("NaN")`,
		},
		{
			value: DateValue(func() uint32 {
				v, _ := time.Parse("2006-01-02", "2022-06-17")

				return uint32(v.Sub(time.Unix(0, 0)) / time.Hour / 24)
			}()),
			literal: `Date("2022-06-17")`,
		},
		{
			value: DatetimeValue(func() uint32 {
				v, _ := time.Parse("2006-01-02 15:04:05", "2022-06-17 05:19:20")

				return uint32(v.UTC().Sub(time.Unix(0, 0)).Seconds())
			}()),
			literal: `Datetime("2022-06-17T05:19:20Z")`,
		},
		{
			value:   TzDateValue("2022-06-17,Europe/Berlin"),
			literal: `TzDate("2022-06-17,Europe/Berlin")`,
		},
		{
			value:   TzDatetimeValue("2022-06-17T05:19:20,Europe/Berlin"),
			literal: `TzDatetime("2022-06-17T05:19:20,Europe/Berlin")`,
		},
		{
			value:   IntervalValueFromDuration(time.Duration(42) * time.Millisecond),
			literal: `Interval("PT0.042000S")`,
		},
		{
			value: TimestampValueFromTime(func() time.Time {
				tt, err := time.Parse(LayoutTimestamp, "1997-12-14T03:09:42.123456Z")
				require.NoError(t, err)

				return tt.UTC()
			}()),
			literal: `Timestamp("1997-12-14T03:09:42.123456Z")`,
		},
		{
			value:   TzTimestampValue("1997-12-14T03:09:42.123456,Europe/Berlin"),
			literal: `TzTimestamp("1997-12-14T03:09:42.123456,Europe/Berlin")`,
		},
		{
<<<<<<< HEAD
			value:   NullValue(types.TypeInt32),
			literal: `Nothing(Optional<Int32>)`,
		},
		{
			value:   NullValue(types.Optional(types.TypeBool)),
=======
			value:   NullValue(types.Int32),
			literal: `Nothing(Optional<Int32>)`,
		},
		{
			value:   NullValue(types.NewOptional(types.Bool)),
>>>>>>> f838b395
			literal: `Nothing(Optional<Optional<Bool>>)`,
		},
		{
			value:   Int32Value(42),
			literal: `42`,
		},
		{
			value:   OptionalValue(Int32Value(42)),
			literal: `Just(42)`,
		},
		{
			value:   OptionalValue(OptionalValue(Int32Value(42))),
			literal: `Just(Just(42))`,
		},
		{
			value:   OptionalValue(OptionalValue(OptionalValue(Int32Value(42)))),
			literal: `Just(Just(Just(42)))`,
		},
		{
			value: ListValue(
				Int32Value(-1),
				Int32Value(0),
				Int32Value(1),
				Int32Value(2),
				Int32Value(3),
			),
			literal: `[-1,0,1,2,3]`,
		},
		{
			value: ListValue(
				Int64Value(0),
				Int64Value(1),
				Int64Value(2),
				Int64Value(3),
			),
			literal: `[0l,1l,2l,3l]`,
		},
		{
			value: SetValue(
				Int64Value(0),
				Int64Value(1),
				Int64Value(2),
				Int64Value(3),
			),
			literal: `{0l,1l,2l,3l}`,
		},
		{
			value: TupleValue(
				Int32Value(0),
				Int64Value(1),
				FloatValue(2),
				TextValue("3"),
			),
			literal: `(0,1l,Float("2"),"3"u)`,
		},
		{
<<<<<<< HEAD
			value: VariantValueTuple(Int32Value(42), 1, types.Tuple(
				types.TypeBytes,
				types.TypeInt32,
=======
			value: VariantValueTuple(Int32Value(42), 1, types.NewTuple(
				types.Bytes,
				types.Int32,
>>>>>>> f838b395
			)),
			literal: `Variant(42,"1",Variant<String,Int32>)`,
		},
		{
<<<<<<< HEAD
			value: VariantValueTuple(TextValue("foo"), 1, types.Tuple(
				types.TypeBytes,
				types.TypeText,
=======
			value: VariantValueTuple(TextValue("foo"), 1, types.NewTuple(
				types.Bytes,
				types.Text,
>>>>>>> f838b395
			)),
			literal: `Variant("foo"u,"1",Variant<String,Utf8>)`,
		},
		{
<<<<<<< HEAD
			value: VariantValueTuple(BoolValue(true), 0, types.Tuple(
				types.TypeBytes,
				types.TypeInt32,
=======
			value: VariantValueTuple(BoolValue(true), 0, types.NewTuple(
				types.Bytes,
				types.Int32,
>>>>>>> f838b395
			)),
			literal: `Variant(true,"0",Variant<String,Int32>)`,
		},
		{
<<<<<<< HEAD
			value: VariantValueStruct(Int32Value(42), "bar", types.Struct(
				types.StructField{"foo", types.TypeBytes},
				types.StructField{"bar", types.TypeInt32},
=======
			value: VariantValueStruct(Int32Value(42), "bar", types.NewStruct(
				types.StructField{
					Name: "foo",
					T:    types.Bytes,
				},
				types.StructField{
					Name: "bar",
					T:    types.Int32,
				},
>>>>>>> f838b395
			)),
			literal: `Variant(42,"bar",Variant<'bar':Int32,'foo':String>)`,
		},
		{
			value: StructValue(
				StructValueField{"series_id", Uint64Value(1)},
				StructValueField{"title", TextValue("test")},
				StructValueField{"air_date", DateValue(1)},
			),
			literal: "<|`air_date`:Date(\"1970-01-02\"),`series_id`:1ul,`title`:\"test\"u|>",
		},
		{
			value: DictValue(
				DictValueField{TextValue("foo"), Int32Value(42)},
				DictValueField{TextValue("bar"), Int32Value(43)},
			),
			literal: `{"bar"u:43,"foo"u:42}`,
		},
		{
			value: DictValue(
				DictValueField{TextValue("foo"), VoidValue()},
				DictValueField{TextValue("bar"), VoidValue()},
			),
			literal: `{"bar"u:Void(),"foo"u:Void()}`,
		},
		{
<<<<<<< HEAD
			value:   ZeroValue(types.TypeBool),
			literal: `false`,
		},
		{
			value:   ZeroValue(types.Optional(types.TypeBool)),
			literal: `Nothing(Optional<Bool>)`,
		},
		{
			value:   ZeroValue(types.Tuple(types.TypeBool, types.TypeDouble)),
			literal: `(false,Double("0"))`,
		},
		{
			value: ZeroValue(types.Struct(
				types.StructField{"foo", types.TypeBool},
				types.StructField{"bar", types.TypeText},
=======
			value:   ZeroValue(types.Bool),
			literal: `false`,
		},
		{
			value:   ZeroValue(types.NewOptional(types.Bool)),
			literal: `Nothing(Optional<Bool>)`,
		},
		{
			value:   ZeroValue(types.NewTuple(types.Bool, types.Double)),
			literal: `(false,Double("0"))`,
		},
		{
			value: ZeroValue(types.NewStruct(
				types.StructField{
					Name: "foo",
					T:    types.Bool,
				},
				types.StructField{
					Name: "bar",
					T:    types.Text,
				},
>>>>>>> f838b395
			)),
			literal: "<|`bar`:\"\"u,`foo`:false|>",
		},
		{
<<<<<<< HEAD
			value:   ZeroValue(types.TypeUUID),
=======
			value:   ZeroValue(types.UUID),
>>>>>>> f838b395
			literal: `Uuid("00000000-0000-0000-0000-000000000000")`,
		},
		{
			value:   DecimalValueFromBigInt(big.NewInt(-1234567890123456), 22, 9),
			literal: `Decimal("-1234567.890123456",22,9)`,
		},
		{
			value:   DyNumberValue("-1234567890123456"),
			literal: `DyNumber("-1234567890123456")`,
		},
		{
			value:   JSONValue("{\"a\":-1234567890123456}"),
			literal: `Json(@@{"a":-1234567890123456}@@)`,
		},
		{
			value:   JSONDocumentValue("{\"a\":-1234567890123456}"),
			literal: `JsonDocument(@@{"a":-1234567890123456}@@)`,
		},
		{
			value:   YSONValue([]byte("<a=1>[3;%false]")),
			literal: `Yson("<a=1>[3;%false]")`,
		},
	} {
		t.Run(strconv.Itoa(i)+"."+tt.literal, func(t *testing.T) {
			require.Equal(t, tt.literal, tt.value.Yql())
		})
	}
}<|MERGE_RESOLUTION|>--- conflicted
+++ resolved
@@ -69,26 +69,6 @@
 			DictValueField{TextValue("air_date"), Uint64Value(3)},
 			DictValueField{TextValue("remove_date"), Uint64Value(4)},
 		),
-<<<<<<< HEAD
-		NullValue(types.Optional(types.Optional(types.Optional(types.TypeBool)))),
-		VariantValueTuple(Int32Value(42), 1, types.Tuple(
-			types.TypeBytes,
-			types.TypeInt32,
-		)),
-		VariantValueStruct(Int32Value(42), "bar", types.Struct(
-			types.StructField{
-				Name: "foo",
-				T:    types.TypeBytes,
-			},
-			types.StructField{
-				Name: "bar",
-				T:    types.TypeInt32,
-			},
-		)),
-		ZeroValue(types.TypeText),
-		ZeroValue(types.Struct()),
-		ZeroValue(types.Tuple()),
-=======
 		NullValue(types.NewOptional(types.NewOptional(types.NewOptional(types.Bool)))),
 		VariantValueTuple(Int32Value(42), 1, types.NewTuple(
 			types.Bytes,
@@ -107,7 +87,6 @@
 		ZeroValue(types.Text),
 		ZeroValue(types.NewStruct()),
 		ZeroValue(types.NewTuple()),
->>>>>>> f838b395
 	)
 	for i := 0; i < b.N; i++ {
 		a := allocator.New()
@@ -175,27 +154,6 @@
 			DictValueField{TextValue("air_date"), Uint64Value(3)},
 			DictValueField{TextValue("remove_date"), Uint64Value(4)},
 		),
-<<<<<<< HEAD
-		NullValue(types.TypeBool),
-		NullValue(types.Optional(types.TypeBool)),
-		VariantValueTuple(Int32Value(42), 1, types.Tuple(
-			types.TypeBytes,
-			types.TypeInt32,
-		)),
-		VariantValueStruct(Int32Value(42), "bar", types.Struct(
-			types.StructField{
-				Name: "foo",
-				T:    types.TypeBytes,
-			},
-			types.StructField{
-				Name: "bar",
-				T:    types.TypeInt32,
-			},
-		)),
-		ZeroValue(types.TypeText),
-		ZeroValue(types.Struct()),
-		ZeroValue(types.Tuple()),
-=======
 		NullValue(types.Bool),
 		NullValue(types.NewOptional(types.Bool)),
 		VariantValueTuple(Int32Value(42), 1, types.NewTuple(
@@ -215,7 +173,6 @@
 		ZeroValue(types.Text),
 		ZeroValue(types.NewStruct()),
 		ZeroValue(types.NewTuple()),
->>>>>>> f838b395
 	} {
 		t.Run(strconv.Itoa(i)+"."+v.Yql(), func(t *testing.T) {
 			a := allocator.New()
@@ -373,19 +330,11 @@
 			literal: `TzTimestamp("1997-12-14T03:09:42.123456,Europe/Berlin")`,
 		},
 		{
-<<<<<<< HEAD
-			value:   NullValue(types.TypeInt32),
-			literal: `Nothing(Optional<Int32>)`,
-		},
-		{
-			value:   NullValue(types.Optional(types.TypeBool)),
-=======
 			value:   NullValue(types.Int32),
 			literal: `Nothing(Optional<Int32>)`,
 		},
 		{
 			value:   NullValue(types.NewOptional(types.Bool)),
->>>>>>> f838b395
 			literal: `Nothing(Optional<Optional<Bool>>)`,
 		},
 		{
@@ -442,50 +391,27 @@
 			literal: `(0,1l,Float("2"),"3"u)`,
 		},
 		{
-<<<<<<< HEAD
-			value: VariantValueTuple(Int32Value(42), 1, types.Tuple(
-				types.TypeBytes,
-				types.TypeInt32,
-=======
 			value: VariantValueTuple(Int32Value(42), 1, types.NewTuple(
 				types.Bytes,
 				types.Int32,
->>>>>>> f838b395
 			)),
 			literal: `Variant(42,"1",Variant<String,Int32>)`,
 		},
 		{
-<<<<<<< HEAD
-			value: VariantValueTuple(TextValue("foo"), 1, types.Tuple(
-				types.TypeBytes,
-				types.TypeText,
-=======
 			value: VariantValueTuple(TextValue("foo"), 1, types.NewTuple(
 				types.Bytes,
 				types.Text,
->>>>>>> f838b395
 			)),
 			literal: `Variant("foo"u,"1",Variant<String,Utf8>)`,
 		},
 		{
-<<<<<<< HEAD
-			value: VariantValueTuple(BoolValue(true), 0, types.Tuple(
-				types.TypeBytes,
-				types.TypeInt32,
-=======
 			value: VariantValueTuple(BoolValue(true), 0, types.NewTuple(
 				types.Bytes,
 				types.Int32,
->>>>>>> f838b395
 			)),
 			literal: `Variant(true,"0",Variant<String,Int32>)`,
 		},
 		{
-<<<<<<< HEAD
-			value: VariantValueStruct(Int32Value(42), "bar", types.Struct(
-				types.StructField{"foo", types.TypeBytes},
-				types.StructField{"bar", types.TypeInt32},
-=======
 			value: VariantValueStruct(Int32Value(42), "bar", types.NewStruct(
 				types.StructField{
 					Name: "foo",
@@ -495,7 +421,6 @@
 					Name: "bar",
 					T:    types.Int32,
 				},
->>>>>>> f838b395
 			)),
 			literal: `Variant(42,"bar",Variant<'bar':Int32,'foo':String>)`,
 		},
@@ -522,23 +447,6 @@
 			literal: `{"bar"u:Void(),"foo"u:Void()}`,
 		},
 		{
-<<<<<<< HEAD
-			value:   ZeroValue(types.TypeBool),
-			literal: `false`,
-		},
-		{
-			value:   ZeroValue(types.Optional(types.TypeBool)),
-			literal: `Nothing(Optional<Bool>)`,
-		},
-		{
-			value:   ZeroValue(types.Tuple(types.TypeBool, types.TypeDouble)),
-			literal: `(false,Double("0"))`,
-		},
-		{
-			value: ZeroValue(types.Struct(
-				types.StructField{"foo", types.TypeBool},
-				types.StructField{"bar", types.TypeText},
-=======
 			value:   ZeroValue(types.Bool),
 			literal: `false`,
 		},
@@ -560,16 +468,11 @@
 					Name: "bar",
 					T:    types.Text,
 				},
->>>>>>> f838b395
 			)),
 			literal: "<|`bar`:\"\"u,`foo`:false|>",
 		},
 		{
-<<<<<<< HEAD
-			value:   ZeroValue(types.TypeUUID),
-=======
 			value:   ZeroValue(types.UUID),
->>>>>>> f838b395
 			literal: `Uuid("00000000-0000-0000-0000-000000000000")`,
 		},
 		{

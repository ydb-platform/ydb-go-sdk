package value

import (
	"encoding/binary"
	"errors"
	"fmt"
	"math/big"
	"sort"
	"strconv"
	"time"

	"github.com/google/uuid"
	"github.com/ydb-platform/ydb-go-genproto/protos/Ydb"

	"github.com/ydb-platform/ydb-go-sdk/v3/internal/allocator"
	"github.com/ydb-platform/ydb-go-sdk/v3/internal/decimal"
	"github.com/ydb-platform/ydb-go-sdk/v3/internal/xerrors"
	"github.com/ydb-platform/ydb-go-sdk/v3/internal/xstring"
)

type Value interface {
	Type() Type
	Yql() string

	castTo(dst interface{}) error
	toYDB(a *allocator.Allocator) *Ydb.Value
}

func ToYDB(v Value, a *allocator.Allocator) *Ydb.TypedValue {
	tv := a.TypedValue()

	tv.Type = v.Type().toYDB(a)
	tv.Value = v.toYDB(a)

	return tv
}

// BigEndianUint128 builds a big-endian uint128 value.
func BigEndianUint128(hi, lo uint64) (v [16]byte) {
	binary.BigEndian.PutUint64(v[0:8], hi)
	binary.BigEndian.PutUint64(v[8:16], lo)

	return v
}

func FromYDB(t *Ydb.Type, v *Ydb.Value) Value {
	vv, err := fromYDB(t, v)
	if err != nil {
		panic(err)
	}

	return vv
}

func nullValueFromYDB(x *Ydb.Value, t Type) (_ Value, ok bool) {
	for {
		switch xx := x.Value.(type) {
		case *Ydb.Value_NestedValue:
			x = xx.NestedValue
		case *Ydb.Value_NullFlagValue:
			switch tt := t.(type) {
			case optionalType:
				return NullValue(tt.innerType), true
			case voidType:
				return VoidValue(), true
			default:
				return nil, false
			}
		default:
			return nil, false
		}
	}
}

func primitiveValueFromYDB(t PrimitiveType, v *Ydb.Value) (Value, error) {
	switch t {
	case TypeBool:
		return BoolValue(v.GetBoolValue()), nil

	case TypeInt8:
		return Int8Value(int8(v.GetInt32Value())), nil

	case TypeInt16:
		return Int16Value(int16(v.GetInt32Value())), nil

	case TypeInt32:
		return Int32Value(v.GetInt32Value()), nil

	case TypeInt64:
		return Int64Value(v.GetInt64Value()), nil

	case TypeUint8:
		return Uint8Value(uint8(v.GetUint32Value())), nil

	case TypeUint16:
		return Uint16Value(uint16(v.GetUint32Value())), nil

	case TypeUint32:
		return Uint32Value(v.GetUint32Value()), nil

	case TypeUint64:
		return Uint64Value(v.GetUint64Value()), nil

	case TypeDate:
		return DateValue(v.GetUint32Value()), nil

	case TypeDatetime:
		return DatetimeValue(v.GetUint32Value()), nil

	case TypeInterval:
		return IntervalValue(v.GetInt64Value()), nil

	case TypeTimestamp:
		return TimestampValue(v.GetUint64Value()), nil

	case TypeFloat:
		return FloatValue(v.GetFloatValue()), nil

	case TypeDouble:
		return DoubleValue(v.GetDoubleValue()), nil

	case TypeText:
		return TextValue(v.GetTextValue()), nil

	case TypeYSON:
		switch vv := v.GetValue().(type) {
		case *Ydb.Value_TextValue:
			return YSONValue(xstring.ToBytes(vv.TextValue)), nil
		case *Ydb.Value_BytesValue:
			return YSONValue(vv.BytesValue), nil
		default:
			return nil, xerrors.WithStackTrace(fmt.Errorf("uncovered YSON internal type: %T", vv))
		}

	case TypeJSON:
		return JSONValue(v.GetTextValue()), nil

	case TypeJSONDocument:
		return JSONDocumentValue(v.GetTextValue()), nil

	case TypeDyNumber:
		return DyNumberValue(v.GetTextValue()), nil

	case TypeTzDate:
		return TzDateValue(v.GetTextValue()), nil

	case TypeTzDatetime:
		return TzDatetimeValue(v.GetTextValue()), nil

	case TypeTzTimestamp:
		return TzTimestampValue(v.GetTextValue()), nil

	case TypeBytes:
		return BytesValue(v.GetBytesValue()), nil

	case TypeUUID:
		return UUIDValue(BigEndianUint128(v.High_128, v.GetLow_128())), nil

	default:
		return nil, xerrors.WithStackTrace(fmt.Errorf("uncovered primitive type: %T", t))
	}
}

func fromYDB(t *Ydb.Type, v *Ydb.Value) (Value, error) {
	tt := TypeFromYDB(t)

	if vv, ok := nullValueFromYDB(v, tt); ok {
		return vv, nil
	}

	switch ttt := tt.(type) {
	case PrimitiveType:
		return primitiveValueFromYDB(ttt, v)

	case voidType:
		return VoidValue(), nil

	case nullType:
		return NullValue(tt), nil

	case *DecimalType:
		return DecimalValue(BigEndianUint128(v.High_128, v.GetLow_128()), ttt.Precision, ttt.Scale), nil

	case optionalType:
		val, ok := t.Type.(*Ydb.Type_OptionalType)
		if !ok {
			panic(fmt.Sprintf("unsupported type conversion from %T to *Ydb.Type_OptionalType", val))
		}
		t = val.OptionalType.Item
		if nestedValue, ok := v.Value.(*Ydb.Value_NestedValue); ok {
			return OptionalValue(FromYDB(t, nestedValue.NestedValue)), nil
		}

		return OptionalValue(FromYDB(t, v)), nil

	case *listType:
		return ListValue(func() []Value {
			vv := make([]Value, len(v.GetItems()))
			a := allocator.New()
			defer a.Free()
			for i, vvv := range v.GetItems() {
				vv[i] = FromYDB(ttt.itemType.toYDB(a), vvv)
			}

			return vv
		}()...), nil

	case *TupleType:
		return TupleValue(func() []Value {
			vv := make([]Value, len(v.GetItems()))
			a := allocator.New()
			defer a.Free()
			for i, vvv := range v.GetItems() {
				vv[i] = FromYDB(ttt.items[i].toYDB(a), vvv)
			}

			return vv
		}()...), nil

	case *StructType:
		return StructValue(func() []StructValueField {
			vv := make([]StructValueField, len(v.GetItems()))
			a := allocator.New()
			defer a.Free()
			for i, vvv := range v.GetItems() {
				vv[i] = StructValueField{
					Name: ttt.fields[i].Name,
					V:    FromYDB(ttt.fields[i].T.toYDB(a), vvv),
				}
			}

			return vv
		}()...), nil

	case *dictType:
		return DictValue(func() []DictValueField {
			vv := make([]DictValueField, len(v.GetPairs()))
			a := allocator.New()
			defer a.Free()
			for i, vvv := range v.GetPairs() {
				vv[i] = DictValueField{
					K: FromYDB(ttt.keyType.toYDB(a), vvv.Key),
					V: FromYDB(ttt.valueType.toYDB(a), vvv.Payload),
				}
			}

			return vv
		}()...), nil

	case *setType:
		return SetValue(func() []Value {
			vv := make([]Value, len(v.GetPairs()))
			a := allocator.New()
			defer a.Free()
			for i, vvv := range v.GetPairs() {
				vv[i] = FromYDB(ttt.itemType.toYDB(a), vvv.Key)
			}

			return vv
		}()...), nil

	case *variantStructType:
		a := allocator.New()
		defer a.Free()

<<<<<<< HEAD
		val, ok := v.Value.(*Ydb.Value_NestedValue)
		if !ok {
			panic(fmt.Sprintf("unsupported type conversion from %T to *Ydb.Value_NestedValue", val))
		}

=======
>>>>>>> c6e45cd1
		return VariantValueStruct(
			FromYDB(
				ttt.StructType.fields[v.VariantIndex].T.toYDB(a),
				val.NestedValue,
			),
			ttt.StructType.fields[v.VariantIndex].Name,
			ttt.StructType,
		), nil

	case *variantTupleType:
		a := allocator.New()
		defer a.Free()

<<<<<<< HEAD
		val, ok := v.Value.(*Ydb.Value_NestedValue)
		if !ok {
			panic(fmt.Sprintf("unsupported type conversion from %T to *Ydb.Value_NestedValue", val))
		}

=======
>>>>>>> c6e45cd1
		return VariantValueTuple(
			FromYDB(
				ttt.TupleType.items[v.VariantIndex].toYDB(a),
				val.NestedValue,
			),
			v.VariantIndex,
			ttt.TupleType,
		), nil

	default:
		return nil, xerrors.WithStackTrace(fmt.Errorf("uncovered type: %T", ttt))
	}
}

type boolValue bool

func (v boolValue) castTo(dst interface{}) error {
	switch vv := dst.(type) {
	case *bool:
		*vv = bool(v)

		return nil
	case *string:
		*vv = strconv.FormatBool(bool(v))

		return nil
	default:
		return xerrors.WithStackTrace(fmt.Errorf("cannot cast '%+v' (type '%s') to '%T' destination", v, v.Type().Yql(), vv))
	}
}

func (v boolValue) Yql() string {
	return strconv.FormatBool(bool(v))
}

func (boolValue) Type() Type {
	return TypeBool
}

func (v boolValue) toYDB(a *allocator.Allocator) *Ydb.Value {
	vv := a.Bool()

	vv.BoolValue = bool(v)

	vvv := a.Value()
	vvv.Value = vv

	return vvv
}

func BoolValue(v bool) boolValue {
	return boolValue(v)
}

type dateValue uint32

func (v dateValue) castTo(dst interface{}) error {
	switch vv := dst.(type) {
	case *time.Time:
		*vv = DateToTime(uint32(v))

		return nil
	case *uint64:
		*vv = uint64(v)

		return nil
	case *int64:
		*vv = int64(v)

		return nil
	case *int32:
		*vv = int32(v)

		return nil
	default:
		return xerrors.WithStackTrace(fmt.Errorf("cannot cast '%+v' (type '%s') to '%T' destination", v, v.Type().Yql(), vv))
	}
}

func (v dateValue) Yql() string {
	return fmt.Sprintf("%s(%q)", v.Type().Yql(), DateToTime(uint32(v)).UTC().Format(LayoutDate))
}

func (dateValue) Type() Type {
	return TypeDate
}

func (v dateValue) toYDB(a *allocator.Allocator) *Ydb.Value {
	vv := a.Uint32()

	vv.Uint32Value = uint32(v)

	vvv := a.Value()
	vvv.Value = vv

	return vvv
}

// DateValue returns ydb date value by given days since Epoch
func DateValue(v uint32) dateValue {
	return dateValue(v)
}

func DateValueFromTime(t time.Time) dateValue {
	return dateValue(uint64(t.Sub(epoch)/time.Second) / secondsPerDay)
}

type datetimeValue uint32

func (v datetimeValue) castTo(dst interface{}) error {
	switch vv := dst.(type) {
	case *time.Time:
		*vv = DatetimeToTime(uint32(v))

		return nil
	case *uint64:
		*vv = uint64(v)

		return nil
	case *int64:
		*vv = int64(v)

		return nil
	case *uint32:
		*vv = uint32(v)

		return nil
	default:
		return xerrors.WithStackTrace(fmt.Errorf("cannot cast '%+v' (type '%s') to '%T' destination", v, v.Type().Yql(), vv))
	}
}

func (v datetimeValue) Yql() string {
	return fmt.Sprintf("%s(%q)", v.Type().Yql(), DatetimeToTime(uint32(v)).UTC().Format(LayoutDatetime))
}

func (datetimeValue) Type() Type {
	return TypeDatetime
}

func (v datetimeValue) toYDB(a *allocator.Allocator) *Ydb.Value {
	vv := a.Uint32()
	vv.Uint32Value = uint32(v)

	vvv := a.Value()
	vvv.Value = vv

	return vvv
}

// DatetimeValue makes ydb datetime value from seconds since Epoch
func DatetimeValue(v uint32) datetimeValue {
	return datetimeValue(v)
}

func DatetimeValueFromTime(t time.Time) datetimeValue {
	return datetimeValue(t.Unix())
}

var _ DecimalValuer = (*decimalValue)(nil)

type decimalValue struct {
	value     [16]byte
	innerType *DecimalType
}

func (v *decimalValue) Value() [16]byte {
	return v.value
}

func (v *decimalValue) Precision() uint32 {
	return v.innerType.Precision
}

func (v *decimalValue) Scale() uint32 {
	return v.innerType.Scale
}

type DecimalValuer interface {
	Value() [16]byte
	Precision() uint32
	Scale() uint32
}

func (v *decimalValue) castTo(dst interface{}) error {
	return xerrors.WithStackTrace(fmt.Errorf("cannot cast '%+v' to '%T' destination", v, dst))
}

func (v *decimalValue) Yql() string {
	buffer := xstring.Buffer()
	defer buffer.Free()
	buffer.WriteString(v.innerType.Name())
	buffer.WriteByte('(')
	buffer.WriteByte('"')
	s := decimal.FromBytes(v.value[:], v.innerType.Precision, v.innerType.Scale).String()
	buffer.WriteString(s[:len(s)-int(v.innerType.Scale)] + "." + s[len(s)-int(v.innerType.Scale):])
	buffer.WriteByte('"')
	buffer.WriteByte(',')
	buffer.WriteString(strconv.FormatUint(uint64(v.innerType.Precision), 10))
	buffer.WriteByte(',')
	buffer.WriteString(strconv.FormatUint(uint64(v.innerType.Scale), 10))
	buffer.WriteByte(')')

	return buffer.String()
}

func (v *decimalValue) Type() Type {
	return v.innerType
}

func (v *decimalValue) toYDB(a *allocator.Allocator) *Ydb.Value {
	var bytes [16]byte
	if v != nil {
		bytes = v.value
	}
	vv := a.Low128()
	vv.Low_128 = binary.BigEndian.Uint64(bytes[8:16])

	vvv := a.Value()
	vvv.High_128 = binary.BigEndian.Uint64(bytes[0:8])
	vvv.Value = vv

	return vvv
}

func DecimalValueFromBigInt(v *big.Int, precision, scale uint32) *decimalValue {
	b := decimal.BigIntToByte(v, precision, scale)

	return DecimalValue(b, precision, scale)
}

func DecimalValue(v [16]byte, precision, scale uint32) *decimalValue {
	return &decimalValue{
		value: v,
		innerType: &DecimalType{
			Precision: precision,
			Scale:     scale,
		},
	}
}

type (
	DictValueField struct {
		K Value
		V Value
	}
	dictValue struct {
		t      Type
		values []DictValueField
	}
)

func (v *dictValue) DictValues() map[Value]Value {
	values := make(map[Value]Value, len(v.values))
	for i := range v.values {
		values[v.values[i].K] = v.values[i].V
	}

	return values
}

func (v *dictValue) castTo(dst interface{}) error {
	return xerrors.WithStackTrace(fmt.Errorf("cannot cast '%+v' to '%T' destination", v, dst))
}

func (v *dictValue) Yql() string {
	buffer := xstring.Buffer()
	defer buffer.Free()
	buffer.WriteByte('{')
	for i := range v.values {
		if i != 0 {
			buffer.WriteByte(',')
		}
		buffer.WriteString(v.values[i].K.Yql())
		buffer.WriteByte(':')
		buffer.WriteString(v.values[i].V.Yql())
	}
	buffer.WriteByte('}')

	return buffer.String()
}

func (v *dictValue) Type() Type {
	return v.t
}

func (v *dictValue) toYDB(a *allocator.Allocator) *Ydb.Value {
	var values []DictValueField
	if v != nil {
		values = v.values
	}
	vvv := a.Value()

	for i := range values {
		pair := a.Pair()

		pair.Key = values[i].K.toYDB(a)
		pair.Payload = values[i].V.toYDB(a)

		vvv.Pairs = append(vvv.Pairs, pair)
	}

	return vvv
}

func DictValue(values ...DictValueField) *dictValue {
	sort.Slice(values, func(i, j int) bool {
		return values[i].K.Yql() < values[j].K.Yql()
	})
	var t Type
	switch {
	case len(values) > 0:
		t = Dict(values[0].K.Type(), values[0].V.Type())
	default:
		t = EmptyDict()
	}

	return &dictValue{
		t:      t,
		values: values,
	}
}

type doubleValue struct {
	value float64
}

func (v *doubleValue) castTo(dst interface{}) error {
	switch vv := dst.(type) {
	case *string:
		*vv = strconv.FormatFloat(v.value, 'f', -1, 64)

		return nil
	case *[]byte:
		*vv = xstring.ToBytes(strconv.FormatFloat(v.value, 'f', -1, 64))

		return nil
	case *float64:
		*vv = v.value

		return nil
	default:
		return xerrors.WithStackTrace(fmt.Errorf("cannot cast '%+v' (type '%s') to '%T' destination", v, v.Type().Yql(), vv))
	}
}

func (v *doubleValue) Yql() string {
	return fmt.Sprintf("%s(\"%v\")", v.Type().Yql(), v.value)
}

func (*doubleValue) Type() Type {
	return TypeDouble
}

func (v *doubleValue) toYDB(a *allocator.Allocator) *Ydb.Value {
	vv := a.Double()
	if v != nil {
		vv.DoubleValue = v.value
	}

	vvv := a.Value()
	vvv.Value = vv

	return vvv
}

func DoubleValue(v float64) *doubleValue {
	return &doubleValue{value: v}
}

type dyNumberValue string

func (v dyNumberValue) castTo(dst interface{}) error {
	switch vv := dst.(type) {
	case *string:
		*vv = string(v)

		return nil
	case *[]byte:
		*vv = xstring.ToBytes(string(v))

		return nil
	default:
		return xerrors.WithStackTrace(fmt.Errorf("cannot cast '%+v' (type '%s') to '%T' destination", v, v.Type().Yql(), vv))
	}
}

func (v dyNumberValue) Yql() string {
	return fmt.Sprintf("%s(%q)", v.Type().Yql(), string(v))
}

func (dyNumberValue) Type() Type {
	return TypeDyNumber
}

func (v dyNumberValue) toYDB(a *allocator.Allocator) *Ydb.Value {
	vv := a.Text()
	vv.TextValue = string(v)

	vvv := a.Value()
	vvv.Value = vv

	return vvv
}

func DyNumberValue(v string) dyNumberValue {
	return dyNumberValue(v)
}

type floatValue struct {
	value float32
}

func (v *floatValue) castTo(dst interface{}) error {
	switch vv := dst.(type) {
	case *string:
		*vv = strconv.FormatFloat(float64(v.value), 'f', -1, 32)

		return nil
	case *[]byte:
		*vv = xstring.ToBytes(strconv.FormatFloat(float64(v.value), 'f', -1, 32))

		return nil
	case *float64:
		*vv = float64(v.value)

		return nil
	case *float32:
		*vv = v.value

		return nil
	default:
		return xerrors.WithStackTrace(fmt.Errorf("cannot cast '%+v' (type '%s') to '%T' destination", v, v.Type().Yql(), vv))
	}
}

func (v *floatValue) Yql() string {
	return fmt.Sprintf("%s(\"%v\")", v.Type().Yql(), v.value)
}

func (*floatValue) Type() Type {
	return TypeFloat
}

func (v *floatValue) toYDB(a *allocator.Allocator) *Ydb.Value {
	vv := a.Float()
	if v != nil {
		vv.FloatValue = v.value
	}

	vvv := a.Value()
	vvv.Value = vv

	return vvv
}

func FloatValue(v float32) *floatValue {
	return &floatValue{value: v}
}

type int8Value int8

func (v int8Value) castTo(dst interface{}) error {
	switch vv := dst.(type) {
	case *string:
		*vv = strconv.FormatInt(int64(v), 10)

		return nil
	case *[]byte:
		*vv = xstring.ToBytes(strconv.FormatInt(int64(v), 10))

		return nil
	case *int64:
		*vv = int64(v)

		return nil
	case *int32:
		*vv = int32(v)

		return nil
	case *int16:
		*vv = int16(v)

		return nil
	case *int8:
		*vv = int8(v)

		return nil
	case *float64:
		*vv = float64(v)

		return nil
	case *float32:
		*vv = float32(v)

		return nil
	default:
		return xerrors.WithStackTrace(fmt.Errorf("cannot cast '%+v' (type '%s') to '%T' destination", v, v.Type().Yql(), vv))
	}
}

func (v int8Value) Yql() string {
	return strconv.FormatUint(uint64(v), 10) + "t"
}

func (int8Value) Type() Type {
	return TypeInt8
}

func (v int8Value) toYDB(a *allocator.Allocator) *Ydb.Value {
	vv := a.Int32()
	vv.Int32Value = int32(v)

	vvv := a.Value()
	vvv.Value = vv

	return vvv
}

func Int8Value(v int8) int8Value {
	return int8Value(v)
}

type int16Value int16

func (v int16Value) castTo(dst interface{}) error {
	switch vv := dst.(type) {
	case *string:
		*vv = strconv.FormatInt(int64(v), 10)

		return nil
	case *[]byte:
		*vv = xstring.ToBytes(strconv.FormatInt(int64(v), 10))

		return nil
	case *int64:
		*vv = int64(v)

		return nil
	case *int32:
		*vv = int32(v)

		return nil
	case *int16:
		*vv = int16(v)

		return nil
	case *float64:
		*vv = float64(v)

		return nil
	case *float32:
		*vv = float32(v)

		return nil
	default:
		return xerrors.WithStackTrace(fmt.Errorf("cannot cast '%+v' (type '%s') to '%T' destination", v, v.Type().Yql(), vv))
	}
}

func (v int16Value) Yql() string {
	return strconv.FormatUint(uint64(v), 10) + "s"
}

func (int16Value) Type() Type {
	return TypeInt16
}

func (v int16Value) toYDB(a *allocator.Allocator) *Ydb.Value {
	vv := a.Int32()
	vv.Int32Value = int32(v)

	vvv := a.Value()
	vvv.Value = vv

	return vvv
}

func Int16Value(v int16) int16Value {
	return int16Value(v)
}

type int32Value int32

func (v int32Value) castTo(dst interface{}) error {
	switch vv := dst.(type) {
	case *string:
		*vv = strconv.FormatInt(int64(v), 10)

		return nil
	case *[]byte:
		*vv = xstring.ToBytes(strconv.FormatInt(int64(v), 10))

		return nil
	case *int64:
		*vv = int64(v)

		return nil
	case *int:
		*vv = int(v)

		return nil
	case *int32:
		*vv = int32(v)

		return nil
	case *float64:
		*vv = float64(v)

		return nil
	case *float32:
		*vv = float32(v)

		return nil
	default:
		return xerrors.WithStackTrace(fmt.Errorf("cannot cast '%+v' (type '%s') to '%T' destination", v, v.Type().Yql(), vv))
	}
}

func (v int32Value) Yql() string {
	return strconv.FormatInt(int64(v), 10)
}

func (int32Value) Type() Type {
	return TypeInt32
}

func (v int32Value) toYDB(a *allocator.Allocator) *Ydb.Value {
	vv := a.Int32()
	vv.Int32Value = int32(v)

	vvv := a.Value()
	vvv.Value = vv

	return vvv
}

func Int32Value(v int32) int32Value {
	return int32Value(v)
}

type int64Value int64

func (v int64Value) castTo(dst interface{}) error {
	switch vv := dst.(type) {
	case *string:
		*vv = strconv.FormatInt(int64(v), 10)

		return nil
	case *[]byte:
		*vv = xstring.ToBytes(strconv.FormatInt(int64(v), 10))

		return nil
	case *int64:
		*vv = int64(v)

		return nil
	case *float64:
		*vv = float64(v)

		return nil
	default:
		return xerrors.WithStackTrace(fmt.Errorf("cannot cast '%+v' (type '%s') to '%T' destination", v, v.Type().Yql(), vv))
	}
}

func (v int64Value) Yql() string {
	return strconv.FormatUint(uint64(v), 10) + "l"
}

func (int64Value) Type() Type {
	return TypeInt64
}

func (v int64Value) toYDB(a *allocator.Allocator) *Ydb.Value {
	vv := a.Int64()
	vv.Int64Value = int64(v)

	vvv := a.Value()
	vvv.Value = vv

	return vvv
}

func Int64Value(v int64) int64Value {
	return int64Value(v)
}

type intervalValue int64

func (v intervalValue) castTo(dst interface{}) error {
	switch vv := dst.(type) {
	case *time.Duration:
		*vv = IntervalToDuration(int64(v))

		return nil
	case *int64:
		*vv = int64(v)

		return nil
	default:
		return xerrors.WithStackTrace(fmt.Errorf("cannot cast '%+v' (type '%s') to '%T' destination", v, v.Type().Yql(), vv))
	}
}

func (v intervalValue) Yql() string {
	buffer := xstring.Buffer()
	defer buffer.Free()
	buffer.WriteString(v.Type().Yql())
	buffer.WriteByte('(')
	buffer.WriteByte('"')
	d := IntervalToDuration(int64(v))
	if d < 0 {
		buffer.WriteByte('-')
		d = -d
	}
	buffer.WriteByte('P')
	if days := d / time.Hour / 24; days > 0 {
		d -= days * time.Hour * 24 //nolint:durationcheck
		buffer.WriteString(strconv.FormatInt(int64(days), 10))
		buffer.WriteByte('D')
	}
	if d > 0 {
		buffer.WriteByte('T')
	}
	if hours := d / time.Hour; hours > 0 {
		d -= hours * time.Hour //nolint:durationcheck
		buffer.WriteString(strconv.FormatInt(int64(hours), 10))
		buffer.WriteByte('H')
	}
	if minutes := d / time.Minute; minutes > 0 {
		d -= minutes * time.Minute //nolint:durationcheck
		buffer.WriteString(strconv.FormatInt(int64(minutes), 10))
		buffer.WriteByte('M')
	}
	if d > 0 {
		seconds := float64(d) / float64(time.Second)
		fmt.Fprintf(buffer, "%0.6f", seconds)
		buffer.WriteByte('S')
	}
	buffer.WriteByte('"')
	buffer.WriteByte(')')

	return buffer.String()
}

func (intervalValue) Type() Type {
	return TypeInterval
}

func (v intervalValue) toYDB(a *allocator.Allocator) *Ydb.Value {
	vv := a.Int64()
	vv.Int64Value = int64(v)

	vvv := a.Value()
	vvv.Value = vv

	return vvv
}

// IntervalValue makes Value from given microseconds value
func IntervalValue(v int64) intervalValue {
	return intervalValue(v)
}

func IntervalValueFromDuration(v time.Duration) intervalValue {
	return intervalValue(durationToMicroseconds(v))
}

type jsonValue string

func (v jsonValue) castTo(dst interface{}) error {
	switch vv := dst.(type) {
	case *string:
		*vv = string(v)

		return nil
	case *[]byte:
		*vv = xstring.ToBytes(string(v))

		return nil
	default:
		return xerrors.WithStackTrace(fmt.Errorf("cannot cast '%+v' (type '%s') to '%T' destination", v, v.Type().Yql(), vv))
	}
}

func (v jsonValue) Yql() string {
	return fmt.Sprintf("%s(@@%s@@)", v.Type().Yql(), string(v))
}

func (jsonValue) Type() Type {
	return TypeJSON
}

func (v jsonValue) toYDB(a *allocator.Allocator) *Ydb.Value {
	vv := a.Text()
	vv.TextValue = string(v)

	vvv := a.Value()
	vvv.Value = vv

	return vvv
}

func JSONValue(v string) jsonValue {
	return jsonValue(v)
}

type jsonDocumentValue string

func (v jsonDocumentValue) castTo(dst interface{}) error {
	switch vv := dst.(type) {
	case *string:
		*vv = string(v)

		return nil
	case *[]byte:
		*vv = xstring.ToBytes(string(v))

		return nil
	default:
		return xerrors.WithStackTrace(fmt.Errorf("cannot cast '%+v' (type '%s') to '%T' destination", v, v.Type().Yql(), vv))
	}
}

func (v jsonDocumentValue) Yql() string {
	return fmt.Sprintf("%s(@@%s@@)", v.Type().Yql(), string(v))
}

func (jsonDocumentValue) Type() Type {
	return TypeJSONDocument
}

func (v jsonDocumentValue) toYDB(a *allocator.Allocator) *Ydb.Value {
	vv := a.Text()
	vv.TextValue = string(v)

	vvv := a.Value()
	vvv.Value = vv

	return vvv
}

func JSONDocumentValue(v string) jsonDocumentValue {
	return jsonDocumentValue(v)
}

type listValue struct {
	t     Type
	items []Value
}

func (v *listValue) ListItems() []Value {
	return v.items
}

func (v *listValue) castTo(dst interface{}) error {
	return xerrors.WithStackTrace(fmt.Errorf("cannot cast '%+v' (type '%s') to '%T' destination", v, v.Type().Yql(), dst))
}

func (v *listValue) Yql() string {
	buffer := xstring.Buffer()
	defer buffer.Free()
	buffer.WriteByte('[')
	for i, item := range v.items {
		if i != 0 {
			buffer.WriteByte(',')
		}
		buffer.WriteString(item.Yql())
	}
	buffer.WriteByte(']')

	return buffer.String()
}

func (v *listValue) Type() Type {
	return v.t
}

func (v *listValue) toYDB(a *allocator.Allocator) *Ydb.Value {
	var items []Value
	if v != nil {
		items = v.items
	}
	vvv := a.Value()

	for _, vv := range items {
		vvv.Items = append(vvv.Items, vv.toYDB(a))
	}

	return vvv
}

func ListValue(items ...Value) *listValue {
	var t Type
	switch {
	case len(items) > 0:
		t = List(items[0].Type())
	default:
		t = EmptyList()
	}

	return &listValue{
		t:     t,
		items: items,
	}
}

type setValue struct {
	t     Type
	items []Value
}

func (v *setValue) castTo(dst interface{}) error {
	return xerrors.WithStackTrace(fmt.Errorf("cannot cast '%+v' to '%T' destination", v, dst))
}

func (v *setValue) Yql() string {
	buffer := xstring.Buffer()
	defer buffer.Free()
	buffer.WriteByte('{')
	for i, item := range v.items {
		if i != 0 {
			buffer.WriteByte(',')
		}
		buffer.WriteString(item.Yql())
	}
	buffer.WriteByte('}')

	return buffer.String()
}

func (v *setValue) Type() Type {
	return v.t
}

func (v *setValue) toYDB(a *allocator.Allocator) *Ydb.Value {
	vvv := a.Value()

	for _, vv := range v.items {
		pair := a.Pair()

		pair.Key = vv.toYDB(a)
		pair.Payload = _voidValue

		vvv.Pairs = append(vvv.Pairs, pair)
	}

	return vvv
}

func SetValue(items ...Value) *setValue {
	sort.Slice(items, func(i, j int) bool {
		return items[i].Yql() < items[j].Yql()
	})

	var t Type
	switch {
	case len(items) > 0:
		t = Set(items[0].Type())
	default:
		t = EmptySet()
	}

	return &setValue{
		t:     t,
		items: items,
	}
}

func NullValue(t Type) *optionalValue {
	return &optionalValue{
		innerType: Optional(t),
		value:     nil,
	}
}

type optionalValue struct {
	innerType Type
	value     Value
}

var errOptionalNilValue = errors.New("optional contains nil value")

func (v *optionalValue) castTo(dst interface{}) error {
	if v.value == nil {
		return xerrors.WithStackTrace(errOptionalNilValue)
	}

	return v.value.castTo(dst)
}

func (v *optionalValue) Yql() string {
	if v.value == nil {
		return fmt.Sprintf("Nothing(%s)", v.Type().Yql())
	}

	return fmt.Sprintf("Just(%s)", v.value.Yql())
}

func (v *optionalValue) Type() Type {
	return v.innerType
}

func (v *optionalValue) toYDB(a *allocator.Allocator) *Ydb.Value {
	vv := a.Value()
	if _, opt := v.value.(*optionalValue); opt {
		vvv := a.Nested()
		vvv.NestedValue = v.value.toYDB(a)
		vv.Value = vvv
	} else {
		if v.value != nil {
			vv.Value = v.value.toYDB(a).Value
		} else {
			vv.Value = a.NullFlag()
		}
	}

	return vv
}

func OptionalValue(v Value) *optionalValue {
	return &optionalValue{
		innerType: Optional(v.Type()),
		value:     v,
	}
}

type (
	StructValueField struct {
		Name string
		V    Value
	}
	structValue struct {
		t      Type
		fields []StructValueField
	}
)

func (v *structValue) StructFields() map[string]Value {
	fields := make(map[string]Value, len(v.fields))
	for i := range v.fields {
		fields[v.fields[i].Name] = v.fields[i].V
	}

	return fields
}

func (v *structValue) castTo(dst interface{}) error {
	return xerrors.WithStackTrace(fmt.Errorf("cannot cast '%+v' to '%T' destination", v, dst))
}

func (v *structValue) Yql() string {
	buffer := xstring.Buffer()
	defer buffer.Free()
	buffer.WriteString("<|")
	for i := range v.fields {
		if i != 0 {
			buffer.WriteByte(',')
		}
		buffer.WriteString("`" + v.fields[i].Name + "`:")
		buffer.WriteString(v.fields[i].V.Yql())
	}
	buffer.WriteString("|>")

	return buffer.String()
}

func (v *structValue) Type() Type {
	return v.t
}

func (v *structValue) toYDB(a *allocator.Allocator) *Ydb.Value {
	vvv := a.Value()

	for i := range v.fields {
		vvv.Items = append(vvv.Items, v.fields[i].V.toYDB(a))
	}

	return vvv
}

func StructValue(fields ...StructValueField) *structValue {
	sort.Slice(fields, func(i, j int) bool {
		return fields[i].Name < fields[j].Name
	})
	structFields := make([]StructField, 0, len(fields))
	for i := range fields {
		structFields = append(structFields, StructField{fields[i].Name, fields[i].V.Type()})
	}

	return &structValue{
		t:      Struct(structFields...),
		fields: fields,
	}
}

type timestampValue uint64

func (v timestampValue) castTo(dst interface{}) error {
	switch vv := dst.(type) {
	case *time.Time:
		*vv = TimestampToTime(uint64(v))

		return nil
	case *uint64:
		*vv = uint64(v)

		return nil
	default:
		return xerrors.WithStackTrace(fmt.Errorf("cannot cast '%+v' (type '%s') to '%T' destination", v, v.Type().Yql(), vv))
	}
}

func (v timestampValue) Yql() string {
	return fmt.Sprintf("%s(%q)", v.Type().Yql(), TimestampToTime(uint64(v)).UTC().Format(LayoutTimestamp))
}

func (timestampValue) Type() Type {
	return TypeTimestamp
}

func (v timestampValue) toYDB(a *allocator.Allocator) *Ydb.Value {
	vv := a.Uint64()
	vv.Uint64Value = uint64(v)

	vvv := a.Value()
	vvv.Value = vv

	return vvv
}

// TimestampValue makes ydb timestamp value by given microseconds since Epoch
func TimestampValue(v uint64) timestampValue {
	return timestampValue(v)
}

func TimestampValueFromTime(t time.Time) timestampValue {
	return timestampValue(t.Sub(epoch) / time.Microsecond)
}

type tupleValue struct {
	t     Type
	items []Value
}

func (v *tupleValue) TupleItems() []Value {
	return v.items
}

func (v *tupleValue) castTo(dst interface{}) error {
	if len(v.items) == 1 {
		return v.items[0].castTo(dst)
	}

	return xerrors.WithStackTrace(fmt.Errorf("cannot cast '%+v' to '%T' destination", v, dst))
}

func (v *tupleValue) Yql() string {
	buffer := xstring.Buffer()
	defer buffer.Free()
	buffer.WriteByte('(')
	for i, item := range v.items {
		if i != 0 {
			buffer.WriteByte(',')
		}
		buffer.WriteString(item.Yql())
	}
	buffer.WriteByte(')')

	return buffer.String()
}

func (v *tupleValue) Type() Type {
	return v.t
}

func (v *tupleValue) toYDB(a *allocator.Allocator) *Ydb.Value {
	var items []Value
	if v != nil {
		items = v.items
	}
	vvv := a.Value()

	for _, vv := range items {
		vvv.Items = append(vvv.Items, vv.toYDB(a))
	}

	return vvv
}

func TupleValue(values ...Value) *tupleValue {
	tupleItems := make([]Type, 0, len(values))
	for _, v := range values {
		tupleItems = append(tupleItems, v.Type())
	}

	return &tupleValue{
		t:     Tuple(tupleItems...),
		items: values,
	}
}

type tzDateValue string

func (v tzDateValue) castTo(dst interface{}) error {
	switch vv := dst.(type) {
	case *string:
		*vv = string(v)

		return nil
	case *[]byte:
		*vv = xstring.ToBytes(string(v))

		return nil
	default:
		return xerrors.WithStackTrace(fmt.Errorf("cannot cast '%+v' (type '%s') to '%T' destination", v, v.Type().Yql(), vv))
	}
}

func (v tzDateValue) Yql() string {
	return fmt.Sprintf("%s(%q)", v.Type().Yql(), string(v))
}

func (tzDateValue) Type() Type {
	return TypeTzDate
}

func (v tzDateValue) toYDB(a *allocator.Allocator) *Ydb.Value {
	vv := a.Text()
	vv.TextValue = string(v)

	vvv := a.Value()
	vvv.Value = vv

	return vvv
}

func TzDateValue(v string) tzDateValue {
	return tzDateValue(v)
}

func TzDateValueFromTime(t time.Time) tzDateValue {
	return tzDateValue(t.Format(LayoutDate))
}

type tzDatetimeValue string

func (v tzDatetimeValue) castTo(dst interface{}) error {
	switch vv := dst.(type) {
	case *string:
		*vv = string(v)

		return nil
	case *[]byte:
		*vv = xstring.ToBytes(string(v))

		return nil
	default:
		return xerrors.WithStackTrace(fmt.Errorf("cannot cast '%+v' (type '%s') to '%T' destination", v, v.Type().Yql(), vv))
	}
}

func (v tzDatetimeValue) Yql() string {
	return fmt.Sprintf("%s(%q)", v.Type().Yql(), string(v))
}

func (tzDatetimeValue) Type() Type {
	return TypeTzDatetime
}

func (v tzDatetimeValue) toYDB(a *allocator.Allocator) *Ydb.Value {
	vv := a.Text()
	vv.TextValue = string(v)

	vvv := a.Value()
	vvv.Value = vv

	return vvv
}

func TzDatetimeValue(v string) tzDatetimeValue {
	return tzDatetimeValue(v)
}

func TzDatetimeValueFromTime(t time.Time) tzDatetimeValue {
	return tzDatetimeValue(t.Format(LayoutDatetime))
}

type tzTimestampValue string

func (v tzTimestampValue) castTo(dst interface{}) error {
	switch vv := dst.(type) {
	case *string:
		*vv = string(v)

		return nil
	case *[]byte:
		*vv = xstring.ToBytes(string(v))

		return nil
	default:
		return xerrors.WithStackTrace(fmt.Errorf("cannot cast '%+v' (type '%s') to '%T' destination", v, v.Type().Yql(), vv))
	}
}

func (v tzTimestampValue) Yql() string {
	return fmt.Sprintf("%s(%q)", v.Type().Yql(), string(v))
}

func (tzTimestampValue) Type() Type {
	return TypeTzTimestamp
}

func (v tzTimestampValue) toYDB(a *allocator.Allocator) *Ydb.Value {
	vv := a.Text()
	vv.TextValue = string(v)

	vvv := a.Value()
	vvv.Value = vv

	return vvv
}

func TzTimestampValue(v string) tzTimestampValue {
	return tzTimestampValue(v)
}

func TzTimestampValueFromTime(t time.Time) tzTimestampValue {
	return tzTimestampValue(t.Format(LayoutTimestamp))
}

type uint8Value uint8

func (v uint8Value) castTo(dst interface{}) error {
	switch vv := dst.(type) {
	case *string:
		*vv = strconv.FormatInt(int64(v), 10)

		return nil
	case *[]byte:
		*vv = xstring.ToBytes(strconv.FormatInt(int64(v), 10))

		return nil
	case *uint64:
		*vv = uint64(v)

		return nil
	case *int64:
		*vv = int64(v)

		return nil
	case *uint32:
		*vv = uint32(v)

		return nil
	case *int32:
		*vv = int32(v)

		return nil
	case *uint16:
		*vv = uint16(v)

		return nil
	case *int16:
		*vv = int16(v)

		return nil
	case *uint8:
		*vv = uint8(v)

		return nil
	case *float64:
		*vv = float64(v)

		return nil
	case *float32:
		*vv = float32(v)

		return nil
	default:
		return xerrors.WithStackTrace(fmt.Errorf("cannot cast '%+v' (type '%s') to '%T' destination", v, v.Type().Yql(), vv))
	}
}

func (v uint8Value) Yql() string {
	return strconv.FormatUint(uint64(v), 10) + "ut"
}

func (uint8Value) Type() Type {
	return TypeUint8
}

func (v uint8Value) toYDB(a *allocator.Allocator) *Ydb.Value {
	vv := a.Uint32()
	vv.Uint32Value = uint32(v)

	vvv := a.Value()
	vvv.Value = vv

	return vvv
}

func Uint8Value(v uint8) uint8Value {
	return uint8Value(v)
}

type uint16Value uint16

func (v uint16Value) castTo(dst interface{}) error {
	switch vv := dst.(type) {
	case *string:
		*vv = strconv.FormatInt(int64(v), 10)

		return nil
	case *[]byte:
		*vv = xstring.ToBytes(strconv.FormatInt(int64(v), 10))

		return nil
	case *uint64:
		*vv = uint64(v)

		return nil
	case *int64:
		*vv = int64(v)

		return nil
	case *uint32:
		*vv = uint32(v)

		return nil
	case *int32:
		*vv = int32(v)

		return nil
	case *uint16:
		*vv = uint16(v)

		return nil
	case *float32:
		*vv = float32(v)

		return nil
	case *float64:
		*vv = float64(v)

		return nil
	default:
		return xerrors.WithStackTrace(fmt.Errorf("cannot cast '%+v' (type '%s') to '%T' destination", v, v.Type().Yql(), vv))
	}
}

func (v uint16Value) Yql() string {
	return strconv.FormatUint(uint64(v), 10) + "us"
}

func (uint16Value) Type() Type {
	return TypeUint16
}

func (v uint16Value) toYDB(a *allocator.Allocator) *Ydb.Value {
	vv := a.Uint32()
	vv.Uint32Value = uint32(v)

	vvv := a.Value()
	vvv.Value = vv

	return vvv
}

func Uint16Value(v uint16) uint16Value {
	return uint16Value(v)
}

type uint32Value uint32

func (v uint32Value) castTo(dst interface{}) error {
	switch vv := dst.(type) {
	case *string:
		*vv = strconv.FormatInt(int64(v), 10)

		return nil
	case *[]byte:
		*vv = xstring.ToBytes(strconv.FormatInt(int64(v), 10))

		return nil
	case *uint64:
		*vv = uint64(v)

		return nil
	case *int64:
		*vv = int64(v)

		return nil
	case *uint32:
		*vv = uint32(v)

		return nil
	case *float64:
		*vv = float64(v)

		return nil
	default:
		return xerrors.WithStackTrace(fmt.Errorf("cannot cast '%+v' (type '%s') to '%T' destination", v, v.Type().Yql(), vv))
	}
}

func (v uint32Value) Yql() string {
	return strconv.FormatUint(uint64(v), 10) + "u"
}

func (uint32Value) Type() Type {
	return TypeUint32
}

func (v uint32Value) toYDB(a *allocator.Allocator) *Ydb.Value {
	vv := a.Uint32()
	vv.Uint32Value = uint32(v)

	vvv := a.Value()
	vvv.Value = vv

	return vvv
}

func Uint32Value(v uint32) uint32Value {
	return uint32Value(v)
}

type uint64Value uint64

func (v uint64Value) castTo(dst interface{}) error {
	switch vv := dst.(type) {
	case *string:
		*vv = strconv.FormatInt(int64(v), 10)

		return nil
	case *[]byte:
		*vv = xstring.ToBytes(strconv.FormatInt(int64(v), 10))

		return nil
	case *uint64:
		*vv = uint64(v)

		return nil
	default:
		return xerrors.WithStackTrace(fmt.Errorf("cannot cast '%+v' (type '%s') to '%T' destination", v, v.Type().Yql(), vv))
	}
}

func (v uint64Value) Yql() string {
	return strconv.FormatUint(uint64(v), 10) + "ul"
}

func (uint64Value) Type() Type {
	return TypeUint64
}

func (v uint64Value) toYDB(a *allocator.Allocator) *Ydb.Value {
	vv := a.Uint64()
	vv.Uint64Value = uint64(v)

	vvv := a.Value()
	vvv.Value = vv

	return vvv
}

func Uint64Value(v uint64) uint64Value {
	return uint64Value(v)
}

type textValue string

func (v textValue) castTo(dst interface{}) error {
	switch vv := dst.(type) {
	case *string:
		*vv = string(v)

		return nil
	case *[]byte:
		*vv = xstring.ToBytes(string(v))

		return nil
	default:
		return xerrors.WithStackTrace(fmt.Errorf("cannot cast '%+v' (type '%s') to '%T' destination", v, v.Type().Yql(), vv))
	}
}

func (v textValue) Yql() string {
	return fmt.Sprintf("%qu", string(v))
}

func (textValue) Type() Type {
	return TypeText
}

func (v textValue) toYDB(a *allocator.Allocator) *Ydb.Value {
	vv := a.Text()
	vv.TextValue = string(v)

	vvv := a.Value()
	vvv.Value = vv

	return vvv
}

func TextValue(v string) textValue {
	return textValue(v)
}

type uuidValue struct {
	value [16]byte
}

func (v *uuidValue) castTo(dst interface{}) error {
	switch vv := dst.(type) {
	case *string:
		*vv = string(v.value[:])

		return nil
	case *[]byte:
		*vv = v.value[:]

		return nil
	case *[16]byte:
		*vv = v.value

		return nil
	default:
		return xerrors.WithStackTrace(fmt.Errorf("cannot cast '%+v' (type '%s') to '%T' destination", v, v.Type().Yql(), vv))
	}
}

func (v *uuidValue) Yql() string {
	buffer := xstring.Buffer()
	defer buffer.Free()
	buffer.WriteString(v.Type().Yql())
	buffer.WriteByte('(')
	buffer.WriteByte('"')
	buffer.WriteString(uuid.UUID(v.value).String())
	buffer.WriteByte('"')
	buffer.WriteByte(')')

	return buffer.String()
}

func (*uuidValue) Type() Type {
	return TypeUUID
}

func (v *uuidValue) toYDB(a *allocator.Allocator) *Ydb.Value {
	var bytes [16]byte
	if v != nil {
		bytes = v.value
	}
	vv := a.Low128()
	vv.Low_128 = binary.BigEndian.Uint64(bytes[8:16])

	vvv := a.Value()
	vvv.High_128 = binary.BigEndian.Uint64(bytes[0:8])
	vvv.Value = vv

	return vvv
}

func UUIDValue(v [16]byte) *uuidValue {
	return &uuidValue{value: v}
}

type variantValue struct {
	innerType Type
	value     Value
	idx       uint32
}

func (v *variantValue) Variant() (name string, index uint32) {
	switch t := v.innerType.(type) {
	case *variantStructType:
		return t.fields[v.idx].Name, v.idx
	default:
		return "", v.idx
	}
}

func (v *variantValue) Value() Value {
	return v.value
}

func (v *variantValue) castTo(dst interface{}) error {
	return v.value.castTo(dst)
}

func (v *variantValue) Yql() string {
	buffer := xstring.Buffer()
	defer buffer.Free()
	buffer.WriteString("Variant(")
	buffer.WriteString(v.value.Yql())
	buffer.WriteByte(',')
	switch t := v.innerType.(type) {
	case *variantStructType:
		fmt.Fprintf(buffer, "%q", t.fields[v.idx].Name)
	case *variantTupleType:
		fmt.Fprintf(buffer, "\""+strconv.FormatUint(uint64(v.idx), 10)+"\"")
	}
	buffer.WriteByte(',')
	buffer.WriteString(v.Type().Yql())
	buffer.WriteByte(')')

	return buffer.String()
}

func (v *variantValue) Type() Type {
	return v.innerType
}

func (v *variantValue) toYDB(a *allocator.Allocator) *Ydb.Value {
	vvv := a.Value()

	nested := a.Nested()
	nested.NestedValue = v.value.toYDB(a)

	vvv.Value = nested
	vvv.VariantIndex = v.idx

	return vvv
}

func VariantValueTuple(v Value, idx uint32, t Type) *variantValue {
	if tt, has := t.(*TupleType); has {
		t = VariantTuple(tt.items...)
	}

	return &variantValue{
		innerType: t,
		value:     v,
		idx:       idx,
	}
}

func VariantValueStruct(v Value, name string, t Type) *variantValue {
	var idx int
	switch tt := t.(type) {
	case *StructType:
		sort.Slice(tt.fields, func(i, j int) bool {
			return tt.fields[i].Name < tt.fields[j].Name
		})
		idx = sort.Search(len(tt.fields), func(i int) bool {
			return tt.fields[i].Name >= name
		})
		t = VariantStruct(tt.fields...)
	case *variantStructType:
		sort.Slice(tt.fields, func(i, j int) bool {
			return tt.fields[i].Name < tt.fields[j].Name
		})
		idx = sort.Search(len(tt.fields), func(i int) bool {
			return tt.fields[i].Name >= name
		})
	}

	return &variantValue{
		innerType: t,
		value:     v,
		idx:       uint32(idx),
	}
}

type voidValue struct{}

func (v voidValue) castTo(dst interface{}) error {
	return xerrors.WithStackTrace(fmt.Errorf("cannot cast '%s' to '%T' destination", v.Type().Yql(), dst))
}

func (v voidValue) Yql() string {
	return v.Type().Yql() + "()"
}

var (
	_voidValueType = voidType{}
	_voidValue     = &Ydb.Value{
		Value: new(Ydb.Value_NullFlagValue),
	}
)

func (voidValue) Type() Type {
	return _voidValueType
}

func (voidValue) toYDB(*allocator.Allocator) *Ydb.Value {
	return _voidValue
}

func VoidValue() voidValue {
	return voidValue{}
}

type ysonValue []byte

func (v ysonValue) castTo(dst interface{}) error {
	switch vv := dst.(type) {
	case *string:
		*vv = xstring.FromBytes(v)

		return nil
	case *[]byte:
		*vv = v

		return nil
	default:
		return xerrors.WithStackTrace(fmt.Errorf("cannot cast '%+v' (type '%s') to '%T' destination", v, v.Type().Yql(), vv))
	}
}

func (v ysonValue) Yql() string {
	return fmt.Sprintf("%s(%q)", v.Type().Yql(), string(v))
}

func (ysonValue) Type() Type {
	return TypeYSON
}

func (v ysonValue) toYDB(a *allocator.Allocator) *Ydb.Value {
	vv := a.Bytes()
	if v != nil {
		vv.BytesValue = v
	}

	vvv := a.Value()
	vvv.Value = vv

	return vvv
}

func YSONValue(v []byte) ysonValue {
	return v
}

func zeroPrimitiveValue(t PrimitiveType) Value {
	switch t {
	case TypeBool:
		return BoolValue(false)

	case TypeInt8:
		return Int8Value(0)

	case TypeUint8:
		return Uint8Value(0)

	case TypeInt16:
		return Int16Value(0)

	case TypeUint16:
		return Uint16Value(0)

	case TypeInt32:
		return Int32Value(0)

	case TypeUint32:
		return Uint32Value(0)

	case TypeInt64:
		return Int64Value(0)

	case TypeUint64:
		return Uint64Value(0)

	case TypeFloat:
		return FloatValue(0)

	case TypeDouble:
		return DoubleValue(0)

	case TypeDate:
		return DateValue(0)

	case TypeDatetime:
		return DatetimeValue(0)

	case TypeTimestamp:
		return TimestampValue(0)

	case TypeInterval:
		return IntervalValue(0)

	case TypeText:
		return TextValue("")

	case TypeYSON:
		return YSONValue([]byte(""))

	case TypeJSON:
		return JSONValue("")

	case TypeJSONDocument:
		return JSONDocumentValue("")

	case TypeDyNumber:
		return DyNumberValue("")

	case TypeTzDate:
		return TzDateValue("")

	case TypeTzDatetime:
		return TzDatetimeValue("")

	case TypeTzTimestamp:
		return TzTimestampValue("")

	case TypeBytes:
		return BytesValue([]byte{})

	case TypeUUID:
		return UUIDValue([16]byte{})

	default:
		panic(fmt.Sprintf("uncovered primitive type '%T'", t))
	}
}

func ZeroValue(t Type) Value {
	switch t := t.(type) {
	case PrimitiveType:
		return zeroPrimitiveValue(t)

	case optionalType:
		return NullValue(t.innerType)

	case *voidType:
		return VoidValue()

	case *listType, *emptyListType:
		return &listValue{
			t: t,
		}
	case *setType:
		return &setValue{
			t: t,
		}
	case *dictType:
		return &dictValue{
			t: t.valueType,
		}
	case *emptyDictType:
		return &dictValue{
			t: t,
		}
	case *TupleType:
		return TupleValue(func() []Value {
			values := make([]Value, len(t.items))
			for i, tt := range t.items {
				values[i] = ZeroValue(tt)
			}

			return values
		}()...)
	case *StructType:
		return StructValue(func() []StructValueField {
			fields := make([]StructValueField, len(t.fields))
			for i := range t.fields {
				fields[i] = StructValueField{
					Name: t.fields[i].Name,
					V:    ZeroValue(t.fields[i].T),
				}
			}

			return fields
		}()...)
	case *DecimalType:
		return DecimalValue([16]byte{}, 22, 9)

	default:
		panic(fmt.Sprintf("type '%T' have not a zero value", t))
	}
}

type bytesValue []byte

func (v bytesValue) castTo(dst interface{}) error {
	switch vv := dst.(type) {
	case *string:
		*vv = xstring.FromBytes(v)

		return nil
	case *[]byte:
		*vv = v

		return nil
	default:
		return xerrors.WithStackTrace(fmt.Errorf("cannot cast '%+v' (type '%s') to '%T' destination", v, v.Type().Yql(), vv))
	}
}

func (v bytesValue) Yql() string {
	return fmt.Sprintf("%q", string(v))
}

func (bytesValue) Type() Type {
	return TypeBytes
}

func (v bytesValue) toYDB(a *allocator.Allocator) *Ydb.Value {
	vv := a.Bytes()

	vv.BytesValue = v

	vvv := a.Value()
	vvv.Value = vv

	return vvv
}

func BytesValue(v []byte) bytesValue {
	return v
}<|MERGE_RESOLUTION|>--- conflicted
+++ resolved
@@ -263,14 +263,12 @@
 		a := allocator.New()
 		defer a.Free()
 
-<<<<<<< HEAD
+
 		val, ok := v.Value.(*Ydb.Value_NestedValue)
 		if !ok {
 			panic(fmt.Sprintf("unsupported type conversion from %T to *Ydb.Value_NestedValue", val))
 		}
 
-=======
->>>>>>> c6e45cd1
 		return VariantValueStruct(
 			FromYDB(
 				ttt.StructType.fields[v.VariantIndex].T.toYDB(a),
@@ -284,14 +282,12 @@
 		a := allocator.New()
 		defer a.Free()
 
-<<<<<<< HEAD
+
 		val, ok := v.Value.(*Ydb.Value_NestedValue)
 		if !ok {
 			panic(fmt.Sprintf("unsupported type conversion from %T to *Ydb.Value_NestedValue", val))
 		}
 
-=======
->>>>>>> c6e45cd1
 		return VariantValueTuple(
 			FromYDB(
 				ttt.TupleType.items[v.VariantIndex].toYDB(a),

--- conflicted
+++ resolved
@@ -128,18 +128,12 @@
 	return len(it)
 }
 
-<<<<<<< HEAD
 func (it IssueIterator) Get(i int) (Issue, IssueIterator) {
 	var (
 		x      = it[i]
 		nested IssueIterator
 	)
-	if xs := x.Issues; len(xs) > 0 {
-=======
-func (it IssueIterator) Get(i int) (issue Issue, nested IssueIterator) {
-	x := it[i]
 	if xs := x.GetIssues(); len(xs) > 0 {
->>>>>>> 72c83643
 		nested = IssueIterator(xs)
 	}
 

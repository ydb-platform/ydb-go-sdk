--- conflicted
+++ resolved
@@ -122,12 +122,7 @@
 			}
 		}
 	}
-<<<<<<< HEAD
 	return binders, nil
-=======
-
-	return opts, connectorOpts, nil
->>>>>>> c6e45cd1
 }
 
 var (

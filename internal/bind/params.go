package bind

import (
	"database/sql"
	"database/sql/driver"
	"errors"
	"fmt"
	"net/url"
	"sort"
	"time"

	"github.com/ydb-platform/ydb-go-sdk/v3/internal/params"
	"github.com/ydb-platform/ydb-go-sdk/v3/internal/value"
	"github.com/ydb-platform/ydb-go-sdk/v3/internal/xerrors"
	"github.com/ydb-platform/ydb-go-sdk/v3/table/types"
)

var (
	errUnsupportedType         = errors.New("unsupported type")
	errUnnamedParam            = errors.New("unnamed param")
	errMultipleQueryParameters = errors.New("only one query arg *table.QueryParameters allowed")
)

//nolint:gocyclo
func toValue(v interface{}) (types.Value, error) {
	if valuer, ok := v.(driver.Valuer); ok {
		_, err := valuer.Value()
		if err != nil {
			return nil, fmt.Errorf("ydb: driver.Valuer error: %w", err)
		}
	}

	switch x := v.(type) {
	case nil:
		return types.VoidValue(), nil
	case value.Value:
		return x, nil
	case bool:
		return types.BoolValue(x), nil
	case *bool:
		return types.NullableBoolValue(x), nil
	case int:
		return types.Int32Value(int32(x)), nil
	case *int:
		if x == nil {
			return types.NullValue(types.TypeInt32), nil
		}
		xx := int32(*x)

		return types.NullableInt32Value(&xx), nil
	case uint:
		return types.Uint32Value(uint32(x)), nil
	case *uint:
		if x == nil {
			return types.NullValue(types.TypeUint32), nil
		}
		xx := uint32(*x)

		return types.NullableUint32Value(&xx), nil
	case int8:
		return types.Int8Value(x), nil
	case *int8:
		return types.NullableInt8Value(x), nil
	case uint8:
		return types.Uint8Value(x), nil
	case *uint8:
		return types.NullableUint8Value(x), nil
	case int16:
		return types.Int16Value(x), nil
	case *int16:
		return types.NullableInt16Value(x), nil
	case uint16:
		return types.Uint16Value(x), nil
	case *uint16:
		return types.NullableUint16Value(x), nil
	case int32:
		return types.Int32Value(x), nil
	case *int32:
		return types.NullableInt32Value(x), nil
	case uint32:
		return types.Uint32Value(x), nil
	case *uint32:
		return types.NullableUint32Value(x), nil
	case int64:
		return types.Int64Value(x), nil
	case *int64:
		return types.NullableInt64Value(x), nil
	case uint64:
		return types.Uint64Value(x), nil
	case *uint64:
		return types.NullableUint64Value(x), nil
	case float32:
		return types.FloatValue(x), nil
	case *float32:
		return types.NullableFloatValue(x), nil
	case float64:
		return types.DoubleValue(x), nil
	case *float64:
		return types.NullableDoubleValue(x), nil
	case []byte:
		return types.BytesValue(x), nil
	case *[]byte:
		return types.NullableBytesValue(x), nil
	case string:
		return types.TextValue(x), nil
	case *string:
		return types.NullableTextValue(x), nil
	case []string:
		items := make([]types.Value, len(x))
		for i := range x {
			items[i] = types.TextValue(x[i])
		}

		return types.ListValue(items...), nil
	case [16]byte:
		return types.UUIDValue(x), nil
	case *[16]byte:
		return types.NullableUUIDValue(x), nil
	case time.Time:
		return types.TimestampValueFromTime(x), nil
	case *time.Time:
		return types.NullableTimestampValueFromTime(x), nil
	case time.Duration:
		return types.IntervalValueFromDuration(x), nil
	case *time.Duration:
		return types.NullableIntervalValueFromDuration(x), nil
	default:
		return nil, xerrors.WithStackTrace(
			fmt.Errorf("%T: %w. Create issue for support new type %s",
				x, errUnsupportedType, supportNewTypeLink(x),
			),
		)
	}
}

func supportNewTypeLink(x interface{}) string {
	v := url.Values{}
	v.Add("labels", "enhancement,database/sql")
	v.Add("template", "02_FEATURE_REQUEST.md")
	v.Add("title", fmt.Sprintf("feat: Support new type `%T` in `database/sql` query args", x))

	return "https://github.com/ydb-platform/ydb-go-sdk/issues/new?" + v.Encode()
}

func toYdbParam(name string, value interface{}) (*params.Parameter, error) {
	if na, ok := value.(driver.NamedValue); ok {
		n, v := na.Name, na.Value
		if n != "" {
			name = n
		}
		value = v
	}
	if na, ok := value.(sql.NamedArg); ok {
		n, v := na.Name, na.Value
		if n != "" {
			name = n
		}
		value = v
	}
	if v, ok := value.(*params.Parameter); ok {
		return v, nil
	}
	v, err := toValue(value)
	if err != nil {
		return nil, xerrors.WithStackTrace(err)
	}
	if name == "" {
		return nil, xerrors.WithStackTrace(errUnnamedParam)
	}
	if name[0] != '$' {
		name = "$" + name
	}

	return params.Named(name, v), nil
}

<<<<<<< HEAD
func Params(args ...interface{}) ([]table.ParameterOption, error) {
	params := make([]table.ParameterOption, 0, len(args))
=======
func Params(args ...interface{}) (parameters []*params.Parameter, _ error) {
	parameters = make([]*params.Parameter, 0, len(args))
>>>>>>> 72c83643
	for i, arg := range args {
		switch x := arg.(type) {
		case driver.NamedValue:
			if x.Name == "" {
				switch xx := x.Value.(type) {
				case *params.Parameters:
					if len(args) > 1 {
						return nil, xerrors.WithStackTrace(errMultipleQueryParameters)
					}
					parameters = *xx
				case *params.Parameter:
					parameters = append(parameters, xx)
				default:
					x.Name = fmt.Sprintf("$p%d", i)
					param, err := toYdbParam(x.Name, x.Value)
					if err != nil {
						return nil, xerrors.WithStackTrace(err)
					}
					parameters = append(parameters, param)
				}
			} else {
				param, err := toYdbParam(x.Name, x.Value)
				if err != nil {
					return nil, xerrors.WithStackTrace(err)
				}
				parameters = append(parameters, param)
			}
		case sql.NamedArg:
			if x.Name == "" {
				return nil, xerrors.WithStackTrace(errUnnamedParam)
			}
			param, err := toYdbParam(x.Name, x.Value)
			if err != nil {
				return nil, xerrors.WithStackTrace(err)
			}
			parameters = append(parameters, param)
		case *params.Parameters:
			if len(args) > 1 {
				return nil, xerrors.WithStackTrace(errMultipleQueryParameters)
			}
			parameters = *x
		case *params.Parameter:
			parameters = append(parameters, x)
		default:
			param, err := toYdbParam(fmt.Sprintf("$p%d", i), x)
			if err != nil {
				return nil, xerrors.WithStackTrace(err)
			}
			parameters = append(parameters, param)
		}
	}
	sort.Slice(parameters, func(i, j int) bool {
		return parameters[i].Name() < parameters[j].Name()
	})

	return parameters, nil
}<|MERGE_RESOLUTION|>--- conflicted
+++ resolved
@@ -174,13 +174,8 @@
 	return params.Named(name, v), nil
 }
 
-<<<<<<< HEAD
-func Params(args ...interface{}) ([]table.ParameterOption, error) {
-	params := make([]table.ParameterOption, 0, len(args))
-=======
-func Params(args ...interface{}) (parameters []*params.Parameter, _ error) {
-	parameters = make([]*params.Parameter, 0, len(args))
->>>>>>> 72c83643
+func Params(args ...interface{}) ([]*params.Parameter, error) {
+	parameters := make([]*params.Parameter, 0, len(args))
 	for i, arg := range args {
 		switch x := arg.(type) {
 		case driver.NamedValue:

package discovery

import (
	"context"
	"io"
	"net"
	"strconv"

	"github.com/ydb-platform/ydb-go-genproto/Ydb_Discovery_V1"
	"github.com/ydb-platform/ydb-go-genproto/protos/Ydb"
	"github.com/ydb-platform/ydb-go-genproto/protos/Ydb_Discovery"
	"google.golang.org/grpc"

	"github.com/ydb-platform/ydb-go-sdk/v3/discovery"
	"github.com/ydb-platform/ydb-go-sdk/v3/internal/discovery/config"
	"github.com/ydb-platform/ydb-go-sdk/v3/internal/endpoint"
	"github.com/ydb-platform/ydb-go-sdk/v3/internal/stack"
	"github.com/ydb-platform/ydb-go-sdk/v3/internal/xerrors"
	"github.com/ydb-platform/ydb-go-sdk/v3/trace"
)

func New(ctx context.Context, cc grpc.ClientConnInterface, config *config.Config) (*Client, error) {
	return &Client{
		config: config,
		cc:     cc,
		client: Ydb_Discovery_V1.NewDiscoveryServiceClient(cc),
	}, nil
}

var _ discovery.Client = &Client{}

type Client struct {
	config *config.Config
	cc     grpc.ClientConnInterface
	client Ydb_Discovery_V1.DiscoveryServiceClient
}

// Discover cluster endpoints
func (c *Client) Discover(ctx context.Context) ([]endpoint.Endpoint, error) {
	var (
		onDone = trace.DiscoveryOnDiscover(
			c.config.Trace(), &ctx,
			stack.FunctionID(""),
			c.config.Endpoint(), c.config.Database(),
		)
		request = Ydb_Discovery.ListEndpointsRequest{
			Database: c.config.Database(),
		}
		response  *Ydb_Discovery.ListEndpointsResponse
		result    Ydb_Discovery.ListEndpointsResult
		location  string
		endpoints = make([]endpoint.Endpoint, 0, len(result.Endpoints))
		err       error
	)
	defer func() {
		nodes := make([]trace.EndpointInfo, 0, len(endpoints))
		for _, e := range endpoints {
			nodes = append(nodes, e.Copy())
		}
		onDone(location, nodes, err)
	}()

	ctx, err = c.config.Meta().Context(ctx)
	if err != nil {
		return nil, xerrors.WithStackTrace(err)
	}

	response, err = c.client.ListEndpoints(ctx, &request)
	if err != nil {
		return nil, xerrors.WithStackTrace(err)
	}

	if response.GetOperation().GetStatus() != Ydb.StatusIds_SUCCESS {
		return nil, xerrors.WithStackTrace(
			xerrors.FromOperation(response.GetOperation()),
		)
	}

	err = response.GetOperation().GetResult().UnmarshalTo(&result)
	if err != nil {
		return nil, xerrors.WithStackTrace(err)
	}

	location = result.GetSelfLocation()
<<<<<<< HEAD
	for _, e := range result.Endpoints {
		if e.Ssl == c.config.Secure() {
=======
	endpoints = make([]endpoint.Endpoint, 0, len(result.GetEndpoints()))
	for _, e := range result.GetEndpoints() {
		if e.GetSsl() == c.config.Secure() {
>>>>>>> 72c83643
			endpoints = append(endpoints, endpoint.New(
				net.JoinHostPort(e.GetAddress(), strconv.Itoa(int(e.GetPort()))),
				endpoint.WithLocation(e.GetLocation()),
				endpoint.WithID(e.GetNodeId()),
				endpoint.WithLoadFactor(e.GetLoadFactor()),
				endpoint.WithLocalDC(e.GetLocation() == location),
				endpoint.WithServices(e.GetService()),
			))
		}
	}

	return endpoints, nil
}

func (c *Client) WhoAmI(ctx context.Context) (*discovery.WhoAmI, error) {
	var (
		onDone             = trace.DiscoveryOnWhoAmI(c.config.Trace(), &ctx, stack.FunctionID(""))
		request            = Ydb_Discovery.WhoAmIRequest{}
		response           *Ydb_Discovery.WhoAmIResponse
		whoAmIResultResult Ydb_Discovery.WhoAmIResult
		whoAmI             *discovery.WhoAmI
		err                error
	)
	defer func() {
		if err != nil {
			onDone("", nil, err)
		} else {
			onDone(whoAmI.User, whoAmI.Groups, err)
		}
	}()

	ctx, err = c.config.Meta().Context(ctx)
	if err != nil {
		return nil, xerrors.WithStackTrace(err)
	}

	response, err = c.client.WhoAmI(ctx, &request)
	if err != nil {
		return nil, xerrors.WithStackTrace(err)
	}

	if response.GetOperation().GetStatus() != Ydb.StatusIds_SUCCESS {
		return nil, xerrors.WithStackTrace(
			xerrors.FromOperation(
				response.GetOperation(),
			),
		)
	}

	result := response.GetOperation().GetResult()
	if result == nil {
		return &discovery.WhoAmI{}, nil
	}

	err = response.GetOperation().GetResult().UnmarshalTo(&whoAmIResultResult)
	if err != nil {
		return nil, xerrors.WithStackTrace(err)
	}

	return &discovery.WhoAmI{
		User:   whoAmIResultResult.GetUser(),
		Groups: whoAmIResultResult.GetGroups(),
	}, nil
}

func (c *Client) Close(context.Context) error {
	if cc, has := c.cc.(io.Closer); has {
		return cc.Close()
	}

	return nil
}<|MERGE_RESOLUTION|>--- conflicted
+++ resolved
@@ -82,14 +82,9 @@
 	}
 
 	location = result.GetSelfLocation()
-<<<<<<< HEAD
-	for _, e := range result.Endpoints {
-		if e.Ssl == c.config.Secure() {
-=======
 	endpoints = make([]endpoint.Endpoint, 0, len(result.GetEndpoints()))
 	for _, e := range result.GetEndpoints() {
 		if e.GetSsl() == c.config.Secure() {
->>>>>>> 72c83643
 			endpoints = append(endpoints, endpoint.New(
 				net.JoinHostPort(e.GetAddress(), strconv.Itoa(int(e.GetPort()))),
 				endpoint.WithLocation(e.GetLocation()),

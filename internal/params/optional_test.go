package params

import (
	"testing"
	"time"

	"github.com/google/uuid"
	"github.com/stretchr/testify/require"
	"github.com/ydb-platform/ydb-go-genproto/protos/Ydb"

	"github.com/ydb-platform/ydb-go-sdk/v3/internal/allocator"
	"github.com/ydb-platform/ydb-go-sdk/v3/internal/xtest"
)

func TestOptional(t *testing.T) {
	type expected struct {
		Type  *Ydb.Type
		Value *Ydb.Value
	}

	tests := []struct {
		method string
		args   []any

		expected expected
	}{
		{
			method: "Uint64",
			args:   []any{p(uint64(123))},

			expected: expected{
				Type: &Ydb.Type{
					Type: &Ydb.Type_TypeId{TypeId: Ydb.Type_UINT64},
				},
				Value: &Ydb.Value{
					Value: &Ydb.Value_Uint64Value{
						Uint64Value: 123,
					},
				},
			},
		},
		{
			method: "Int64",
			args:   []any{p(int64(123))},

			expected: expected{
				Type: &Ydb.Type{
					Type: &Ydb.Type_TypeId{TypeId: Ydb.Type_INT64},
				},
				Value: &Ydb.Value{
					Value: &Ydb.Value_Int64Value{
						Int64Value: 123,
					},
				},
			},
		},
		{
			method: "Uint32",
			args:   []any{p(uint32(123))},

			expected: expected{
				Type: &Ydb.Type{
					Type: &Ydb.Type_TypeId{TypeId: Ydb.Type_UINT32},
				},
				Value: &Ydb.Value{
					Value: &Ydb.Value_Uint32Value{
						Uint32Value: 123,
					},
				},
			},
		},
		{
			method: "Int32",
			args:   []any{p(int32(123))},

			expected: expected{
				Type: &Ydb.Type{
					Type: &Ydb.Type_TypeId{TypeId: Ydb.Type_INT32},
				},
				Value: &Ydb.Value{
					Value: &Ydb.Value_Int32Value{
						Int32Value: 123,
					},
				},
			},
		},
		{
			method: "Uint16",
			args:   []any{p(uint16(123))},

			expected: expected{
				Type: &Ydb.Type{
					Type: &Ydb.Type_TypeId{TypeId: Ydb.Type_UINT16},
				},
				Value: &Ydb.Value{
					Value: &Ydb.Value_Uint32Value{
						Uint32Value: 123,
					},
				},
			},
		},
		{
			method: "Int16",
			args:   []any{p(int16(123))},

			expected: expected{
				Type: &Ydb.Type{
					Type: &Ydb.Type_TypeId{TypeId: Ydb.Type_INT16},
				},
				Value: &Ydb.Value{
					Value: &Ydb.Value_Int32Value{
						Int32Value: 123,
					},
				},
			},
		},
		{
			method: "Uint8",
			args:   []any{p(uint8(123))},

			expected: expected{
				Type: &Ydb.Type{
					Type: &Ydb.Type_TypeId{TypeId: Ydb.Type_UINT8},
				},
				Value: &Ydb.Value{
					Value: &Ydb.Value_Uint32Value{
						Uint32Value: 123,
					},
				},
			},
		},
		{
			method: "Int8",
			args:   []any{p(int8(123))},

			expected: expected{
				Type: &Ydb.Type{
					Type: &Ydb.Type_TypeId{TypeId: Ydb.Type_INT8},
				},
				Value: &Ydb.Value{
					Value: &Ydb.Value_Int32Value{
						Int32Value: 123,
					},
				},
			},
		},
		{
			method: "Bool",
			args:   []any{p(true)},

			expected: expected{
				Type: &Ydb.Type{
					Type: &Ydb.Type_TypeId{TypeId: Ydb.Type_BOOL},
				},
				Value: &Ydb.Value{
					Value: &Ydb.Value_BoolValue{
						BoolValue: true,
					},
				},
			},
		},
		{
			method: "Text",
			args:   []any{p("test")},

			expected: expected{
				Type: &Ydb.Type{
					Type: &Ydb.Type_TypeId{TypeId: Ydb.Type_UTF8},
				},
				Value: &Ydb.Value{
					Value: &Ydb.Value_TextValue{
						TextValue: "test",
					},
				},
			},
		},
		{
			method: "Bytes",
			args:   []any{p([]byte("test"))},

			expected: expected{
				Type: &Ydb.Type{
					Type: &Ydb.Type_TypeId{TypeId: Ydb.Type_STRING},
				},
				Value: &Ydb.Value{
					Value: &Ydb.Value_BytesValue{
						BytesValue: []byte("test"),
					},
				},
			},
		},
		{
			method: "Float",
			args:   []any{p(float32(123))},

			expected: expected{
				Type: &Ydb.Type{
					Type: &Ydb.Type_TypeId{TypeId: Ydb.Type_FLOAT},
				},
				Value: &Ydb.Value{
					Value: &Ydb.Value_FloatValue{
						FloatValue: float32(123),
					},
				},
			},
		},
		{
			method: "Double",
			args:   []any{p(float64(123))},

			expected: expected{
				Type: &Ydb.Type{
					Type: &Ydb.Type_TypeId{TypeId: Ydb.Type_DOUBLE},
				},
				Value: &Ydb.Value{
					Value: &Ydb.Value_DoubleValue{
						DoubleValue: float64(123),
					},
				},
			},
		},
		{
			method: "Interval",
			args:   []any{p(time.Second)},

			expected: expected{
				Type: &Ydb.Type{
					Type: &Ydb.Type_TypeId{TypeId: Ydb.Type_INTERVAL},
				},

				Value: &Ydb.Value{
					Value: &Ydb.Value_Int64Value{
						Int64Value: 1000000,
					},
				},
			},
		},
		{
			method: "Datetime",
			args:   []any{p(time.Unix(123456789, 456))},

			expected: expected{
				Type: &Ydb.Type{
					Type: &Ydb.Type_TypeId{TypeId: Ydb.Type_DATETIME},
				},
				Value: &Ydb.Value{
					Value: &Ydb.Value_Uint32Value{
						Uint32Value: 123456789,
					},
				},
			},
		},
		{
			method: "Date",
			args:   []any{p(time.Unix(123456789, 456))},

			expected: expected{
				Type: &Ydb.Type{
					Type: &Ydb.Type_TypeId{TypeId: Ydb.Type_DATE},
				},
				Value: &Ydb.Value{
					Value: &Ydb.Value_Uint32Value{
						Uint32Value: 1428,
					},
				},
			},
		},
		{
			method: "Timestamp",
			args:   []any{p(time.Unix(123456789, 456))},

			expected: expected{
				Type: &Ydb.Type{
					Type: &Ydb.Type_TypeId{TypeId: Ydb.Type_TIMESTAMP},
				},
				Value: &Ydb.Value{
					Value: &Ydb.Value_Uint64Value{
						Uint64Value: 123456789000000,
					},
				},
			},
		},
		{
			method: "Decimal",
			args:   []any{p([...]byte{1, 2, 3, 4, 5, 6, 7, 8, 9, 0, 1, 2, 3, 4, 5, 6}), uint32(22), uint32(9)},

			expected: expected{
				Type: &Ydb.Type{
					Type: &Ydb.Type_DecimalType{
						DecimalType: &Ydb.DecimalType{
							Precision: 22,
							Scale:     9,
						},
					},
				},
				Value: &Ydb.Value{
					High_128: 72623859790382856,
					Value: &Ydb.Value_Low_128{
						Low_128: 648519454493508870,
					},
				},
			},
		},
		{
			method: "JSON",
			args:   []any{p(`{"a": 1,"b": "B"}`)},

			expected: expected{
				Type: &Ydb.Type{
					Type: &Ydb.Type_TypeId{TypeId: Ydb.Type_JSON},
				},
				Value: &Ydb.Value{
					Value: &Ydb.Value_TextValue{
						TextValue: `{"a": 1,"b": "B"}`,
					},
				},
			},
		},
		{
			method: "JSONDocument",
			args:   []any{p(`{"a": 1,"b": "B"}`)},

			expected: expected{
				Type: &Ydb.Type{
					Type: &Ydb.Type_TypeId{TypeId: Ydb.Type_JSON_DOCUMENT},
				},
				Value: &Ydb.Value{
					Value: &Ydb.Value_TextValue{
						TextValue: `{"a": 1,"b": "B"}`,
					},
				},
			},
		},
		{
			method: "YSON",
			args:   []any{p([]byte(`{"a": 1,"b": "B"}`))},

			expected: expected{
				Type: &Ydb.Type{
					Type: &Ydb.Type_TypeId{TypeId: Ydb.Type_YSON},
				},
				Value: &Ydb.Value{
					Value: &Ydb.Value_BytesValue{
						BytesValue: []byte(`{"a": 1,"b": "B"}`),
					},
				},
			},
		},
		{
<<<<<<< HEAD
			method: "UUID",
			args:   []any{p([...]byte{1, 2, 3, 4, 5, 6, 7, 8, 9, 10, 11, 12, 13, 14, 15, 16})},

			expected: expected{
				Type: &Ydb.Type{
					Type: &Ydb.Type_TypeId{TypeId: Ydb.Type_UUID},
				},
				Value: &Ydb.Value{
					Value: &Ydb.Value_Low_128{
						Low_128: 651345242494996240,
					},
					High_128: 72623859790382856,
				},
			},
		},
		{
=======
>>>>>>> b9113729
			method: "Uuid",
			args:   []any{p(uuid.UUID{1, 2, 3, 4, 5, 6, 7, 8, 9, 10, 11, 12, 13, 14, 15, 16})},

			expected: expected{
				Type: &Ydb.Type{
					Type: &Ydb.Type_TypeId{TypeId: Ydb.Type_UUID},
				},
				Value: &Ydb.Value{
					Value: &Ydb.Value_Low_128{
						Low_128: 506660481424032516,
					},
					High_128: 1157159078456920585,
				},
			},
		},
		{
			method: "UUIDWithIssue1501Value",
			args:   []any{p([...]byte{1, 2, 3, 4, 5, 6, 7, 8, 9, 10, 11, 12, 13, 14, 15, 16})},

			expected: expected{
				Type: &Ydb.Type{
					Type: &Ydb.Type_TypeId{TypeId: Ydb.Type_UUID},
				},
				Value: &Ydb.Value{
					Value: &Ydb.Value_Low_128{
						Low_128: 651345242494996240,
					},
					High_128: 72623859790382856,
				},
			},
		},
		{
			method: "TzDatetime",
			args:   []any{p(time.Unix(123456789, 456).UTC())},

			expected: expected{
				Type: &Ydb.Type{
					Type: &Ydb.Type_TypeId{TypeId: Ydb.Type_TZ_DATETIME},
				},
				Value: &Ydb.Value{
					Value: &Ydb.Value_TextValue{
						TextValue: "1973-11-29T21:33:09Z",
					},
				},
			},
		},
		{
			method: "TzDate",
			args:   []any{p(time.Unix(123456789, 456).UTC())},

			expected: expected{
				Type: &Ydb.Type{
					Type: &Ydb.Type_TypeId{TypeId: Ydb.Type_TZ_DATE},
				},
				Value: &Ydb.Value{
					Value: &Ydb.Value_TextValue{
						TextValue: "1973-11-29",
					},
				},
			},
		},
		{
			method: "TzTimestamp",
			args:   []any{p(time.Unix(123456789, 456).UTC())},

			expected: expected{
				Type: &Ydb.Type{
					Type: &Ydb.Type_TypeId{TypeId: Ydb.Type_TZ_TIMESTAMP},
				},
				Value: &Ydb.Value{
					Value: &Ydb.Value_TextValue{
						TextValue: "1973-11-29T21:33:09.000000Z",
					},
				},
			},
		},
	}

	for _, tc := range tests {
		t.Run(tc.method, func(t *testing.T) {
			a := allocator.New()
			defer a.Free()

			item := Builder{}.Param("$x").BeginOptional()

			result, ok := xtest.CallMethod(item, tc.method, tc.args...)[0].(*optionalBuilder)
			require.True(t, ok)

			params := result.EndOptional().Build().ToYDB(a)
			require.Equal(t, xtest.ToJSON(
				map[string]*Ydb.TypedValue{
					"$x": {
						Type: &Ydb.Type{
							Type: &Ydb.Type_OptionalType{
								OptionalType: &Ydb.OptionalType{
									Item: tc.expected.Type,
								},
							},
						},
						Value: tc.expected.Value,
					},
				}), xtest.ToJSON(params))
		})
	}
}

func p[T any](v T) *T {
	return &v
}<|MERGE_RESOLUTION|>--- conflicted
+++ resolved
@@ -347,25 +347,6 @@
 			},
 		},
 		{
-<<<<<<< HEAD
-			method: "UUID",
-			args:   []any{p([...]byte{1, 2, 3, 4, 5, 6, 7, 8, 9, 10, 11, 12, 13, 14, 15, 16})},
-
-			expected: expected{
-				Type: &Ydb.Type{
-					Type: &Ydb.Type_TypeId{TypeId: Ydb.Type_UUID},
-				},
-				Value: &Ydb.Value{
-					Value: &Ydb.Value_Low_128{
-						Low_128: 651345242494996240,
-					},
-					High_128: 72623859790382856,
-				},
-			},
-		},
-		{
-=======
->>>>>>> b9113729
 			method: "Uuid",
 			args:   []any{p(uuid.UUID{1, 2, 3, 4, 5, 6, 7, 8, 9, 10, 11, 12, 13, 14, 15, 16})},
 

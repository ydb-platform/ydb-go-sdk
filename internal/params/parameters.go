--- conflicted
+++ resolved
@@ -297,20 +297,10 @@
 	return p.parent
 }
 
-<<<<<<< HEAD
 // removed for https://github.com/ydb-platform/ydb-go-sdk/issues/1501
 //func (p *Parameter) UUID(v [16]byte) Builder {
 //	return p.UUIDWithIssue1501Value(v)
 //}
-=======
-// UUID has data corruption bug and will be removed in next version.
-//
-// Deprecated: Use Uuid (prefer) or UUIDWithIssue1501Value (for save old behavior) instead.
-// https://github.com/ydb-platform/ydb-go-sdk/issues/1501
-func (p *Parameter) UUID(v [16]byte) Builder {
-	return p.UUIDWithIssue1501Value(v)
-}
->>>>>>> 53817cb7
 
 // UUIDWithIssue1501Value is field serializer for save data with format bug.
 // For any new code use Uuid

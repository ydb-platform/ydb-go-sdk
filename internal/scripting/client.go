package scripting

import (
	"context"
	"errors"

	"github.com/ydb-platform/ydb-go-genproto/Ydb_Scripting_V1"
	"github.com/ydb-platform/ydb-go-genproto/protos/Ydb"
	"github.com/ydb-platform/ydb-go-genproto/protos/Ydb_Scripting"
	"github.com/ydb-platform/ydb-go-genproto/protos/Ydb_TableStats"
	"google.golang.org/grpc"

	"github.com/ydb-platform/ydb-go-sdk/v3/internal/allocator"
	"github.com/ydb-platform/ydb-go-sdk/v3/internal/operation"
	"github.com/ydb-platform/ydb-go-sdk/v3/internal/scripting/config"
	"github.com/ydb-platform/ydb-go-sdk/v3/internal/stack"
	"github.com/ydb-platform/ydb-go-sdk/v3/internal/table/scanner"
	"github.com/ydb-platform/ydb-go-sdk/v3/internal/value"
	"github.com/ydb-platform/ydb-go-sdk/v3/internal/xcontext"
	"github.com/ydb-platform/ydb-go-sdk/v3/internal/xerrors"
	"github.com/ydb-platform/ydb-go-sdk/v3/retry"
	"github.com/ydb-platform/ydb-go-sdk/v3/scripting"
	"github.com/ydb-platform/ydb-go-sdk/v3/table"
	"github.com/ydb-platform/ydb-go-sdk/v3/table/result"
	"github.com/ydb-platform/ydb-go-sdk/v3/table/types"
	"github.com/ydb-platform/ydb-go-sdk/v3/trace"
)

//nolint:gofumpt
//nolint:nolintlint
var (
	errNilClient = xerrors.Wrap(errors.New("scripting client is not initialized"))
)

type Client struct {
	config  config.Config
	service Ydb_Scripting_V1.ScriptingServiceClient
}

func (c *Client) Execute(
	ctx context.Context,
	query string,
	params *table.QueryParameters,
) (r result.Result, err error) {
	if c == nil {
		return r, xerrors.WithStackTrace(errNilClient)
	}
	call := func(ctx context.Context) error {
		r, err = c.execute(ctx, query, params)

		return xerrors.WithStackTrace(err)
	}
	if !c.config.AutoRetry() {
		err = call(ctx)

		return
	}
	err = retry.Retry(ctx, call,
		retry.WithStackTrace(),
		retry.WithTrace(c.config.TraceRetry()),
	)

	return r, xerrors.WithStackTrace(err)
}

func (c *Client) execute(
	ctx context.Context,
	query string,
	params *table.QueryParameters,
) (r result.Result, err error) {
	var (
		onDone = trace.ScriptingOnExecute(c.config.Trace(), &ctx,
			stack.FunctionID(""),
			query, params,
		)
		a       = allocator.New()
		request = &Ydb_Scripting.ExecuteYqlRequest{
			Script:     query,
			Parameters: params.Params().ToYDB(a),
			OperationParams: operation.Params(
				ctx,
				c.config.OperationTimeout(),
				c.config.OperationCancelAfter(),
				operation.ModeSync,
			),
		}
		result   = Ydb_Scripting.ExecuteYqlResult{}
		response *Ydb_Scripting.ExecuteYqlResponse
	)
	defer func() {
		a.Free()
		onDone(r, err)
	}()
	response, err = c.service.ExecuteYql(ctx, request)
	if err != nil {
		return nil, xerrors.WithStackTrace(err)
	}

	err = response.GetOperation().GetResult().UnmarshalTo(&result)
	if err != nil {
		return nil, xerrors.WithStackTrace(err)
	}

	return scanner.NewUnary(result.GetResultSets(), result.GetQueryStats()), nil
}

func mode2mode(mode scripting.ExplainMode) Ydb_Scripting.ExplainYqlRequest_Mode {
	switch mode {
	case scripting.ExplainModePlan:
		return Ydb_Scripting.ExplainYqlRequest_PLAN
	case scripting.ExplainModeValidate:
		return Ydb_Scripting.ExplainYqlRequest_VALIDATE
	default:
		return Ydb_Scripting.ExplainYqlRequest_MODE_UNSPECIFIED
	}
}

func (c *Client) Explain(
	ctx context.Context,
	query string,
	mode scripting.ExplainMode,
) (e table.ScriptingYQLExplanation, err error) {
	if c == nil {
		return e, xerrors.WithStackTrace(errNilClient)
	}
	call := func(ctx context.Context) error {
		e, err = c.explain(ctx, query, mode)

		return xerrors.WithStackTrace(err)
	}
	if !c.config.AutoRetry() {
		err = call(ctx)

		return
	}
	err = retry.Retry(ctx, call,
		retry.WithStackTrace(),
		retry.WithIdempotent(true),
		retry.WithTrace(c.config.TraceRetry()),
	)

	return e, xerrors.WithStackTrace(err)
}

func (c *Client) explain(
	ctx context.Context,
	query string,
	mode scripting.ExplainMode,
) (e table.ScriptingYQLExplanation, err error) {
	var (
		onDone = trace.ScriptingOnExplain(c.config.Trace(), &ctx,
			stack.FunctionID(""),
			query,
		)
		request = &Ydb_Scripting.ExplainYqlRequest{
			Script: query,
			Mode:   mode2mode(mode),
			OperationParams: operation.Params(
				ctx,
				c.config.OperationTimeout(),
				c.config.OperationCancelAfter(),
				operation.ModeSync,
			),
		}
		response *Ydb_Scripting.ExplainYqlResponse
		result   = Ydb_Scripting.ExplainYqlResult{}
	)
	defer func() {
		onDone(e.Explanation.Plan, err)
	}()
	response, err = c.service.ExplainYql(ctx, request)
	if err != nil {
		return e, err
	}
	err = response.GetOperation().GetResult().UnmarshalTo(&result)
	if err != nil {
		return e, err
	}
	result.GetParametersTypes()
	e = table.ScriptingYQLExplanation{
		Explanation: table.Explanation{
			Plan: result.GetPlan(),
		},
		ParameterTypes: make(map[string]types.Type, len(result.GetParametersTypes())),
	}
	for k, v := range result.GetParametersTypes() {
		e.ParameterTypes[k] = value.TypeFromYDB(v)
	}

	return e, nil
}

func (c *Client) StreamExecute(
	ctx context.Context,
	query string,
	params *table.QueryParameters,
) (r result.StreamResult, err error) {
	if c == nil {
		return r, xerrors.WithStackTrace(errNilClient)
	}
	call := func(ctx context.Context) error {
		r, err = c.streamExecute(ctx, query, params)

		return xerrors.WithStackTrace(err)
	}
	if !c.config.AutoRetry() {
		err = call(ctx)

		return
	}
	err = retry.Retry(ctx, call,
		retry.WithStackTrace(),
		retry.WithTrace(c.config.TraceRetry()),
	)

	return r, xerrors.WithStackTrace(err)
}
func (c *Client) streamExecute(
	ctx context.Context,
	query string,
	params *table.QueryParameters,
) (r result.StreamResult, err error) {
	onIntermediate, a, request := c.setupStreamExecute(ctx, query, params)
	defer c.cleanupStreamExecute(a, onIntermediate, &err)

	ctx, cancel := xcontext.WithCancel(ctx)
	defer cancel()

	stream, err := c.service.StreamExecuteYql(ctx, request)
	if err != nil {
<<<<<<< HEAD
=======
		cancel()

>>>>>>> c6e45cd1
		return nil, xerrors.WithStackTrace(err)
	}

	return c.processStreamResult(ctx, stream, onIntermediate)
}

func (c *Client) setupStreamExecute(
	ctx context.Context,
	query string,
	params *table.QueryParameters,
) (func(error) func(error), *allocator.Allocator, *Ydb_Scripting.ExecuteYqlRequest) {
	onIntermediate := trace.ScriptingOnStreamExecute(c.config.Trace(), &ctx,
		stack.FunctionID(""),
		query, params,
	)
	a := allocator.New()
	request := &Ydb_Scripting.ExecuteYqlRequest{
		Script:     query,
		Parameters: params.Params().ToYDB(a),
		OperationParams: operation.Params(
			ctx,
			c.config.OperationTimeout(),
			c.config.OperationCancelAfter(),
			operation.ModeSync,
		),
	}
	return onIntermediate, a, request
}

func (c *Client) cleanupStreamExecute(a *allocator.Allocator, onIntermediate func(error) func(error), err *error) {
	a.Free()
	if *err != nil {
		onIntermediate(*err)(*err)
	}
}

func (c *Client) processStreamResult(
	ctx context.Context,
	stream Ydb_Scripting_V1.ScriptingService_StreamExecuteYqlClient,
	onIntermediate func(error) func(error),
) (result.StreamResult, error) {
	streamResult, err := scanner.NewStream(ctx,
		func(ctx context.Context) (
			set *Ydb.ResultSet,
			stats *Ydb_TableStats.QueryStats,
			err error,
		) {
			defer func() {
				if err != nil {
					onIntermediate(xerrors.HideEOF(err))
				}
			}()
			select {
			case <-ctx.Done():
				return nil, nil, xerrors.WithStackTrace(ctx.Err())
			default:
				var response *Ydb_Scripting.ExecuteYqlPartialResponse
				response, err = stream.Recv()
				if err != nil {
					return nil, nil, xerrors.WithStackTrace(err)
				}
<<<<<<< HEAD
				result := response.GetResult()
=======

>>>>>>> c6e45cd1
				return result.GetResultSet(), result.GetQueryStats(), nil
			}
		},
		func(err error) error {
			onIntermediate(xerrors.HideEOF(err))(xerrors.HideEOF(err))

			return err
		},
	)
	if err != nil {
		return nil, err
	}
	return streamResult, nil
}

func (c *Client) Close(ctx context.Context) (err error) {
	if c == nil {
		return xerrors.WithStackTrace(errNilClient)
	}
	onDone := trace.ScriptingOnClose(c.config.Trace(), &ctx, stack.FunctionID(""))
	defer func() {
		onDone(err)
	}()

	return nil
}

func New(ctx context.Context, cc grpc.ClientConnInterface, config config.Config) (*Client, error) {
	return &Client{
		config:  config,
		service: Ydb_Scripting_V1.NewScriptingServiceClient(cc),
	}, nil
}<|MERGE_RESOLUTION|>--- conflicted
+++ resolved
@@ -228,11 +228,6 @@
 
 	stream, err := c.service.StreamExecuteYql(ctx, request)
 	if err != nil {
-<<<<<<< HEAD
-=======
-		cancel()
-
->>>>>>> c6e45cd1
 		return nil, xerrors.WithStackTrace(err)
 	}
 
@@ -294,11 +289,7 @@
 				if err != nil {
 					return nil, nil, xerrors.WithStackTrace(err)
 				}
-<<<<<<< HEAD
 				result := response.GetResult()
-=======
-
->>>>>>> c6e45cd1
 				return result.GetResultSet(), result.GetQueryStats(), nil
 			}
 		},

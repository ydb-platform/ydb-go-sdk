--- conflicted
+++ resolved
@@ -13,11 +13,7 @@
 	"github.com/ydb-platform/ydb-go-genproto/protos/Ydb_TableStats"
 
 	"github.com/ydb-platform/ydb-go-sdk/v3/internal/allocator"
-<<<<<<< HEAD
-	types2 "github.com/ydb-platform/ydb-go-sdk/v3/internal/types"
-=======
 	"github.com/ydb-platform/ydb-go-sdk/v3/internal/types"
->>>>>>> f838b395
 	"github.com/ydb-platform/ydb-go-sdk/v3/internal/value"
 	"github.com/ydb-platform/ydb-go-sdk/v3/table/options"
 )
@@ -155,11 +151,7 @@
 		for _, c := range cs {
 			r.Columns = append(r.Columns, &Ydb.Column{
 				Name: c.Name,
-<<<<<<< HEAD
-				Type: types2.TypeToYDB(c.Type, a),
-=======
 				Type: types.TypeToYDB(c.Type, a),
->>>>>>> f838b395
 			})
 		}
 	}
@@ -186,15 +178,9 @@
 				}
 			}
 			tv := value.ToYDB(v, a)
-<<<<<<< HEAD
-			act := types2.TypeFromYDB(tv.Type)
-			exp := types2.TypeFromYDB(r.Columns[j].Type)
-			if !types2.TypesEqual(act, exp) {
-=======
 			act := types.TypeFromYDB(tv.GetType())
 			exp := types.TypeFromYDB(r.Columns[j].GetType())
 			if !types.Equal(act, exp) {
->>>>>>> f838b395
 				panic(fmt.Sprintf(
 					"unexpected types for #%d column: %s; want %s",
 					j, act, exp,

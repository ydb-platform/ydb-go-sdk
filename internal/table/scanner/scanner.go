package scanner

import (
	"database/sql"
	"encoding/json"
	"fmt"
	"io"
	"math"
	"reflect"
	"time"

	"github.com/google/uuid"
	"github.com/ydb-platform/ydb-go-genproto/protos/Ydb"

	"github.com/ydb-platform/ydb-go-sdk/v3/internal/decimal"
	"github.com/ydb-platform/ydb-go-sdk/v3/internal/scanner"
	internalTypes "github.com/ydb-platform/ydb-go-sdk/v3/internal/types"
	"github.com/ydb-platform/ydb-go-sdk/v3/internal/value"
	"github.com/ydb-platform/ydb-go-sdk/v3/internal/xerrors"
	"github.com/ydb-platform/ydb-go-sdk/v3/internal/xstring"
	"github.com/ydb-platform/ydb-go-sdk/v3/internal/xsync"
	"github.com/ydb-platform/ydb-go-sdk/v3/table/options"
	"github.com/ydb-platform/ydb-go-sdk/v3/table/result"
	"github.com/ydb-platform/ydb-go-sdk/v3/table/result/indexed"
	"github.com/ydb-platform/ydb-go-sdk/v3/table/result/named"
	"github.com/ydb-platform/ydb-go-sdk/v3/table/types"
)

type valueScanner struct {
	set                      *Ydb.ResultSet
	row                      *Ydb.Value
	converter                *rawConverter
	stack                    scanStack
	nextRow                  int
	nextItem                 int
	ignoreTruncated          bool
	markTruncatedAsRetryable bool

	columnIndexes []int

	errMtx xsync.RWMutex
	err    error
}

// ColumnCount returns number of columns in the current result set.
func (s *valueScanner) ColumnCount() int {
	if s.set == nil {
		return 0
	}

	return len(s.set.GetColumns())
}

// Columns allows to iterate over all columns of the current result set.
func (s *valueScanner) Columns(it func(options.Column)) {
	if s.set == nil {
		return
	}
	for _, m := range s.set.GetColumns() {
		it(options.Column{
			Name: m.GetName(),
			Type: internalTypes.TypeFromYDB(m.GetType()),
		})
	}
}

// RowCount returns number of rows in the result set.
func (s *valueScanner) RowCount() int {
	if s.set == nil {
		return 0
	}

	return len(s.set.GetRows())
}

// ItemCount returns number of items in the current row.
func (s *valueScanner) ItemCount() int {
	if s.row == nil {
		return 0
	}

	return len(s.row.GetItems())
}

// HasNextRow reports whether result row may be advanced.
// It may be useful to call HasNextRow() instead of NextRow() to look ahead
// without advancing the result rows.
func (s *valueScanner) HasNextRow() bool {
	return s.err == nil && s.set != nil && s.nextRow < len(s.set.GetRows())
}

// NextRow selects next row in the current result set.
// It returns false if there are no more rows in the result set.
func (s *valueScanner) NextRow() bool {
	if !s.HasNextRow() {
		return false
	}
	s.row = s.set.GetRows()[s.nextRow]
	s.nextRow++
	s.nextItem = 0
	s.stack.reset()

	return true
}

func (s *valueScanner) preScanChecks(lenValues int) (err error) {
	if s.columnIndexes != nil {
		if len(s.columnIndexes) != lenValues {
			return s.errorf(
				1,
				"scan row failed: count of values and column are different (%d != %d)",
				len(s.columnIndexes),
				lenValues,
			)
		}
	}
	if s.ColumnCount() < lenValues {
		panic(fmt.Sprintf("scan row failed: count of columns less then values (%d < %d)", s.ColumnCount(), lenValues))
	}
	if s.nextItem != 0 {
		panic("scan row failed: double scan per row")
	}

	return s.Err()
}

func (s *valueScanner) ScanWithDefaults(values ...indexed.Required) (err error) {
	if err = s.preScanChecks(len(values)); err != nil {
		return
	}
	for i := range values {
		if _, ok := values[i].(named.Value); ok {
			panic("dont use NamedValue with ScanWithDefaults. Use ScanNamed instead")
		}
		if s.columnIndexes == nil {
			if err = s.seekItemByID(i); err != nil {
				return
			}
		} else {
			if err = s.seekItemByID(s.columnIndexes[i]); err != nil {
				return
			}
		}
		if s.isCurrentTypeOptional() {
			s.scanOptional(values[i], true)
		} else {
			s.scanRequired(values[i])
		}
	}
	s.nextItem += len(values)

	return s.Err()
}

func (s *valueScanner) Scan(values ...indexed.RequiredOrOptional) (err error) {
	if err = s.preScanChecks(len(values)); err != nil {
		return
	}
	for i := range values {
		if _, ok := values[i].(named.Value); ok {
			panic("dont use NamedValue with Scan. Use ScanNamed instead")
		}
		if s.columnIndexes == nil {
			if err = s.seekItemByID(i); err != nil {
				return
			}
		} else {
			if err = s.seekItemByID(s.columnIndexes[i]); err != nil {
				return
			}
		}
		if s.isCurrentTypeOptional() {
			s.scanOptional(values[i], false)
		} else {
			s.scanRequired(values[i])
		}
	}
	s.nextItem += len(values)

	return s.Err()
}

func (s *valueScanner) ScanNamed(namedValues ...named.Value) error {
	if err := s.Err(); err != nil {
		return err
	}
	if s.ColumnCount() < len(namedValues) {
		panic(fmt.Sprintf("scan row failed: count of columns less then values (%d < %d)", s.ColumnCount(), len(namedValues)))
	}
	if s.nextItem != 0 {
		panic("scan row failed: double scan per row")
	}
	for i := range namedValues {
		if err := s.seekItemByName(namedValues[i].Name); err != nil {
			return err
		}
		switch t := namedValues[i].Type; t {
		case named.TypeRequired:
			s.scanRequired(namedValues[i].Value)
		case named.TypeOptional:
			s.scanOptional(namedValues[i].Value, false)
		case named.TypeOptionalWithUseDefault:
			s.scanOptional(namedValues[i].Value, true)
		default:
			panic(fmt.Sprintf("unknown type of named.valueType: %d", t))
		}
	}
	s.nextItem += len(namedValues)

	return s.Err()
}

// Truncated returns true if current result set has been truncated by server
func (s *valueScanner) Truncated() bool {
	if s.set == nil {
		_ = s.errorf(0, "there are no sets in the scanner")

		return false
	}

	return s.set.GetTruncated()
}

// Truncated returns true if current result set has been truncated by server
func (s *valueScanner) truncated() bool {
	if s.set == nil {
		return false
	}

	return s.set.GetTruncated()
}

// Err returns error caused Scanner to be broken.
func (s *valueScanner) Err() error {
	s.errMtx.RLock()
	defer s.errMtx.RUnlock()
	if s.err != nil {
		return s.err
	}
	if !s.ignoreTruncated && s.truncated() {
		err := xerrors.Wrap(
			fmt.Errorf("more than %d rows: %w", len(s.set.GetRows()), result.ErrTruncated),
		)
		if s.markTruncatedAsRetryable {
			err = xerrors.Retryable(err)
		}

		return xerrors.WithStackTrace(err)
	}

	return nil
}

// Must not be exported.
func (s *valueScanner) reset(set *Ydb.ResultSet, columnNames ...string) {
	s.set = set
	s.row = nil
	s.nextRow = 0
	s.nextItem = 0
	s.columnIndexes = nil
	s.setColumnIndexes(columnNames)
	s.stack.reset()
	s.converter = &rawConverter{
		valueScanner: s,
	}
}

func (s *valueScanner) path() string {
	buf := xstring.Buffer()
	defer buf.Free()
	_, _ = s.writePathTo(buf)

	return buf.String()
}

func (s *valueScanner) writePathTo(w io.Writer) (n int64, err error) {
	x := s.stack.current()
	st := x.name
	m, err := io.WriteString(w, st)
	if err != nil {
		return n, xerrors.WithStackTrace(err)
	}
	n += int64(m)

	return n, nil
}

func (s *valueScanner) getType() internalTypes.Type {
	x := s.stack.current()
	if x.isEmpty() {
		return nil
	}

	return internalTypes.TypeFromYDB(x.t)
}

func (s *valueScanner) hasItems() bool {
	return s.err == nil && s.set != nil && s.row != nil
}

func (s *valueScanner) seekItemByID(id int) error {
	if !s.hasItems() || id >= len(s.set.GetColumns()) {
		return s.notFoundColumnByIndex(id)
	}
	col := s.set.GetColumns()[id]
	s.stack.scanItem.name = col.GetName()
	s.stack.scanItem.t = col.GetType()
	s.stack.scanItem.v = s.row.GetItems()[id]

	return nil
}

func (s *valueScanner) seekItemByName(name string) error {
	if !s.hasItems() {
		return s.notFoundColumnName(name)
	}
	for i, c := range s.set.GetColumns() {
		if name != c.GetName() {
			continue
		}
		s.stack.scanItem.name = c.GetName()
		s.stack.scanItem.t = c.GetType()
		s.stack.scanItem.v = s.row.GetItems()[i]

		return s.Err()
	}

	return s.notFoundColumnName(name)
}

func (s *valueScanner) setColumnIndexes(columns []string) {
	if columns == nil {
		s.columnIndexes = nil

		return
	}
	s.columnIndexes = make([]int, len(columns))
	for i, col := range columns {
		found := false
		for j, c := range s.set.GetColumns() {
			if c.GetName() == col {
				s.columnIndexes[i] = j
				found = true

				break
			}
		}
		if !found {
			_ = s.noColumnError(col)

			return
		}
	}
}

// Any returns any primitive or optional value.
// Currently, it may return one of these types:
//
//		bool
//		int8
//		uint8
//		int16
//		uint16
//		int32
//		uint32
//		int64
//		uint64
//		float32
//		float64
//		[]byte
//		string
//		[16]byte
//	    uuid
//
//nolint:gocyclo,funlen
func (s *valueScanner) any() interface{} {
	x := s.stack.current()
	if s.Err() != nil || x.isEmpty() {
		return nil
	}

	if s.isNull() {
		return nil
	}

	if s.isCurrentTypeOptional() {
		s.unwrap()
		x = s.stack.current()
	}

	t := internalTypes.TypeFromYDB(x.t)
	p, primitive := t.(internalTypes.Primitive)
	if !primitive {
		return s.value()
	}

	switch p {
	case internalTypes.Bool:
		return s.bool()
	case internalTypes.Int8:
		return s.int8()
	case internalTypes.Uint8:
		return s.uint8()
	case internalTypes.Int16:
		return s.int16()
	case internalTypes.Uint16:
		return s.uint16()
	case internalTypes.Int32:
		return s.int32()
	case internalTypes.Float:
		return s.float()
	case internalTypes.Double:
		return s.double()
	case internalTypes.Bytes:
		return s.bytes()
	case internalTypes.UUID:
		// replace to good uuid on migration
		return s.uuidBytesWithIssue1501()
	case internalTypes.Uint32:
		return s.uint32()
	case internalTypes.Date:
		return value.DateToTime(s.uint32())
	case internalTypes.Datetime:
		return value.DatetimeToTime(s.uint32())
	case internalTypes.Uint64:
		return s.uint64()
	case internalTypes.Timestamp:
		return value.TimestampToTime(s.uint64())
	case internalTypes.Int64:
		return s.int64()
	case internalTypes.Interval:
		return value.IntervalToDuration(s.int64())
	case internalTypes.TzDate:
		src, err := value.TzDateToTime(s.text())
		if err != nil {
			_ = s.errorf(0, "valueScanner.any(): %w", err)
		}

		return src
	case internalTypes.TzDatetime:
		src, err := value.TzDatetimeToTime(s.text())
		if err != nil {
			_ = s.errorf(0, "valueScanner.any(): %w", err)
		}

		return src
	case internalTypes.TzTimestamp:
		src, err := value.TzTimestampToTime(s.text())
		if err != nil {
			_ = s.errorf(0, "valueScanner.any(): %w", err)
		}

		return src
	case internalTypes.Text, internalTypes.DyNumber:
		return s.text()
	case
		internalTypes.YSON,
		internalTypes.JSON,
		internalTypes.JSONDocument:
		return xstring.ToBytes(s.text())
	default:
		_ = s.errorf(0, "unknown primitive types")

		return nil
	}
}

// valueType returns current item under scan as ydb.valueType types
func (s *valueScanner) value() value.Value {
	x := s.stack.current()

	return value.FromYDB(x.t, x.v)
}

func (s *valueScanner) isCurrentTypeOptional() bool {
	c := s.stack.current()

	return isOptional(c.t)
}

func (s *valueScanner) isNull() bool {
	_, yes := s.stack.currentValue().(*Ydb.Value_NullFlagValue)

	return yes
}

// unwrap current item under scan interpreting it as Optional<Type> types
// ignores if type is not optional
func (s *valueScanner) unwrap() {
	if s.Err() != nil {
		return
	}

	t, _ := s.stack.currentType().(*Ydb.Type_OptionalType)
	if t == nil {
		return
	}

	if isOptional(t.OptionalType.GetItem()) {
		s.stack.scanItem.v = s.unwrapValue()
	}
	s.stack.scanItem.t = t.OptionalType.GetItem()
}

func (s *valueScanner) unwrapValue() (v *Ydb.Value) {
	x, _ := s.stack.currentValue().(*Ydb.Value_NestedValue)
	if x == nil {
		s.valueTypeError(s.stack.currentValue(), x)

		return
	}

	return x.NestedValue
}

func (s *valueScanner) unwrapDecimal() decimal.Decimal {
	if s.Err() != nil {
		return decimal.Decimal{}
	}
	s.unwrap()
	d := s.assertTypeDecimal(s.stack.current().t)
	if d == nil {
		return decimal.Decimal{}
	}

	return decimal.Decimal{
		Bytes:     s.uint128(),
		Precision: d.DecimalType.GetPrecision(),
		Scale:     d.DecimalType.GetScale(),
	}
}

func (s *valueScanner) assertTypeDecimal(typ *Ydb.Type) (t *Ydb.Type_DecimalType) {
	if t, _ = typ.GetType().(*Ydb.Type_DecimalType); t == nil {
		s.typeError(typ.GetType(), t)
	}

	return
}

func (s *valueScanner) bool() (v bool) {
	x, _ := s.stack.currentValue().(*Ydb.Value_BoolValue)
	if x == nil {
		s.valueTypeError(s.stack.currentValue(), x)

		return
	}

	return x.BoolValue
}

func (s *valueScanner) int8() (v int8) {
	d := s.int32()
	if d < math.MinInt8 || math.MaxInt8 < d {
		_ = s.overflowError(d, v)

		return
	}

	return int8(d)
}

func (s *valueScanner) uint8() (v uint8) {
	d := s.uint32()
	if d > math.MaxUint8 {
		_ = s.overflowError(d, v)

		return
	}

	return uint8(d)
}

func (s *valueScanner) int16() (v int16) {
	d := s.int32()
	if d < math.MinInt16 || math.MaxInt16 < d {
		_ = s.overflowError(d, v)

		return
	}

	return int16(d)
}

func (s *valueScanner) uint16() (v uint16) {
	d := s.uint32()
	if d > math.MaxUint16 {
		_ = s.overflowError(d, v)

		return
	}

	return uint16(d)
}

func (s *valueScanner) int32() (v int32) {
	x, _ := s.stack.currentValue().(*Ydb.Value_Int32Value)
	if x == nil {
		s.valueTypeError(s.stack.currentValue(), x)

		return
	}

	return x.Int32Value
}

func (s *valueScanner) uint32() (v uint32) {
	x, _ := s.stack.currentValue().(*Ydb.Value_Uint32Value)
	if x == nil {
		s.valueTypeError(s.stack.currentValue(), x)

		return
	}

	return x.Uint32Value
}

func (s *valueScanner) int64() (v int64) {
	x, _ := s.stack.currentValue().(*Ydb.Value_Int64Value)
	if x == nil {
		s.valueTypeError(s.stack.currentValue(), x)

		return
	}

	return x.Int64Value
}

func (s *valueScanner) uint64() (v uint64) {
	x, _ := s.stack.currentValue().(*Ydb.Value_Uint64Value)
	if x == nil {
		s.valueTypeError(s.stack.currentValue(), x)

		return
	}

	return x.Uint64Value
}

func (s *valueScanner) float() (v float32) {
	x, _ := s.stack.currentValue().(*Ydb.Value_FloatValue)
	if x == nil {
		s.valueTypeError(s.stack.currentValue(), x)

		return
	}

	return x.FloatValue
}

func (s *valueScanner) double() (v float64) {
	x, _ := s.stack.currentValue().(*Ydb.Value_DoubleValue)
	if x == nil {
		s.valueTypeError(s.stack.currentValue(), x)

		return
	}

	return x.DoubleValue
}

func (s *valueScanner) bytes() (v []byte) {
	x, _ := s.stack.currentValue().(*Ydb.Value_BytesValue)
	if x == nil {
		s.valueTypeError(s.stack.currentValue(), x)

		return
	}

	return x.BytesValue
}

func (s *valueScanner) text() (v string) {
	x, _ := s.stack.currentValue().(*Ydb.Value_TextValue)
	if x == nil {
		s.valueTypeError(s.stack.currentValue(), x)

		return
	}

	return x.TextValue
}

func (s *valueScanner) low128() (v uint64) {
	x, _ := s.stack.currentValue().(*Ydb.Value_Low_128)
	if x == nil {
		s.valueTypeError(s.stack.currentValue(), x)

		return
	}

	return x.Low_128
}

func (s *valueScanner) uint128() (v [16]byte) {
	if s.stack.current().t.GetTypeId() == Ydb.Type_UUID {
<<<<<<< HEAD
		_ = s.errorf(0, "ydb: failed to scan uuid: %w", value.ErrIssue1501BadUUID)
=======
		return s.uuidBytesWithIssue1501().AsBytesArray()
>>>>>>> f75dce70
	}

	c := s.stack.current()
	if c.isEmpty() {
		_ = s.errorf(0, "not implemented convert to [16]byte")

		return
	}
	lo := s.low128()
	hi := c.v.GetHigh_128()

	return value.BigEndianUint128(hi, lo)
}

func (s *valueScanner) uuidBytesWithIssue1501() (v types.UUIDBytesWithIssue1501Type) {
	c := s.stack.current()
	if c.isEmpty() {
		_ = s.errorf(0, "not implemented convert to [16]byte")

		return
	}
	lo := s.low128()
	hi := c.v.GetHigh_128()

	return value.NewUUIDIssue1501FixedBytesWrapper(value.BigEndianUint128(hi, lo))
}

func (s *valueScanner) uuid() uuid.UUID {
	c := s.stack.current()
	if c.isEmpty() {
		_ = s.errorf(0, "not implemented convert to [16]byte")

		return uuid.UUID{}
	}
	lo := s.low128()
	hi := c.v.GetHigh_128()

	val := value.UUIDFromYDBPair(hi, lo)

	var uuidVal uuid.UUID
	err := value.CastTo(val, &uuidVal)
	if err != nil {
		_ = s.errorf(0, "failed to cast internal uuid type to uuid: %w", err)

		return uuid.UUID{}
	}

	return uuidVal
}

func (s *valueScanner) null() {
	x, _ := s.stack.currentValue().(*Ydb.Value_NullFlagValue)
	if x == nil {
		s.valueTypeError(s.stack.currentValue(), x)
	}
}

func (s *valueScanner) setTime(dst *time.Time) {
	switch t := s.stack.current().t.GetTypeId(); t {
	case Ydb.Type_DATE:
		*dst = value.DateToTime(s.uint32())
	case Ydb.Type_DATETIME:
		*dst = value.DatetimeToTime(s.uint32())
	case Ydb.Type_TIMESTAMP:
		*dst = value.TimestampToTime(s.uint64())
	case Ydb.Type_TZ_DATE:
		src, err := value.TzDateToTime(s.text())
		if err != nil {
			_ = s.errorf(0, "valueScanner.setTime(): %w", err)
		}
		*dst = src
	case Ydb.Type_TZ_DATETIME:
		src, err := value.TzDatetimeToTime(s.text())
		if err != nil {
			_ = s.errorf(0, "valueScanner.setTime(): %w", err)
		}
		*dst = src
	case Ydb.Type_TZ_TIMESTAMP:
		src, err := value.TzTimestampToTime(s.text())
		if err != nil {
			_ = s.errorf(0, "valueScanner.setTime(): %w", err)
		}
		*dst = src
	default:
		_ = s.errorf(0, "valueScanner.setTime(): incorrect source types %s", t)
	}
}

func (s *valueScanner) setString(dst *string) {
	switch t := s.stack.current().t.GetTypeId(); t {
	case Ydb.Type_UUID:
<<<<<<< HEAD
		s.setUUIDStringWith1501Issue((*types.UUIDStringWithIssue1501Type)(dst))
		_ = s.errorf(0, "ydb: failed scan uuid: %w", value.ErrIssue1501BadUUID)
=======
		s.setUUIDStringWith1501Issue(dst)
>>>>>>> f75dce70
	case Ydb.Type_UTF8, Ydb.Type_DYNUMBER, Ydb.Type_YSON, Ydb.Type_JSON, Ydb.Type_JSON_DOCUMENT:
		*dst = s.text()
	case Ydb.Type_STRING:
		*dst = xstring.FromBytes(s.bytes())
	default:
		_ = s.errorf(0, "scan row failed: incorrect source types %s", t)
	}
}

func (s *valueScanner) setUUIDStringWith1501Issue(dst *string) {
	switch t := s.stack.current().t.GetTypeId(); t {
	case Ydb.Type_UUID:
		*dst = s.uuidBytesWithIssue1501().AsBrokenString()
	default:
		_ = s.errorf(0, "scan row failed: incorrect source types %s", t)
	}
}

func (s *valueScanner) setByte(dst *[]byte) {
	switch t := s.stack.current().t.GetTypeId(); t {
	case Ydb.Type_UUID:
<<<<<<< HEAD
		_ = s.errorf(0, "ydb: failed to scan uuid: %w", value.ErrIssue1501BadUUID)
=======
		s.setUUIDWithIssue1501Byte(dst)
>>>>>>> f75dce70
	case Ydb.Type_UTF8, Ydb.Type_DYNUMBER, Ydb.Type_YSON, Ydb.Type_JSON, Ydb.Type_JSON_DOCUMENT:
		*dst = xstring.ToBytes(s.text())
	case Ydb.Type_STRING:
		*dst = s.bytes()
	default:
		_ = s.errorf(0, "scan row failed: incorrect source types %s", t)
	}
}

func (s *valueScanner) setUUIDWithIssue1501Byte(dst *[]byte) {
	switch t := s.stack.current().t.GetTypeId(); t {
	case Ydb.Type_UUID:
		*dst = s.uuidBytesWithIssue1501().AsBytesSlice()
	default:
		_ = s.errorf(0, "scan row failed: incorrect source type %s", t)
	}
}

func (s *valueScanner) trySetByteArray(v interface{}, optional, def bool) bool {
	rv := reflect.ValueOf(v)
	if rv.Kind() == reflect.Ptr {
		rv = rv.Elem()
	}
	if rv.Kind() == reflect.Ptr {
		if !optional {
			return false
		}
		if s.isNull() {
			rv.Set(reflect.Zero(rv.Type()))

			return true
		}
		if rv.IsZero() {
			nv := reflect.New(rv.Type().Elem())
			rv.Set(nv)
		}
		rv = rv.Elem()
	}
	if rv.Kind() != reflect.Array {
		return false
	}
	if rv.Type().Elem().Kind() != reflect.Uint8 {
		return false
	}
	if def {
		rv.Set(reflect.Zero(rv.Type()))

		return true
	}
	var dst []byte
	s.setByte(&dst)
	if rv.Len() != len(dst) {
		return false
	}
	reflect.Copy(rv, reflect.ValueOf(dst))

	return true
}

//nolint:gocyclo,funlen
func (s *valueScanner) scanRequired(v interface{}) {
	switch v := v.(type) {
	case *bool:
		*v = s.bool()
	case *int8:
		*v = s.int8()
	case *int16:
		*v = s.int16()
	case *int:
		*v = int(s.int32())
	case *int32:
		*v = s.int32()
	case *int64:
		*v = s.int64()
	case *uint8:
		*v = s.uint8()
	case *uint16:
		*v = s.uint16()
	case *uint32:
		*v = s.uint32()
	case *uint:
		*v = uint(s.uint32())
	case *uint64:
		*v = s.uint64()
	case *float32:
		*v = s.float()
	case *float64:
		*v = s.double()
	case *time.Time:
		s.setTime(v)
	case *time.Duration:
		*v = value.IntervalToDuration(s.int64())
	case *string:
		s.setString(v)
	case *[16]byte:
		*v = s.uint128()
	case *types.UUIDBytesWithIssue1501Type:
		*v = s.uuidBytesWithIssue1501()
	case *uuid.UUID:
		*v = s.uuid()
	case *interface{}:
		*v = s.any()
	case *value.Value:
		*v = s.value()
	case *decimal.Decimal:
		*v = s.unwrapDecimal()
	case scanner.Scanner:
		err := v.UnmarshalYDB(s.converter)
		if err != nil {
			_ = s.errorf(0, "ydb.Scanner error: %w", err)
		}
	case sql.Scanner:
		err := v.Scan(s.any())
		if err != nil {
			_ = s.errorf(0, "sql.Scanner error: %w", err)
		}
	case json.Unmarshaler:
		var err error
		switch s.getType() {
		case internalTypes.JSON:
			err = v.UnmarshalJSON(s.converter.JSON())
		case internalTypes.JSONDocument:
			err = v.UnmarshalJSON(s.converter.JSONDocument())
		default:
			_ = s.errorf(0, "ydb required type %T not unsupported for applying to json.Unmarshaler", s.getType())
		}
		if err != nil {
			_ = s.errorf(0, "json.Unmarshaler error: %w", err)
		}
	default:
		ok := s.trySetByteArray(v, false, false)
		if !ok {
			_ = s.errorf(0, "scan row failed: type %T is unknown", v)
		}
	}
}

//nolint:gocyclo, funlen
func (s *valueScanner) scanOptional(v interface{}, defaultValueForOptional bool) {
	if defaultValueForOptional {
		if s.isNull() {
			s.setDefaultValue(v)
		} else {
			s.unwrap()
			s.scanRequired(v)
		}

		return
	}
	switch v := v.(type) {
	case **bool:
		if s.isNull() {
			*v = nil
		} else {
			src := s.bool()
			*v = &src
		}
	case **int8:
		if s.isNull() {
			*v = nil
		} else {
			src := s.int8()
			*v = &src
		}
	case **int16:
		if s.isNull() {
			*v = nil
		} else {
			src := s.int16()
			*v = &src
		}
	case **int32:
		if s.isNull() {
			*v = nil
		} else {
			src := s.int32()
			*v = &src
		}
	case **int:
		if s.isNull() {
			*v = nil
		} else {
			src := int(s.int32())
			*v = &src
		}
	case **int64:
		if s.isNull() {
			*v = nil
		} else {
			src := s.int64()
			*v = &src
		}
	case **uint8:
		if s.isNull() {
			*v = nil
		} else {
			src := s.uint8()
			*v = &src
		}
	case **uint16:
		if s.isNull() {
			*v = nil
		} else {
			src := s.uint16()
			*v = &src
		}
	case **uint32:
		if s.isNull() {
			*v = nil
		} else {
			src := s.uint32()
			*v = &src
		}
	case **uint:
		if s.isNull() {
			*v = nil
		} else {
			src := uint(s.uint32())
			*v = &src
		}
	case **uint64:
		if s.isNull() {
			*v = nil
		} else {
			src := s.uint64()
			*v = &src
		}
	case **float32:
		if s.isNull() {
			*v = nil
		} else {
			src := s.float()
			*v = &src
		}
	case **float64:
		if s.isNull() {
			*v = nil
		} else {
			src := s.double()
			*v = &src
		}
	case **time.Time:
		if s.isNull() {
			*v = nil
		} else {
			s.unwrap()
			var src time.Time
			s.setTime(&src)
			*v = &src
		}
	case **time.Duration:
		if s.isNull() {
			*v = nil
		} else {
			src := value.IntervalToDuration(s.int64())
			*v = &src
		}
	case **string:
		if s.isNull() {
			*v = nil
		} else {
			s.unwrap()
			var src string
			s.setString(&src)
			*v = &src
		}
	case **[]byte:
		if s.isNull() {
			*v = nil
		} else {
			s.unwrap()
			var src []byte
			s.setByte(&src)
			*v = &src
		}
	case **[16]byte:
		if s.isNull() {
			*v = nil
		} else {
			src := s.uint128()
			*v = &src
		}
	case **value.UUIDIssue1501FixedBytesWrapper:
		if s.isNull() {
			*v = nil
		} else {
			src := s.uint128()
			val := value.NewUUIDIssue1501FixedBytesWrapper(src)
			*v = &val
		}
	case **interface{}:
		if s.isNull() {
			*v = nil
		} else {
			src := s.any()
			*v = &src
		}
	case *value.Value:
		*v = s.value()
	case **decimal.Decimal:
		if s.isNull() {
			*v = nil
		} else {
			src := s.unwrapDecimal()
			*v = &src
		}
	case scanner.Scanner:
		err := v.UnmarshalYDB(s.converter)
		if err != nil {
			_ = s.errorf(0, "ydb.Scanner error: %w", err)
		}
	case sql.Scanner:
		err := v.Scan(s.any())
		if err != nil {
			_ = s.errorf(0, "sql.Scanner error: %w", err)
		}
	case json.Unmarshaler:
		s.unwrap()
		var err error
		switch s.getType() {
		case internalTypes.JSON:
			if s.isNull() {
				err = v.UnmarshalJSON(nil)
			} else {
				err = v.UnmarshalJSON(s.converter.JSON())
			}
		case internalTypes.JSONDocument:
			if s.isNull() {
				err = v.UnmarshalJSON(nil)
			} else {
				err = v.UnmarshalJSON(s.converter.JSONDocument())
			}
		default:
			_ = s.errorf(0, "ydb optional type %T not unsupported for applying to json.Unmarshaler", s.getType())
		}
		if err != nil {
			_ = s.errorf(0, "json.Unmarshaler error: %w", err)
		}
	default:
		s.unwrap()
		ok := s.trySetByteArray(v, true, false)
		if !ok {
			rv := reflect.TypeOf(v)
			if rv.Kind() == reflect.Ptr && rv.Elem().Kind() == reflect.Ptr {
				_ = s.errorf(0, "scan row failed: type %T is unknown", v)
			} else {
				_ = s.errorf(0, "scan row failed: type %T is not optional! use double pointer or sql.Scanner.", v)
			}
		}
	}
}

//nolint:funlen
func (s *valueScanner) setDefaultValue(dst interface{}) {
	switch v := dst.(type) {
	case *bool:
		*v = false
	case *int8:
		*v = 0
	case *int16:
		*v = 0
	case *int32:
		*v = 0
	case *int64:
		*v = 0
	case *uint8:
		*v = 0
	case *uint16:
		*v = 0
	case *uint32:
		*v = 0
	case *uint64:
		*v = 0
	case *float32:
		*v = 0
	case *float64:
		*v = 0
	case *time.Time:
		*v = time.Time{}
	case *time.Duration:
		*v = 0
	case *string:
		*v = ""
	case *[]byte:
		*v = nil
	case *[16]byte:
		*v = [16]byte{}
	case *interface{}:
		*v = nil
	case *value.Value:
		*v = s.value()
	case *decimal.Decimal:
		*v = decimal.Decimal{}
	case sql.Scanner:
		err := v.Scan(nil)
		if err != nil {
			_ = s.errorf(0, "sql.Scanner error: %w", err)
		}
	case scanner.Scanner:
		err := v.UnmarshalYDB(s.converter)
		if err != nil {
			_ = s.errorf(0, "ydb.Scanner error: %w", err)
		}
	case json.Unmarshaler:
		err := v.UnmarshalJSON(nil)
		if err != nil {
			_ = s.errorf(0, "json.Unmarshaler error: %w", err)
		}
	default:
		ok := s.trySetByteArray(v, false, true)
		if !ok {
			_ = s.errorf(0, "scan row failed: type %T is unknown", v)
		}
	}
}

func (r *baseResult) SetErr(err error) {
	r.errMtx.WithLock(func() {
		r.err = err
	})
}

func (s *valueScanner) errorf(depth int, f string, args ...interface{}) error {
	s.errMtx.Lock()
	defer s.errMtx.Unlock()
	if s.err != nil {
		return s.err
	}
	s.err = xerrors.WithStackTrace(fmt.Errorf(f, args...), xerrors.WithSkipDepth(depth+1))

	return s.err
}

func (s *valueScanner) typeError(act, exp interface{}) {
	_ = s.errorf(
		2, //nolint:gomnd
		"unexpected types during scan at %q %s: %s; want %s",
		s.path(),
		s.getType(),
		nameIface(act),
		nameIface(exp),
	)
}

func (s *valueScanner) valueTypeError(act, exp interface{}) {
	// unexpected value during scan at \"migration_status\" Int64: NullFlag; want Int64
	_ = s.errorf(
		2, //nolint:gomnd
		"unexpected value during scan at %q %s: %s; want %s",
		s.path(),
		s.getType(),
		nameIface(act),
		nameIface(exp),
	)
}

func (s *valueScanner) notFoundColumnByIndex(idx int) error {
	return s.errorf(
		2, //nolint:gomnd
		"not found %d column",
		idx,
	)
}

func (s *valueScanner) notFoundColumnName(name string) error {
	return s.errorf(
		2, //nolint:gomnd
		"not found column '%s'",
		name,
	)
}

func (s *valueScanner) noColumnError(name string) error {
	return s.errorf(
		2, //nolint:gomnd
		"no column %q",
		name,
	)
}

func (s *valueScanner) overflowError(i, n interface{}) error {
	return s.errorf(
		2, //nolint:gomnd
		"overflow error: %d overflows capacity of %t",
		i,
		n,
	)
}

var emptyItem item

type item struct {
	name string
	i    int // Index in listing types
	t    *Ydb.Type
	v    *Ydb.Value
}

func (x item) isEmpty() bool {
	return x.v == nil
}

type scanStack struct {
	v        []item
	p        int
	scanItem item
}

func (s *scanStack) size() int {
	if !s.scanItem.isEmpty() {
		s.set(s.scanItem)
	}

	return s.p + 1
}

func (s *scanStack) get(i int) item {
	return s.v[i]
}

func (s *scanStack) reset() {
	s.scanItem = emptyItem
	s.p = 0
}

func (s *scanStack) enter() {
	// support compatibility
	if !s.scanItem.isEmpty() {
		s.set(s.scanItem)
	}
	s.scanItem = emptyItem
	s.p++
}

func (s *scanStack) leave() {
	s.set(emptyItem)
	if s.p > 0 {
		s.p--
	}
}

func (s *scanStack) set(v item) {
	if s.p == len(s.v) {
		s.v = append(s.v, v)
	} else {
		s.v[s.p] = v
	}
}

func (s *scanStack) parent() item {
	if s.p == 0 {
		return emptyItem
	}

	return s.v[s.p-1]
}

func (s *scanStack) current() item {
	if !s.scanItem.isEmpty() {
		return s.scanItem
	}
	if s.v == nil {
		return emptyItem
	}

	return s.v[s.p]
}

func (s *scanStack) currentValue() interface{} {
	if v := s.current().v; v != nil {
		return v.GetValue()
	}

	return nil
}

func (s *scanStack) currentType() interface{} {
	if t := s.current().t; t != nil {
		return t.GetType()
	}

	return nil
}

func isOptional(typ *Ydb.Type) bool {
	if typ == nil {
		return false
	}
	_, yes := typ.GetType().(*Ydb.Type_OptionalType)

	return yes
}<|MERGE_RESOLUTION|>--- conflicted
+++ resolved
@@ -694,11 +694,7 @@
 
 func (s *valueScanner) uint128() (v [16]byte) {
 	if s.stack.current().t.GetTypeId() == Ydb.Type_UUID {
-<<<<<<< HEAD
 		_ = s.errorf(0, "ydb: failed to scan uuid: %w", value.ErrIssue1501BadUUID)
-=======
-		return s.uuidBytesWithIssue1501().AsBytesArray()
->>>>>>> f75dce70
 	}
 
 	c := s.stack.current()
@@ -790,12 +786,7 @@
 func (s *valueScanner) setString(dst *string) {
 	switch t := s.stack.current().t.GetTypeId(); t {
 	case Ydb.Type_UUID:
-<<<<<<< HEAD
-		s.setUUIDStringWith1501Issue((*types.UUIDStringWithIssue1501Type)(dst))
 		_ = s.errorf(0, "ydb: failed scan uuid: %w", value.ErrIssue1501BadUUID)
-=======
-		s.setUUIDStringWith1501Issue(dst)
->>>>>>> f75dce70
 	case Ydb.Type_UTF8, Ydb.Type_DYNUMBER, Ydb.Type_YSON, Ydb.Type_JSON, Ydb.Type_JSON_DOCUMENT:
 		*dst = s.text()
 	case Ydb.Type_STRING:
@@ -817,11 +808,7 @@
 func (s *valueScanner) setByte(dst *[]byte) {
 	switch t := s.stack.current().t.GetTypeId(); t {
 	case Ydb.Type_UUID:
-<<<<<<< HEAD
 		_ = s.errorf(0, "ydb: failed to scan uuid: %w", value.ErrIssue1501BadUUID)
-=======
-		s.setUUIDWithIssue1501Byte(dst)
->>>>>>> f75dce70
 	case Ydb.Type_UTF8, Ydb.Type_DYNUMBER, Ydb.Type_YSON, Ydb.Type_JSON, Ydb.Type_JSON_DOCUMENT:
 		*dst = xstring.ToBytes(s.text())
 	case Ydb.Type_STRING:

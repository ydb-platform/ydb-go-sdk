package scanner

import (
	"database/sql"
	"encoding/json"
	"fmt"
	"io"
	"math"
	"reflect"
	"time"

	"github.com/ydb-platform/ydb-go-genproto/protos/Ydb"

	"github.com/ydb-platform/ydb-go-sdk/v3/internal/decimal"
	"github.com/ydb-platform/ydb-go-sdk/v3/internal/scanner"
	internalTypes "github.com/ydb-platform/ydb-go-sdk/v3/internal/types"
	"github.com/ydb-platform/ydb-go-sdk/v3/internal/value"
	"github.com/ydb-platform/ydb-go-sdk/v3/internal/xerrors"
	"github.com/ydb-platform/ydb-go-sdk/v3/internal/xstring"
	"github.com/ydb-platform/ydb-go-sdk/v3/internal/xsync"
	"github.com/ydb-platform/ydb-go-sdk/v3/table/options"
	"github.com/ydb-platform/ydb-go-sdk/v3/table/result"
	"github.com/ydb-platform/ydb-go-sdk/v3/table/result/indexed"
	"github.com/ydb-platform/ydb-go-sdk/v3/table/result/named"
)

type valueScanner struct {
	set                      *Ydb.ResultSet
	row                      *Ydb.Value
	converter                *rawConverter
	stack                    scanStack
	nextRow                  int
	nextItem                 int
	ignoreTruncated          bool
	markTruncatedAsRetryable bool

	columnIndexes []int

	errMtx xsync.RWMutex
	err    error
}

// ColumnCount returns number of columns in the current result set.
func (s *valueScanner) ColumnCount() int {
	if s.set == nil {
		return 0
	}

	return len(s.set.Columns)
}

// Columns allows to iterate over all columns of the current result set.
func (s *valueScanner) Columns(it func(options.Column)) {
	if s.set == nil {
		return
	}
	for _, m := range s.set.Columns {
		it(options.Column{
			Name: m.Name,
			Type: internalTypes.TypeFromYDB(m.Type),
		})
	}
}

// RowCount returns number of rows in the result set.
func (s *valueScanner) RowCount() int {
	if s.set == nil {
		return 0
	}

	return len(s.set.Rows)
}

// ItemCount returns number of items in the current row.
func (s *valueScanner) ItemCount() int {
	if s.row == nil {
		return 0
	}

	return len(s.row.Items)
}

// HasNextRow reports whether result row may be advanced.
// It may be useful to call HasNextRow() instead of NextRow() to look ahead
// without advancing the result rows.
func (s *valueScanner) HasNextRow() bool {
	return s.err == nil && s.set != nil && s.nextRow < len(s.set.Rows)
}

// NextRow selects next row in the current result set.
// It returns false if there are no more rows in the result set.
func (s *valueScanner) NextRow() bool {
	if !s.HasNextRow() {
		return false
	}
	s.row = s.set.Rows[s.nextRow]
	s.nextRow++
	s.nextItem = 0
	s.stack.reset()

	return true
}

<<<<<<< HEAD
func (s *scanner) preScanChecks(lenValues int) error {
=======
func (s *valueScanner) preScanChecks(lenValues int) (err error) {
>>>>>>> 3a7fe1ca
	if s.columnIndexes != nil {
		if len(s.columnIndexes) != lenValues {
			return s.errorf(
				1,
				"scan row failed: count of values and column are different (%d != %d)",
				len(s.columnIndexes),
				lenValues,
			)
		}
	}
	if s.ColumnCount() < lenValues {
		panic(fmt.Sprintf("scan row failed: count of columns less then values (%d < %d)", s.ColumnCount(), lenValues))
	}
	if s.nextItem != 0 {
		panic("scan row failed: double scan per row")
	}

	return s.Err()
}

<<<<<<< HEAD
func (s *scanner) ScanWithDefaults(values ...indexed.Required) error {
	if err := s.preScanChecks(len(values)); err != nil {
		return err
=======
func (s *valueScanner) ScanWithDefaults(values ...indexed.Required) (err error) {
	if err = s.preScanChecks(len(values)); err != nil {
		return
>>>>>>> 3a7fe1ca
	}
	for i := range values {
		if _, ok := values[i].(named.Value); ok {
			panic("dont use NamedValue with ScanWithDefaults. Use ScanNamed instead")
		}
		if s.columnIndexes == nil {
			if err := s.seekItemByID(i); err != nil {
				return err
			}
		} else {
			if err := s.seekItemByID(s.columnIndexes[i]); err != nil {
				return err
			}
		}
		if s.isCurrentTypeOptional() {
			s.scanOptional(values[i], true)
		} else {
			s.scanRequired(values[i])
		}
	}
	s.nextItem += len(values)

	return s.Err()
}

<<<<<<< HEAD
func (s *scanner) Scan(values ...indexed.RequiredOrOptional) error {
	if err := s.preScanChecks(len(values)); err != nil {
		return err
=======
func (s *valueScanner) Scan(values ...indexed.RequiredOrOptional) (err error) {
	if err = s.preScanChecks(len(values)); err != nil {
		return
>>>>>>> 3a7fe1ca
	}
	for i := range values {
		if _, ok := values[i].(named.Value); ok {
			panic("dont use NamedValue with Scan. Use ScanNamed instead")
		}
		if s.columnIndexes == nil {
			if err := s.seekItemByID(i); err != nil {
				return err
			}
		} else {
			if err := s.seekItemByID(s.columnIndexes[i]); err != nil {
				return err
			}
		}
		if s.isCurrentTypeOptional() {
			s.scanOptional(values[i], false)
		} else {
			s.scanRequired(values[i])
		}
	}
	s.nextItem += len(values)

	return s.Err()
}

func (s *valueScanner) ScanNamed(namedValues ...named.Value) error {
	if err := s.Err(); err != nil {
		return err
	}
	if s.ColumnCount() < len(namedValues) {
		panic(fmt.Sprintf("scan row failed: count of columns less then values (%d < %d)", s.ColumnCount(), len(namedValues)))
	}
	if s.nextItem != 0 {
		panic("scan row failed: double scan per row")
	}
	for i := range namedValues {
		if err := s.seekItemByName(namedValues[i].Name); err != nil {
			return err
		}
		switch t := namedValues[i].Type; t {
		case named.TypeRequired:
			s.scanRequired(namedValues[i].Value)
		case named.TypeOptional:
			s.scanOptional(namedValues[i].Value, false)
		case named.TypeOptionalWithUseDefault:
			s.scanOptional(namedValues[i].Value, true)
		default:
			panic(fmt.Sprintf("unknown type of named.valueType: %d", t))
		}
	}
	s.nextItem += len(namedValues)

	return s.Err()
}

// Truncated returns true if current result set has been truncated by server
func (s *valueScanner) Truncated() bool {
	if s.set == nil {
		_ = s.errorf(0, "there are no sets in the scanner")

		return false
	}

	return s.set.Truncated
}

// Truncated returns true if current result set has been truncated by server
func (s *valueScanner) truncated() bool {
	if s.set == nil {
		return false
	}

	return s.set.Truncated
}

// Err returns error caused Scanner to be broken.
func (s *valueScanner) Err() error {
	s.errMtx.RLock()
	defer s.errMtx.RUnlock()
	if s.err != nil {
		return s.err
	}
	if !s.ignoreTruncated && s.truncated() {
		err := xerrors.Wrap(
			fmt.Errorf("more than %d rows: %w", len(s.set.GetRows()), result.ErrTruncated),
		)
		if s.markTruncatedAsRetryable {
			err = xerrors.Retryable(err)
		}

		return xerrors.WithStackTrace(err)
	}

	return nil
}

// Must not be exported.
func (s *valueScanner) reset(set *Ydb.ResultSet, columnNames ...string) {
	s.set = set
	s.row = nil
	s.nextRow = 0
	s.nextItem = 0
	s.columnIndexes = nil
	s.setColumnIndexes(columnNames)
	s.stack.reset()
	s.converter = &rawConverter{
		valueScanner: s,
	}
}

func (s *valueScanner) path() string {
	buf := xstring.Buffer()
	defer buf.Free()
	_, _ = s.writePathTo(buf)

	return buf.String()
}

<<<<<<< HEAD
func (s *scanner) writePathTo(w io.Writer) (int64, error) {
	var n int64
=======
func (s *valueScanner) writePathTo(w io.Writer) (n int64, err error) {
>>>>>>> 3a7fe1ca
	x := s.stack.current()
	st := x.name
	m, err := io.WriteString(w, st)
	if err != nil {
		return n, xerrors.WithStackTrace(err)
	}
	n += int64(m)

	return n, nil
}

func (s *valueScanner) getType() internalTypes.Type {
	x := s.stack.current()
	if x.isEmpty() {
		return nil
	}

	return internalTypes.TypeFromYDB(x.t)
}

func (s *valueScanner) hasItems() bool {
	return s.err == nil && s.set != nil && s.row != nil
}

func (s *valueScanner) seekItemByID(id int) error {
	if !s.hasItems() || id >= len(s.set.Columns) {
		return s.notFoundColumnByIndex(id)
	}
	col := s.set.Columns[id]
	s.stack.scanItem.name = col.Name
	s.stack.scanItem.t = col.Type
	s.stack.scanItem.v = s.row.Items[id]

	return nil
}

func (s *valueScanner) seekItemByName(name string) error {
	if !s.hasItems() {
		return s.notFoundColumnName(name)
	}
	for i, c := range s.set.Columns {
		if name != c.Name {
			continue
		}
		s.stack.scanItem.name = c.Name
		s.stack.scanItem.t = c.Type
		s.stack.scanItem.v = s.row.Items[i]

		return s.Err()
	}

	return s.notFoundColumnName(name)
}

func (s *valueScanner) setColumnIndexes(columns []string) {
	if columns == nil {
		s.columnIndexes = nil

		return
	}
	s.columnIndexes = make([]int, len(columns))
	for i, col := range columns {
		found := false
		for j, c := range s.set.Columns {
			if c.Name == col {
				s.columnIndexes[i] = j
				found = true

				break
			}
		}
		if !found {
			_ = s.noColumnError(col)

			return
		}
	}
}

// Any returns any primitive or optional value.
// Currently, it may return one of these types:
//
//	bool
//	int8
//	uint8
//	int16
//	uint16
//	int32
//	uint32
//	int64
//	uint64
//	float32
//	float64
//	[]byte
//	string
//	[16]byte
//
//nolint:gocyclo
func (s *valueScanner) any() interface{} {
	x := s.stack.current()
	if s.Err() != nil || x.isEmpty() {
		return nil
	}

	if s.isNull() {
		return nil
	}

	if s.isCurrentTypeOptional() {
		s.unwrap()
		x = s.stack.current()
	}

	t := internalTypes.TypeFromYDB(x.t)
	p, primitive := t.(internalTypes.Primitive)
	if !primitive {
		return s.value()
	}

	switch p {
	case internalTypes.Bool:
		return s.bool()
	case internalTypes.Int8:
		return s.int8()
	case internalTypes.Uint8:
		return s.uint8()
	case internalTypes.Int16:
		return s.int16()
	case internalTypes.Uint16:
		return s.uint16()
	case internalTypes.Int32:
		return s.int32()
	case internalTypes.Float:
		return s.float()
	case internalTypes.Double:
		return s.double()
	case internalTypes.Bytes:
		return s.bytes()
	case internalTypes.UUID:
		return s.uint128()
	case internalTypes.Uint32:
		return s.uint32()
	case internalTypes.Date:
		return value.DateToTime(s.uint32())
	case internalTypes.Datetime:
		return value.DatetimeToTime(s.uint32())
	case internalTypes.Uint64:
		return s.uint64()
	case internalTypes.Timestamp:
		return value.TimestampToTime(s.uint64())
	case internalTypes.Int64:
		return s.int64()
	case internalTypes.Interval:
		return value.IntervalToDuration(s.int64())
	case internalTypes.TzDate:
		src, err := value.TzDateToTime(s.text())
		if err != nil {
			_ = s.errorf(0, "valueScanner.any(): %w", err)
		}

		return src
	case internalTypes.TzDatetime:
		src, err := value.TzDatetimeToTime(s.text())
		if err != nil {
			_ = s.errorf(0, "valueScanner.any(): %w", err)
		}

		return src
	case internalTypes.TzTimestamp:
		src, err := value.TzTimestampToTime(s.text())
		if err != nil {
			_ = s.errorf(0, "valueScanner.any(): %w", err)
		}

		return src
	case internalTypes.Text, internalTypes.DyNumber:
		return s.text()
	case
		internalTypes.YSON,
		internalTypes.JSON,
		internalTypes.JSONDocument:
		return xstring.ToBytes(s.text())
	default:
		_ = s.errorf(0, "unknown primitive types")

		return nil
	}
}

// valueType returns current item under scan as ydb.valueType types
func (s *valueScanner) value() value.Value {
	x := s.stack.current()

	return value.FromYDB(x.t, x.v)
}

func (s *valueScanner) isCurrentTypeOptional() bool {
	c := s.stack.current()

	return isOptional(c.t)
}

func (s *valueScanner) isNull() bool {
	_, yes := s.stack.currentValue().(*Ydb.Value_NullFlagValue)

	return yes
}

// unwrap current item under scan interpreting it as Optional<Type> types
// ignores if type is not optional
func (s *valueScanner) unwrap() {
	if s.Err() != nil {
		return
	}

	t, _ := s.stack.currentType().(*Ydb.Type_OptionalType)
	if t == nil {
		return
	}

	if isOptional(t.OptionalType.Item) {
		s.stack.scanItem.v = s.unwrapValue()
	}
	s.stack.scanItem.t = t.OptionalType.Item
}

<<<<<<< HEAD
func (s *scanner) unwrapValue() *Ydb.Value {
=======
func (s *valueScanner) unwrapValue() (v *Ydb.Value) {
>>>>>>> 3a7fe1ca
	x, _ := s.stack.currentValue().(*Ydb.Value_NestedValue)
	if x == nil {
		s.valueTypeError(s.stack.currentValue(), x)

		return &Ydb.Value{}
	}

	return x.NestedValue
}

<<<<<<< HEAD
func (s *scanner) unwrapDecimal() types.Decimal {
	if s.Err() != nil {
		return types.Decimal{}
=======
func (s *valueScanner) unwrapDecimal() decimal.Decimal {
	if s.Err() != nil {
		return decimal.Decimal{}
>>>>>>> 3a7fe1ca
	}
	s.unwrap()
	d := s.assertTypeDecimal(s.stack.current().t)
	if d == nil {
<<<<<<< HEAD
		return types.Decimal{}
=======
		return decimal.Decimal{}
>>>>>>> 3a7fe1ca
	}

	return decimal.Decimal{
		Bytes:     s.uint128(),
		Precision: d.DecimalType.Precision,
		Scale:     d.DecimalType.Scale,
	}
}

<<<<<<< HEAD
func (s *scanner) assertTypeDecimal(typ *Ydb.Type) *Ydb.Type_DecimalType {
	var t *Ydb.Type_DecimalType
=======
func (s *valueScanner) assertTypeDecimal(typ *Ydb.Type) (t *Ydb.Type_DecimalType) {
>>>>>>> 3a7fe1ca
	x := typ.Type
	if t, _ = x.(*Ydb.Type_DecimalType); t == nil {
		s.typeError(x, t)
	}

	return t
}

<<<<<<< HEAD
func (s *scanner) bool() bool {
=======
func (s *valueScanner) bool() (v bool) {
>>>>>>> 3a7fe1ca
	x, _ := s.stack.currentValue().(*Ydb.Value_BoolValue)
	if x == nil {
		s.valueTypeError(s.stack.currentValue(), x)

		return false
	}

	return x.BoolValue
}

<<<<<<< HEAD
func (s *scanner) int8() int8 {
	var v int8
=======
func (s *valueScanner) int8() (v int8) {
>>>>>>> 3a7fe1ca
	d := s.int32()
	if d < math.MinInt8 || math.MaxInt8 < d {
		_ = s.overflowError(d, v)

		return v
	}

	return int8(d)
}

<<<<<<< HEAD
func (s *scanner) uint8() uint8 {
	var v uint8
=======
func (s *valueScanner) uint8() (v uint8) {
>>>>>>> 3a7fe1ca
	d := s.uint32()
	if d > math.MaxUint8 {
		_ = s.overflowError(d, v)

		return v
	}

	return uint8(d)
}

<<<<<<< HEAD
func (s *scanner) int16() int16 {
	var v int16
=======
func (s *valueScanner) int16() (v int16) {
>>>>>>> 3a7fe1ca
	d := s.int32()
	if d < math.MinInt16 || math.MaxInt16 < d {
		_ = s.overflowError(d, v)

		return v
	}

	return int16(d)
}

<<<<<<< HEAD
func (s *scanner) uint16() uint16 {
	var v uint16
=======
func (s *valueScanner) uint16() (v uint16) {
>>>>>>> 3a7fe1ca
	d := s.uint32()
	if d > math.MaxUint16 {
		_ = s.overflowError(d, v)

		return v
	}

	return uint16(d)
}

<<<<<<< HEAD
func (s *scanner) int32() int32 {
	var v int32
=======
func (s *valueScanner) int32() (v int32) {
>>>>>>> 3a7fe1ca
	x, _ := s.stack.currentValue().(*Ydb.Value_Int32Value)
	if x == nil {
		s.valueTypeError(s.stack.currentValue(), x)

		return v
	}

	return x.Int32Value
}

<<<<<<< HEAD
func (s *scanner) uint32() uint32 {
	var v uint32
=======
func (s *valueScanner) uint32() (v uint32) {
>>>>>>> 3a7fe1ca
	x, _ := s.stack.currentValue().(*Ydb.Value_Uint32Value)
	if x == nil {
		s.valueTypeError(s.stack.currentValue(), x)

		return v
	}

	return x.Uint32Value
}

<<<<<<< HEAD
func (s *scanner) int64() int64 {
	var v int64
=======
func (s *valueScanner) int64() (v int64) {
>>>>>>> 3a7fe1ca
	x, _ := s.stack.currentValue().(*Ydb.Value_Int64Value)
	if x == nil {
		s.valueTypeError(s.stack.currentValue(), x)

		return v
	}

	return x.Int64Value
}

<<<<<<< HEAD
func (s *scanner) uint64() uint64 {
	var v uint64
=======
func (s *valueScanner) uint64() (v uint64) {
>>>>>>> 3a7fe1ca
	x, _ := s.stack.currentValue().(*Ydb.Value_Uint64Value)
	if x == nil {
		s.valueTypeError(s.stack.currentValue(), x)

		return v
	}

	return x.Uint64Value
}

<<<<<<< HEAD
func (s *scanner) float() float32 {
	var v float32
=======
func (s *valueScanner) float() (v float32) {
>>>>>>> 3a7fe1ca
	x, _ := s.stack.currentValue().(*Ydb.Value_FloatValue)
	if x == nil {
		s.valueTypeError(s.stack.currentValue(), x)

		return v
	}

	return x.FloatValue
}

<<<<<<< HEAD
func (s *scanner) double() float64 {
	var v float64
=======
func (s *valueScanner) double() (v float64) {
>>>>>>> 3a7fe1ca
	x, _ := s.stack.currentValue().(*Ydb.Value_DoubleValue)
	if x == nil {
		s.valueTypeError(s.stack.currentValue(), x)

		return v
	}

	return x.DoubleValue
}

<<<<<<< HEAD
func (s *scanner) bytes() []byte {
	var v []byte
=======
func (s *valueScanner) bytes() (v []byte) {
>>>>>>> 3a7fe1ca
	x, _ := s.stack.currentValue().(*Ydb.Value_BytesValue)
	if x == nil {
		s.valueTypeError(s.stack.currentValue(), x)

		return v
	}

	return x.BytesValue
}

<<<<<<< HEAD
func (s *scanner) text() string {
	var v string
=======
func (s *valueScanner) text() (v string) {
>>>>>>> 3a7fe1ca
	x, _ := s.stack.currentValue().(*Ydb.Value_TextValue)
	if x == nil {
		s.valueTypeError(s.stack.currentValue(), x)

		return v
	}

	return x.TextValue
}

<<<<<<< HEAD
func (s *scanner) low128() uint64 {
	var v uint64
=======
func (s *valueScanner) low128() (v uint64) {
>>>>>>> 3a7fe1ca
	x, _ := s.stack.currentValue().(*Ydb.Value_Low_128)
	if x == nil {
		s.valueTypeError(s.stack.currentValue(), x)

		return v
	}

	return x.Low_128
}

<<<<<<< HEAD
func (s *scanner) uint128() [16]byte {
	var v [16]byte
=======
func (s *valueScanner) uint128() (v [16]byte) {
>>>>>>> 3a7fe1ca
	c := s.stack.current()
	if c.isEmpty() {
		_ = s.errorf(0, "not implemented convert to [16]byte")

		return v
	}
	lo := s.low128()
	hi := c.v.High_128

	return value.BigEndianUint128(hi, lo)
}

func (s *valueScanner) null() {
	x, _ := s.stack.currentValue().(*Ydb.Value_NullFlagValue)
	if x == nil {
		s.valueTypeError(s.stack.currentValue(), x)
	}
}

func (s *valueScanner) setTime(dst *time.Time) {
	switch t := s.stack.current().t.GetTypeId(); t {
	case Ydb.Type_DATE:
		*dst = value.DateToTime(s.uint32())
	case Ydb.Type_DATETIME:
		*dst = value.DatetimeToTime(s.uint32())
	case Ydb.Type_TIMESTAMP:
		*dst = value.TimestampToTime(s.uint64())
	case Ydb.Type_TZ_DATE:
		src, err := value.TzDateToTime(s.text())
		if err != nil {
			_ = s.errorf(0, "valueScanner.setTime(): %w", err)
		}
		*dst = src
	case Ydb.Type_TZ_DATETIME:
		src, err := value.TzDatetimeToTime(s.text())
		if err != nil {
			_ = s.errorf(0, "valueScanner.setTime(): %w", err)
		}
		*dst = src
	case Ydb.Type_TZ_TIMESTAMP:
		src, err := value.TzTimestampToTime(s.text())
		if err != nil {
			_ = s.errorf(0, "valueScanner.setTime(): %w", err)
		}
		*dst = src
	default:
		_ = s.errorf(0, "valueScanner.setTime(): incorrect source types %s", t)
	}
}

func (s *valueScanner) setString(dst *string) {
	switch t := s.stack.current().t.GetTypeId(); t {
	case Ydb.Type_UUID:
		src := s.uint128()
		*dst = xstring.FromBytes(src[:])
	case Ydb.Type_UTF8, Ydb.Type_DYNUMBER, Ydb.Type_YSON, Ydb.Type_JSON, Ydb.Type_JSON_DOCUMENT:
		*dst = s.text()
	case Ydb.Type_STRING:
		*dst = xstring.FromBytes(s.bytes())
	default:
		_ = s.errorf(0, "scan row failed: incorrect source types %s", t)
	}
}

func (s *valueScanner) setByte(dst *[]byte) {
	switch t := s.stack.current().t.GetTypeId(); t {
	case Ydb.Type_UUID:
		src := s.uint128()
		*dst = src[:]
	case Ydb.Type_UTF8, Ydb.Type_DYNUMBER, Ydb.Type_YSON, Ydb.Type_JSON, Ydb.Type_JSON_DOCUMENT:
		*dst = xstring.ToBytes(s.text())
	case Ydb.Type_STRING:
		*dst = s.bytes()
	default:
		_ = s.errorf(0, "scan row failed: incorrect source types %s", t)
	}
}

func (s *valueScanner) trySetByteArray(v interface{}, optional, def bool) bool {
	rv := reflect.ValueOf(v)
	if rv.Kind() == reflect.Ptr {
		rv = rv.Elem()
	}
	if rv.Kind() == reflect.Ptr {
		if !optional {
			return false
		}
		if s.isNull() {
			rv.Set(reflect.Zero(rv.Type()))

			return true
		}
		if rv.IsZero() {
			nv := reflect.New(rv.Type().Elem())
			rv.Set(nv)
		}
		rv = rv.Elem()
	}
	if rv.Kind() != reflect.Array {
		return false
	}
	if rv.Type().Elem().Kind() != reflect.Uint8 {
		return false
	}
	if def {
		rv.Set(reflect.Zero(rv.Type()))

		return true
	}
	var dst []byte
	s.setByte(&dst)
	if rv.Len() != len(dst) {
		return false
	}
	reflect.Copy(rv, reflect.ValueOf(dst))

	return true
}

//nolint:gocyclo
func (s *valueScanner) scanRequired(v interface{}) {
	switch v := v.(type) {
	case *bool:
		*v = s.bool()
	case *int8:
		*v = s.int8()
	case *int16:
		*v = s.int16()
	case *int:
		*v = int(s.int32())
	case *int32:
		*v = s.int32()
	case *int64:
		*v = s.int64()
	case *uint8:
		*v = s.uint8()
	case *uint16:
		*v = s.uint16()
	case *uint32:
		*v = s.uint32()
	case *uint:
		*v = uint(s.uint32())
	case *uint64:
		*v = s.uint64()
	case *float32:
		*v = s.float()
	case *float64:
		*v = s.double()
	case *time.Time:
		s.setTime(v)
	case *time.Duration:
		*v = value.IntervalToDuration(s.int64())
	case *string:
		s.setString(v)
	case *[]byte:
		s.setByte(v)
	case *[16]byte:
		*v = s.uint128()
	case *interface{}:
		*v = s.any()
	case *value.Value:
		*v = s.value()
	case *decimal.Decimal:
		*v = s.unwrapDecimal()
	case scanner.Scanner:
		err := v.UnmarshalYDB(s.converter)
		if err != nil {
			_ = s.errorf(0, "ydb.Scanner error: %w", err)
		}
	case sql.Scanner:
		err := v.Scan(s.any())
		if err != nil {
			_ = s.errorf(0, "sql.Scanner error: %w", err)
		}
	case json.Unmarshaler:
		var err error
		switch s.getType() {
		case internalTypes.JSON:
			err = v.UnmarshalJSON(s.converter.JSON())
		case internalTypes.JSONDocument:
			err = v.UnmarshalJSON(s.converter.JSONDocument())
		default:
			_ = s.errorf(0, "ydb required type %T not unsupported for applying to json.Unmarshaler", s.getType())
		}
		if err != nil {
			_ = s.errorf(0, "json.Unmarshaler error: %w", err)
		}
	default:
		ok := s.trySetByteArray(v, false, false)
		if !ok {
			_ = s.errorf(0, "scan row failed: type %T is unknown", v)
		}
	}
}

//nolint:gocyclo
func (s *valueScanner) scanOptional(v interface{}, defaultValueForOptional bool) {
	if defaultValueForOptional {
		if s.isNull() {
			s.setDefaultValue(v)
		} else {
			s.unwrap()
			s.scanRequired(v)
		}

		return
	}
	switch v := v.(type) {
	case **bool:
		if s.isNull() {
			*v = nil
		} else {
			src := s.bool()
			*v = &src
		}
	case **int8:
		if s.isNull() {
			*v = nil
		} else {
			src := s.int8()
			*v = &src
		}
	case **int16:
		if s.isNull() {
			*v = nil
		} else {
			src := s.int16()
			*v = &src
		}
	case **int32:
		if s.isNull() {
			*v = nil
		} else {
			src := s.int32()
			*v = &src
		}
	case **int:
		if s.isNull() {
			*v = nil
		} else {
			src := int(s.int32())
			*v = &src
		}
	case **int64:
		if s.isNull() {
			*v = nil
		} else {
			src := s.int64()
			*v = &src
		}
	case **uint8:
		if s.isNull() {
			*v = nil
		} else {
			src := s.uint8()
			*v = &src
		}
	case **uint16:
		if s.isNull() {
			*v = nil
		} else {
			src := s.uint16()
			*v = &src
		}
	case **uint32:
		if s.isNull() {
			*v = nil
		} else {
			src := s.uint32()
			*v = &src
		}
	case **uint:
		if s.isNull() {
			*v = nil
		} else {
			src := uint(s.uint32())
			*v = &src
		}
	case **uint64:
		if s.isNull() {
			*v = nil
		} else {
			src := s.uint64()
			*v = &src
		}
	case **float32:
		if s.isNull() {
			*v = nil
		} else {
			src := s.float()
			*v = &src
		}
	case **float64:
		if s.isNull() {
			*v = nil
		} else {
			src := s.double()
			*v = &src
		}
	case **time.Time:
		if s.isNull() {
			*v = nil
		} else {
			s.unwrap()
			var src time.Time
			s.setTime(&src)
			*v = &src
		}
	case **time.Duration:
		if s.isNull() {
			*v = nil
		} else {
			src := value.IntervalToDuration(s.int64())
			*v = &src
		}
	case **string:
		if s.isNull() {
			*v = nil
		} else {
			s.unwrap()
			var src string
			s.setString(&src)
			*v = &src
		}
	case **[]byte:
		if s.isNull() {
			*v = nil
		} else {
			s.unwrap()
			var src []byte
			s.setByte(&src)
			*v = &src
		}
	case **[16]byte:
		if s.isNull() {
			*v = nil
		} else {
			src := s.uint128()
			*v = &src
		}
	case **interface{}:
		if s.isNull() {
			*v = nil
		} else {
			src := s.any()
			*v = &src
		}
	case *value.Value:
		*v = s.value()
	case **decimal.Decimal:
		if s.isNull() {
			*v = nil
		} else {
			src := s.unwrapDecimal()
			*v = &src
		}
	case scanner.Scanner:
		err := v.UnmarshalYDB(s.converter)
		if err != nil {
			_ = s.errorf(0, "ydb.Scanner error: %w", err)
		}
	case sql.Scanner:
		err := v.Scan(s.any())
		if err != nil {
			_ = s.errorf(0, "sql.Scanner error: %w", err)
		}
	case json.Unmarshaler:
		s.unwrap()
		var err error
		switch s.getType() {
		case internalTypes.JSON:
			if s.isNull() {
				err = v.UnmarshalJSON(nil)
			} else {
				err = v.UnmarshalJSON(s.converter.JSON())
			}
		case internalTypes.JSONDocument:
			if s.isNull() {
				err = v.UnmarshalJSON(nil)
			} else {
				err = v.UnmarshalJSON(s.converter.JSONDocument())
			}
		default:
			_ = s.errorf(0, "ydb optional type %T not unsupported for applying to json.Unmarshaler", s.getType())
		}
		if err != nil {
			_ = s.errorf(0, "json.Unmarshaler error: %w", err)
		}
	default:
		s.unwrap()
		ok := s.trySetByteArray(v, true, false)
		if !ok {
			rv := reflect.TypeOf(v)
			if rv.Kind() == reflect.Ptr && rv.Elem().Kind() == reflect.Ptr {
				_ = s.errorf(0, "scan row failed: type %T is unknown", v)
			} else {
				_ = s.errorf(0, "scan row failed: type %T is not optional! use double pointer or sql.Scanner.", v)
			}
		}
	}
}

func (s *valueScanner) setDefaultValue(dst interface{}) {
	switch v := dst.(type) {
	case *bool:
		*v = false
	case *int8:
		*v = 0
	case *int16:
		*v = 0
	case *int32:
		*v = 0
	case *int64:
		*v = 0
	case *uint8:
		*v = 0
	case *uint16:
		*v = 0
	case *uint32:
		*v = 0
	case *uint64:
		*v = 0
	case *float32:
		*v = 0
	case *float64:
		*v = 0
	case *time.Time:
		*v = time.Time{}
	case *time.Duration:
		*v = 0
	case *string:
		*v = ""
	case *[]byte:
		*v = nil
	case *[16]byte:
		*v = [16]byte{}
	case *interface{}:
		*v = nil
	case *value.Value:
		*v = s.value()
	case *decimal.Decimal:
		*v = decimal.Decimal{}
	case sql.Scanner:
		err := v.Scan(nil)
		if err != nil {
			_ = s.errorf(0, "sql.Scanner error: %w", err)
		}
	case scanner.Scanner:
		err := v.UnmarshalYDB(s.converter)
		if err != nil {
			_ = s.errorf(0, "ydb.Scanner error: %w", err)
		}
	case json.Unmarshaler:
		err := v.UnmarshalJSON(nil)
		if err != nil {
			_ = s.errorf(0, "json.Unmarshaler error: %w", err)
		}
	default:
		ok := s.trySetByteArray(v, false, true)
		if !ok {
			_ = s.errorf(0, "scan row failed: type %T is unknown", v)
		}
	}
}

func (r *baseResult) SetErr(err error) {
	r.errMtx.WithLock(func() {
		r.err = err
	})
}

func (s *valueScanner) errorf(depth int, f string, args ...interface{}) error {
	s.errMtx.Lock()
	defer s.errMtx.Unlock()
	if s.err != nil {
		return s.err
	}
	s.err = xerrors.WithStackTrace(fmt.Errorf(f, args...), xerrors.WithSkipDepth(depth+1))

	return s.err
}

func (s *valueScanner) typeError(act, exp interface{}) {
	_ = s.errorf(
		2,
		"unexpected types during scan at %q %s: %s; want %s",
		s.path(),
		s.getType(),
		nameIface(act),
		nameIface(exp),
	)
}

func (s *valueScanner) valueTypeError(act, exp interface{}) {
	// unexpected value during scan at \"migration_status\" Int64: NullFlag; want Int64
	_ = s.errorf(
		2,
		"unexpected value during scan at %q %s: %s; want %s",
		s.path(),
		s.getType(),
		nameIface(act),
		nameIface(exp),
	)
}

func (s *valueScanner) notFoundColumnByIndex(idx int) error {
	return s.errorf(
		2,
		"not found %d column",
		idx,
	)
}

func (s *valueScanner) notFoundColumnName(name string) error {
	return s.errorf(
		2,
		"not found column '%s'",
		name,
	)
}

func (s *valueScanner) noColumnError(name string) error {
	return s.errorf(
		2,
		"no column %q",
		name,
	)
}

func (s *valueScanner) overflowError(i, n interface{}) error {
	return s.errorf(
		2,
		"overflow error: %d overflows capacity of %t",
		i,
		n,
	)
}

var emptyItem item

type item struct {
	name string
	i    int // Index in listing types
	t    *Ydb.Type
	v    *Ydb.Value
}

func (x item) isEmpty() bool {
	return x.v == nil
}

type scanStack struct {
	v        []item
	p        int
	scanItem item
}

func (s *scanStack) size() int {
	if !s.scanItem.isEmpty() {
		s.set(s.scanItem)
	}

	return s.p + 1
}

func (s *scanStack) get(i int) item {
	return s.v[i]
}

func (s *scanStack) reset() {
	s.scanItem = emptyItem
	s.p = 0
}

func (s *scanStack) enter() {
	// support compatibility
	if !s.scanItem.isEmpty() {
		s.set(s.scanItem)
	}
	s.scanItem = emptyItem
	s.p++
}

func (s *scanStack) leave() {
	s.set(emptyItem)
	if s.p > 0 {
		s.p--
	}
}

func (s *scanStack) set(v item) {
	if s.p == len(s.v) {
		s.v = append(s.v, v)
	} else {
		s.v[s.p] = v
	}
}

func (s *scanStack) parent() item {
	if s.p == 0 {
		return emptyItem
	}

	return s.v[s.p-1]
}

func (s *scanStack) current() item {
	if !s.scanItem.isEmpty() {
		return s.scanItem
	}
	if s.v == nil {
		return emptyItem
	}

	return s.v[s.p]
}

func (s *scanStack) currentValue() interface{} {
	if v := s.current().v; v != nil {
		return v.Value
	}

	return nil
}

func (s *scanStack) currentType() interface{} {
	if t := s.current().t; t != nil {
		return t.Type
	}

	return nil
}

func isOptional(typ *Ydb.Type) bool {
	if typ == nil {
		return false
	}
	_, yes := typ.Type.(*Ydb.Type_OptionalType)

	return yes
}<|MERGE_RESOLUTION|>--- conflicted
+++ resolved
@@ -101,11 +101,7 @@
 	return true
 }
 
-<<<<<<< HEAD
-func (s *scanner) preScanChecks(lenValues int) error {
-=======
-func (s *valueScanner) preScanChecks(lenValues int) (err error) {
->>>>>>> 3a7fe1ca
+func (s *valueScanner) preScanChecks(lenValues int) error {
 	if s.columnIndexes != nil {
 		if len(s.columnIndexes) != lenValues {
 			return s.errorf(
@@ -126,15 +122,9 @@
 	return s.Err()
 }
 
-<<<<<<< HEAD
-func (s *scanner) ScanWithDefaults(values ...indexed.Required) error {
+func (s *valueScanner) ScanWithDefaults(values ...indexed.Required) error {
 	if err := s.preScanChecks(len(values)); err != nil {
 		return err
-=======
-func (s *valueScanner) ScanWithDefaults(values ...indexed.Required) (err error) {
-	if err = s.preScanChecks(len(values)); err != nil {
-		return
->>>>>>> 3a7fe1ca
 	}
 	for i := range values {
 		if _, ok := values[i].(named.Value); ok {
@@ -160,15 +150,9 @@
 	return s.Err()
 }
 
-<<<<<<< HEAD
-func (s *scanner) Scan(values ...indexed.RequiredOrOptional) error {
+func (s *valueScanner) Scan(values ...indexed.RequiredOrOptional) error {
 	if err := s.preScanChecks(len(values)); err != nil {
 		return err
-=======
-func (s *valueScanner) Scan(values ...indexed.RequiredOrOptional) (err error) {
-	if err = s.preScanChecks(len(values)); err != nil {
-		return
->>>>>>> 3a7fe1ca
 	}
 	for i := range values {
 		if _, ok := values[i].(named.Value); ok {
@@ -287,12 +271,8 @@
 	return buf.String()
 }
 
-<<<<<<< HEAD
-func (s *scanner) writePathTo(w io.Writer) (int64, error) {
+func (s *valueScanner) writePathTo(w io.Writer) (int64, error) {
 	var n int64
-=======
-func (s *valueScanner) writePathTo(w io.Writer) (n int64, err error) {
->>>>>>> 3a7fe1ca
 	x := s.stack.current()
 	st := x.name
 	m, err := io.WriteString(w, st)
@@ -519,11 +499,7 @@
 	s.stack.scanItem.t = t.OptionalType.Item
 }
 
-<<<<<<< HEAD
-func (s *scanner) unwrapValue() *Ydb.Value {
-=======
-func (s *valueScanner) unwrapValue() (v *Ydb.Value) {
->>>>>>> 3a7fe1ca
+func (s *valueScanner) unwrapValue() *Ydb.Value {
 	x, _ := s.stack.currentValue().(*Ydb.Value_NestedValue)
 	if x == nil {
 		s.valueTypeError(s.stack.currentValue(), x)
@@ -534,24 +510,14 @@
 	return x.NestedValue
 }
 
-<<<<<<< HEAD
-func (s *scanner) unwrapDecimal() types.Decimal {
-	if s.Err() != nil {
-		return types.Decimal{}
-=======
 func (s *valueScanner) unwrapDecimal() decimal.Decimal {
 	if s.Err() != nil {
 		return decimal.Decimal{}
->>>>>>> 3a7fe1ca
 	}
 	s.unwrap()
 	d := s.assertTypeDecimal(s.stack.current().t)
 	if d == nil {
-<<<<<<< HEAD
-		return types.Decimal{}
-=======
 		return decimal.Decimal{}
->>>>>>> 3a7fe1ca
 	}
 
 	return decimal.Decimal{
@@ -561,12 +527,8 @@
 	}
 }
 
-<<<<<<< HEAD
-func (s *scanner) assertTypeDecimal(typ *Ydb.Type) *Ydb.Type_DecimalType {
+func (s *valueScanner) assertTypeDecimal(typ *Ydb.Type) *Ydb.Type_DecimalType {
 	var t *Ydb.Type_DecimalType
-=======
-func (s *valueScanner) assertTypeDecimal(typ *Ydb.Type) (t *Ydb.Type_DecimalType) {
->>>>>>> 3a7fe1ca
 	x := typ.Type
 	if t, _ = x.(*Ydb.Type_DecimalType); t == nil {
 		s.typeError(x, t)
@@ -575,11 +537,7 @@
 	return t
 }
 
-<<<<<<< HEAD
-func (s *scanner) bool() bool {
-=======
-func (s *valueScanner) bool() (v bool) {
->>>>>>> 3a7fe1ca
+func (s *valueScanner) bool() bool {
 	x, _ := s.stack.currentValue().(*Ydb.Value_BoolValue)
 	if x == nil {
 		s.valueTypeError(s.stack.currentValue(), x)
@@ -590,12 +548,8 @@
 	return x.BoolValue
 }
 
-<<<<<<< HEAD
-func (s *scanner) int8() int8 {
+func (s *valueScanner) int8() int8 {
 	var v int8
-=======
-func (s *valueScanner) int8() (v int8) {
->>>>>>> 3a7fe1ca
 	d := s.int32()
 	if d < math.MinInt8 || math.MaxInt8 < d {
 		_ = s.overflowError(d, v)
@@ -606,12 +560,8 @@
 	return int8(d)
 }
 
-<<<<<<< HEAD
-func (s *scanner) uint8() uint8 {
+func (s *valueScanner) uint8() uint8 {
 	var v uint8
-=======
-func (s *valueScanner) uint8() (v uint8) {
->>>>>>> 3a7fe1ca
 	d := s.uint32()
 	if d > math.MaxUint8 {
 		_ = s.overflowError(d, v)
@@ -622,12 +572,8 @@
 	return uint8(d)
 }
 
-<<<<<<< HEAD
-func (s *scanner) int16() int16 {
+func (s *valueScanner) int16() int16 {
 	var v int16
-=======
-func (s *valueScanner) int16() (v int16) {
->>>>>>> 3a7fe1ca
 	d := s.int32()
 	if d < math.MinInt16 || math.MaxInt16 < d {
 		_ = s.overflowError(d, v)
@@ -638,12 +584,8 @@
 	return int16(d)
 }
 
-<<<<<<< HEAD
-func (s *scanner) uint16() uint16 {
+func (s *valueScanner) uint16() uint16 {
 	var v uint16
-=======
-func (s *valueScanner) uint16() (v uint16) {
->>>>>>> 3a7fe1ca
 	d := s.uint32()
 	if d > math.MaxUint16 {
 		_ = s.overflowError(d, v)
@@ -654,12 +596,8 @@
 	return uint16(d)
 }
 
-<<<<<<< HEAD
-func (s *scanner) int32() int32 {
+func (s *valueScanner) int32() int32 {
 	var v int32
-=======
-func (s *valueScanner) int32() (v int32) {
->>>>>>> 3a7fe1ca
 	x, _ := s.stack.currentValue().(*Ydb.Value_Int32Value)
 	if x == nil {
 		s.valueTypeError(s.stack.currentValue(), x)
@@ -670,12 +608,8 @@
 	return x.Int32Value
 }
 
-<<<<<<< HEAD
-func (s *scanner) uint32() uint32 {
+func (s *valueScanner) uint32() uint32 {
 	var v uint32
-=======
-func (s *valueScanner) uint32() (v uint32) {
->>>>>>> 3a7fe1ca
 	x, _ := s.stack.currentValue().(*Ydb.Value_Uint32Value)
 	if x == nil {
 		s.valueTypeError(s.stack.currentValue(), x)
@@ -686,12 +620,8 @@
 	return x.Uint32Value
 }
 
-<<<<<<< HEAD
-func (s *scanner) int64() int64 {
+func (s *valueScanner) int64() int64 {
 	var v int64
-=======
-func (s *valueScanner) int64() (v int64) {
->>>>>>> 3a7fe1ca
 	x, _ := s.stack.currentValue().(*Ydb.Value_Int64Value)
 	if x == nil {
 		s.valueTypeError(s.stack.currentValue(), x)
@@ -702,12 +632,8 @@
 	return x.Int64Value
 }
 
-<<<<<<< HEAD
-func (s *scanner) uint64() uint64 {
+func (s *valueScanner) uint64() uint64 {
 	var v uint64
-=======
-func (s *valueScanner) uint64() (v uint64) {
->>>>>>> 3a7fe1ca
 	x, _ := s.stack.currentValue().(*Ydb.Value_Uint64Value)
 	if x == nil {
 		s.valueTypeError(s.stack.currentValue(), x)
@@ -718,12 +644,8 @@
 	return x.Uint64Value
 }
 
-<<<<<<< HEAD
-func (s *scanner) float() float32 {
+func (s *valueScanner) float() float32 {
 	var v float32
-=======
-func (s *valueScanner) float() (v float32) {
->>>>>>> 3a7fe1ca
 	x, _ := s.stack.currentValue().(*Ydb.Value_FloatValue)
 	if x == nil {
 		s.valueTypeError(s.stack.currentValue(), x)
@@ -734,12 +656,8 @@
 	return x.FloatValue
 }
 
-<<<<<<< HEAD
-func (s *scanner) double() float64 {
+func (s *valueScanner) double() float64 {
 	var v float64
-=======
-func (s *valueScanner) double() (v float64) {
->>>>>>> 3a7fe1ca
 	x, _ := s.stack.currentValue().(*Ydb.Value_DoubleValue)
 	if x == nil {
 		s.valueTypeError(s.stack.currentValue(), x)
@@ -750,12 +668,8 @@
 	return x.DoubleValue
 }
 
-<<<<<<< HEAD
-func (s *scanner) bytes() []byte {
+func (s *valueScanner) bytes() []byte {
 	var v []byte
-=======
-func (s *valueScanner) bytes() (v []byte) {
->>>>>>> 3a7fe1ca
 	x, _ := s.stack.currentValue().(*Ydb.Value_BytesValue)
 	if x == nil {
 		s.valueTypeError(s.stack.currentValue(), x)
@@ -766,12 +680,8 @@
 	return x.BytesValue
 }
 
-<<<<<<< HEAD
-func (s *scanner) text() string {
+func (s *valueScanner) text() string {
 	var v string
-=======
-func (s *valueScanner) text() (v string) {
->>>>>>> 3a7fe1ca
 	x, _ := s.stack.currentValue().(*Ydb.Value_TextValue)
 	if x == nil {
 		s.valueTypeError(s.stack.currentValue(), x)
@@ -782,12 +692,8 @@
 	return x.TextValue
 }
 
-<<<<<<< HEAD
-func (s *scanner) low128() uint64 {
+func (s *valueScanner) low128() uint64 {
 	var v uint64
-=======
-func (s *valueScanner) low128() (v uint64) {
->>>>>>> 3a7fe1ca
 	x, _ := s.stack.currentValue().(*Ydb.Value_Low_128)
 	if x == nil {
 		s.valueTypeError(s.stack.currentValue(), x)
@@ -798,12 +704,8 @@
 	return x.Low_128
 }
 
-<<<<<<< HEAD
-func (s *scanner) uint128() [16]byte {
+func (s *valueScanner) uint128() [16]byte {
 	var v [16]byte
-=======
-func (s *valueScanner) uint128() (v [16]byte) {
->>>>>>> 3a7fe1ca
 	c := s.stack.current()
 	if c.isEmpty() {
 		_ = s.errorf(0, "not implemented convert to [16]byte")

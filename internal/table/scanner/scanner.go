--- conflicted
+++ resolved
@@ -904,30 +904,15 @@
 		*v = [16]byte{}
 	case *interface{}:
 		*v = nil
-<<<<<<< HEAD
-=======
 	case *types.Value:
 		*v = s.value()
 	case *types.Decimal:
 		*v = types.Decimal{}
-	case types.Scanner:
-		err := v.UnmarshalYDB(s.converter)
-		if err != nil {
-			s.errorf("ydb.Scanner error: %w", err)
-		}
->>>>>>> 61d6aa33
 	case sql.Scanner:
 		err := v.Scan(nil)
 		if err != nil {
 			s.errorf("sql.Scanner error: %w", err)
 		}
-<<<<<<< HEAD
-	case *types.Value:
-		*v = s.value()
-	case *types.Decimal:
-		*v = types.Decimal{}
-=======
->>>>>>> 61d6aa33
 	default:
 		ok := s.trySetByteArray(v, false, true)
 		if !ok {

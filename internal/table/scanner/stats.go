--- conflicted
+++ resolved
@@ -19,13 +19,8 @@
 	return s.processCPUTime
 }
 
-<<<<<<< HEAD
 func (s *queryStats) Compilation() *stats.CompilationStats {
-	if s.stats == nil || s.stats.Compilation == nil {
-=======
-func (s *queryStats) Compilation() (c *stats.CompilationStats) {
 	if s.stats == nil || s.stats.GetCompilation() == nil {
->>>>>>> 72c83643
 		return nil
 	}
 
@@ -54,19 +49,13 @@
 
 // NextPhase returns next execution phase within query.
 // If ok flag is false, then there are no more phases and p is invalid.
-<<<<<<< HEAD
 func (s *queryStats) NextPhase() (stats.QueryPhase, bool) {
 	var (
 		qPhase stats.QueryPhase
 		ok     bool
 	)
-	if s.pos >= len(s.stats.QueryPhases) {
+	if s.pos >= len(s.stats.GetQueryPhases()) {
 		return qPhase, ok
-=======
-func (s *queryStats) NextPhase() (p stats.QueryPhase, ok bool) {
-	if s.pos >= len(s.stats.GetQueryPhases()) {
-		return
->>>>>>> 72c83643
 	}
 	x := s.stats.GetQueryPhases()[s.pos]
 	if x == nil {

--- conflicted
+++ resolved
@@ -584,17 +584,13 @@
 }
 
 func isEqualDecimal(d *Ydb.DecimalType, t types.Type) bool {
-<<<<<<< HEAD
+
 	val, ok := t.(*value.DecimalType)
 	if !ok {
 		panic(fmt.Sprintf("unsupported type conversion from %T to  *value.DecimalType", val))
 	}
 	return d.Precision == val.Precision && d.Scale == val.Scale
-=======
-	w := t.(*value.DecimalType)
-
-	return d.Precision == w.Precision && d.Scale == w.Scale
->>>>>>> c6e45cd1
+
 }
 
 func (s *rawConverter) isCurrentTypeDecimal() bool {

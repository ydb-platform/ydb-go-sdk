package scanner

import (
	"bytes"
	"io"
	"reflect"
	"strconv"
	"strings"
	"time"

	"github.com/ydb-platform/ydb-go-genproto/protos/Ydb"

	"github.com/ydb-platform/ydb-go-sdk/v3/internal/decimal"
	"github.com/ydb-platform/ydb-go-sdk/v3/internal/types"
	"github.com/ydb-platform/ydb-go-sdk/v3/internal/value"
	"github.com/ydb-platform/ydb-go-sdk/v3/internal/xerrors"
	"github.com/ydb-platform/ydb-go-sdk/v3/internal/xstring"
)

type rawConverter struct {
	*valueScanner
}

func (s *rawConverter) String() []byte {
	s.unwrap()

	return s.bytes()
}

func (s *rawConverter) HasItems() bool {
	return s.hasItems()
}

func (s *rawConverter) HasNextItem() bool {
	return s.hasItems() && s.nextItem < len(s.row.GetItems())
}

func (s *rawConverter) Path() string {
	var buf bytes.Buffer
	_, _ = s.WritePathTo(&buf)

	return buf.String()
}

func (s *rawConverter) WritePathTo(w io.Writer) (int64, error) {
	var (
		n   int64
		err error
	)
	for sp := 0; sp < s.stack.size(); sp++ {
		if sp > 0 {
			var m int
			m, err = io.WriteString(w, ".")
			if err != nil {
				return n, xerrors.WithStackTrace(err)
			}
			n += int64(m)
		}
		x := s.stack.get(sp)
		s := x.name
		if s == "" {
			s = strconv.Itoa(x.i)
		}
		var m int
		m, err = io.WriteString(w, s)
		if err != nil {
			return n, xerrors.WithStackTrace(err)
		}
		n += int64(m)
	}

	return n, nil
}

func (s *rawConverter) Type() types.Type {
	return s.getType()
}

func (s *rawConverter) Bool() bool {
	if s.Err() != nil {
		return false
	}
	s.unwrap()

	return s.bool()
}

func (s *rawConverter) Int8() int8 {
	if s.Err() != nil {
		return 0
	}
	s.unwrap()

	return s.int8()
}

func (s *rawConverter) Uint8() uint8 {
	if s.Err() != nil {
		return 0
	}
	s.unwrap()

	return s.uint8()
}

func (s *rawConverter) Int16() int16 {
	if s.Err() != nil {
		return 0
	}
	s.unwrap()

	return s.int16()
}

func (s *rawConverter) Uint16() uint16 {
	if s.Err() != nil {
		return 0
	}
	s.unwrap()

	return s.uint16()
}

func (s *rawConverter) Int32() int32 {
	if s.Err() != nil {
		return 0
	}
	s.unwrap()

	return s.int32()
}

func (s *rawConverter) Uint32() uint32 {
	if s.Err() != nil {
		return 0
	}
	s.unwrap()

	return s.uint32()
}

func (s *rawConverter) Int64() int64 {
	if s.Err() != nil {
		return 0
	}
	s.unwrap()

	return s.int64()
}

func (s *rawConverter) Uint64() uint64 {
	if s.Err() != nil {
		return 0
	}
	s.unwrap()

	return s.uint64()
}

func (s *rawConverter) Float() float32 {
	if s.Err() != nil {
		return 0
	}
	s.unwrap()

	return s.float()
}

func (s *rawConverter) Double() float64 {
	if s.Err() != nil {
		return 0
	}
	s.unwrap()

	return s.double()
}

func (s *rawConverter) Date() time.Time {
	s.unwrap()

	return value.DateToTime(s.uint32())
}

func (s *rawConverter) Datetime() time.Time {
	s.unwrap()

	return value.DatetimeToTime(s.uint32())
}

func (s *rawConverter) Timestamp() time.Time {
	s.unwrap()

	return value.TimestampToTime(s.uint64())
}

func (s *rawConverter) Interval() time.Duration {
	s.unwrap()

	return value.IntervalToDuration(s.int64())
}

func (s *rawConverter) TzDate() time.Time {
	s.unwrap()
	if s.isNull() {
		return time.Time{}
	}
	src, err := value.TzDateToTime(s.text())
	if err != nil {
		_ = s.errorf(0, "rawConverter.TzDate(): %w", err)
	}

	return src
}

func (s *rawConverter) TzDatetime() time.Time {
	s.unwrap()
	if s.isNull() {
		return time.Time{}
	}
	src, err := value.TzDatetimeToTime(s.text())
	if err != nil {
		_ = s.errorf(0, "rawConverter.TzDatetime(): %w", err)
	}

	return src
}

func (s *rawConverter) TzTimestamp() time.Time {
	s.unwrap()
	if s.isNull() {
		return time.Time{}
	}
	src, err := value.TzTimestampToTime(s.text())
	if err != nil {
		_ = s.errorf(0, "rawConverter.TzTimestamp(): %w", err)
	}

	return src
}

func (s *rawConverter) UTF8() string {
	if s.Err() != nil {
		return ""
	}
	s.unwrap()

	return s.text()
}

func (s *rawConverter) YSON() []byte {
	s.unwrap()

	return s.bytes()
}

func (s *rawConverter) JSON() []byte {
	s.unwrap()

	return xstring.ToBytes(s.text())
}

func (s *rawConverter) JSONDocument() []byte {
	s.unwrap()

	return xstring.ToBytes(s.text())
}

func (s *rawConverter) UUID() [16]byte {
	if s.Err() != nil {
		return [16]byte{}
	}
	s.unwrap()

	return s.uint128()
}

func (s *rawConverter) DyNumber() string {
	if s.Err() != nil {
		return ""
	}
	s.unwrap()

	return s.text()
}

func (s *rawConverter) Any() interface{} {
	return s.any()
}

// Value returns current item under scan as value
func (s *rawConverter) Value() value.Value {
	if s.Err() != nil {
		return nil
	}
	s.unwrap()

	return s.value()
}

func (s *rawConverter) AssertType(t types.Type) bool {
	return s.assertCurrentTypeIs(t)
}

func (s *rawConverter) Null() {
	if s.Err() != nil || !s.assertCurrentTypeNullable() {
		return
	}
	s.null()
}

func (s *rawConverter) IsNull() bool {
	if s.Err() != nil {
		return false
	}

	return s.isNull()
}

func (s *rawConverter) IsOptional() bool {
	if s.Err() != nil {
		return false
	}

	return s.isCurrentTypeOptional()
}

// --------non-primitive---------

func (s *rawConverter) ListIn() int {
	var v int
	if s.Err() != nil {
		return v
	}
	x := s.stack.current()
	if s.assertTypeList(x.t) != nil {
		return s.itemsIn()
	}

	return v
}

func (s *rawConverter) ListItem(i int) {
	if s.Err() != nil {
		return
	}
	p := s.stack.parent()
	if !s.itemsBoundsCheck(p.v.GetItems(), i) {
		return
	}
	if t := s.assertTypeList(p.t); t != nil {
		s.stack.set(item{
			i: i,
			t: t.ListType.GetItem(),
			v: p.v.GetItems()[i],
		})
	}
}

func (s *rawConverter) ListOut() {
	if s.Err() != nil {
		return
	}
	p := s.stack.parent()
	if t := s.assertTypeList(p.t); t != nil {
		s.itemsOut()
	}
}

func (s *rawConverter) TupleIn() int {
	var v int
	if s.Err() != nil {
		return v
	}
	x := s.stack.current()
	if s.assertTypeTuple(x.t) != nil {
		return s.itemsIn()
	}

	return v
}

func (s *rawConverter) TupleItem(i int) {
	if s.Err() != nil {
		return
	}
	p := s.stack.parent()
	if !s.itemsBoundsCheck(p.v.GetItems(), i) {
		return
	}
	if t := s.assertTypeTuple(p.t); t != nil {
		s.stack.set(item{
			i: i,
			t: t.TupleType.GetElements()[i],
			v: p.v.GetItems()[i],
		})
	}
}

func (s *rawConverter) TupleOut() {
	if s.Err() != nil {
		return
	}
	p := s.stack.parent()
	if t := s.assertTypeTuple(p.t); t != nil {
		s.itemsOut()
	}
}

func (s *rawConverter) StructIn() int {
	var v int
	if s.Err() != nil {
		return v
	}
	x := s.stack.current()
	if s.assertTypeStruct(x.t) != nil {
		return s.itemsIn()
	}

	return v
}

func (s *rawConverter) StructField(i int) string {
	var name string
	if s.Err() != nil {
		return name
	}
	p := s.stack.parent()
<<<<<<< HEAD
	if !s.itemsBoundsCheck(p.v.Items, i) {
		return name
=======
	if !s.itemsBoundsCheck(p.v.GetItems(), i) {
		return
>>>>>>> 72c83643
	}
	if t := s.assertTypeStruct(p.t); t != nil {
		m := t.StructType.GetMembers()[i]
		name = m.GetName()
		s.stack.set(item{
			name: m.GetName(),
			i:    i,
			t:    m.GetType(),
			v:    p.v.GetItems()[i],
		})
	}

	return name
}

func (s *rawConverter) StructOut() {
	if s.Err() != nil {
		return
	}
	p := s.stack.parent()
	if t := s.assertTypeStruct(p.t); t != nil {
		s.itemsOut()
	}
}

func (s *rawConverter) DictIn() int {
	var v int
	if s.Err() != nil {
		return v
	}
	x := s.stack.current()
	if s.assertTypeDict(x.t) != nil {
		return s.pairsIn()
	}

	return v
}

func (s *rawConverter) DictKey(i int) {
	if s.Err() != nil {
		return
	}
	p := s.stack.parent()
	if !s.pairsBoundsCheck(p.v.GetPairs(), i) {
		return
	}
	if t := s.assertTypeDict(p.t); t != nil {
		s.stack.set(item{
			i: i,
			t: t.DictType.GetKey(),
			v: p.v.GetPairs()[i].GetKey(),
		})
	}
}

func (s *rawConverter) DictPayload(i int) {
	if s.Err() != nil {
		return
	}
	p := s.stack.parent()
	if !s.pairsBoundsCheck(p.v.GetPairs(), i) {
		return
	}
	if t := s.assertTypeDict(p.t); t != nil {
		s.stack.set(item{
			i: i,
			t: t.DictType.GetPayload(),
			v: p.v.GetPairs()[i].GetPayload(),
		})
	}
}

func (s *rawConverter) DictOut() {
	if s.Err() != nil {
		return
	}
	p := s.stack.parent()
	if t := s.assertTypeDict(p.t); t != nil {
		s.pairsOut()
	}
}

func (s *rawConverter) Variant() (name string, index uint32) { //nolint:nonamedreturns //gocritic more important
	if s.Err() != nil {
		return name, index
	}
	x := s.stack.current()
	t := s.assertTypeVariant(x.t)
	if t == nil {
		return name, index
	}
	v, index := s.variant()
	if v == nil {
		return name, index
	}
	name, typ := s.unwrapVariantType(t, index)
	s.stack.scanItem.v = nil
	s.stack.set(item{
		name: name,
		i:    int(index),
		t:    typ,
		v:    v,
	})

	return name, index
}

func (s *rawConverter) Unwrap() {
	if s.Err() != nil {
		return
	}
	x := s.stack.current()
	t := s.assertTypeOptional(x.t)
	if t == nil {
		return
	}
	v := x.v
	if isOptional(t.OptionalType.GetItem()) {
		v = s.unwrapValue()
	}
	s.stack.enter()
	s.stack.set(item{
		name: "*",
		t:    t.OptionalType.GetItem(),
		v:    v,
	})
}

func (s *rawConverter) Decimal(t types.Type) [16]byte {
	v := [16]byte{}
	if s.Err() != nil {
		return v
	}
	s.unwrap()
	if !s.assertCurrentTypeDecimal(t) {
		return v
	}

	return s.uint128()
}

func (s *rawConverter) UnwrapDecimal() decimal.Decimal {
	if s.Err() != nil {
		return decimal.Decimal{}
	}
	s.unwrap()
	d := s.assertTypeDecimal(s.stack.current().t)
	if d == nil {
		return decimal.Decimal{}
	}

	return decimal.Decimal{
		Bytes:     s.uint128(),
		Precision: d.DecimalType.GetPrecision(),
		Scale:     d.DecimalType.GetScale(),
	}
}

func (s *rawConverter) IsDecimal() bool {
	if s.Err() != nil {
		return false
	}

	return s.isCurrentTypeDecimal()
}

func isEqualDecimal(d *Ydb.DecimalType, t types.Type) bool {
	w := t.(*types.Decimal)

	return d.GetPrecision() == w.Precision() && d.GetScale() == w.Scale()
}

func (s *rawConverter) isCurrentTypeDecimal() bool {
	c := s.stack.current()
	_, ok := c.t.GetType().(*Ydb.Type_DecimalType)

	return ok
}

func (s *rawConverter) unwrapVariantType(typ *Ydb.Type_VariantType, index uint32) (string, *Ydb.Type) {
	i := int(index)
<<<<<<< HEAD
	t := Ydb.Type{}
	switch x := typ.VariantType.Type.(type) {
=======
	switch x := typ.VariantType.GetType().(type) {
>>>>>>> 72c83643
	case *Ydb.VariantType_TupleItems:
		if i >= len(x.TupleItems.GetElements()) {
			_ = s.errorf(0, "unimplemented")

			return "", &t
		}

		return "", x.TupleItems.GetElements()[i]

	case *Ydb.VariantType_StructItems:
		if i >= len(x.StructItems.GetMembers()) {
			_ = s.errorf(0, "unimplemented")

			return "", &t
		}
		m := x.StructItems.GetMembers()[i]

		return m.GetName(), m.GetType()

	default:
		panic("unexpected variant items types")
	}
}

func (s *rawConverter) variant() (*Ydb.Value, uint32) {
	v := s.unwrapValue()
	if v == nil {
		return &Ydb.Value{}, 0
	}
	x := s.stack.current() // Is not nil if unwrapValue succeeded.
<<<<<<< HEAD
	index := x.v.VariantIndex
=======
	index = x.v.GetVariantIndex()
>>>>>>> 72c83643

	return v, index
}

func (s *rawConverter) itemsIn() int {
	x := s.stack.current()
	if x.isEmpty() {
		return -1
	}
	s.stack.enter()

	return len(x.v.GetItems())
}

func (s *rawConverter) itemsOut() {
	s.stack.leave()
}

func (s *rawConverter) itemsBoundsCheck(xs []*Ydb.Value, i int) bool {
	return s.boundsCheck(len(xs), i)
}

func (s *rawConverter) pairsIn() int {
	x := s.stack.current()
	if x.isEmpty() {
		return -1
	}
	s.stack.enter()

	return len(x.v.GetPairs())
}

func (s *rawConverter) pairsOut() {
	s.stack.leave()
}

func (s *rawConverter) pairsBoundsCheck(xs []*Ydb.ValuePair, i int) bool {
	return s.boundsCheck(len(xs), i)
}

func (s *rawConverter) boundsCheck(n, i int) bool {
	if i < 0 || n <= i {
		s.boundsError(n, i)

		return false
	}

	return true
}

<<<<<<< HEAD
func (s *valueScanner) assertTypeOptional(typ *Ydb.Type) *Ydb.Type_OptionalType {
	x := typ.Type
	if t, _ := x.(*Ydb.Type_OptionalType); t == nil {
=======
func (s *valueScanner) assertTypeOptional(typ *Ydb.Type) (t *Ydb.Type_OptionalType) {
	x := typ.GetType()
	if t, _ = x.(*Ydb.Type_OptionalType); t == nil {
>>>>>>> 72c83643
		s.typeError(x, t)
	}

	return &Ydb.Type_OptionalType{}
}

func (s *rawConverter) assertCurrentTypeNullable() bool {
	c := s.stack.current()
	if isOptional(c.t) {
		return true
	}
	p := s.stack.parent()
	if isOptional(p.t) {
		return true
	}
	_ = s.errorf(
		1,
		"not nullable types at %q: %s (%d %s %s)",
		s.Path(),
		s.Type(),
		s.stack.size(),
		c.t,
		p.t,
	)

	return false
}

func (s *rawConverter) assertCurrentTypeIs(t types.Type) bool {
	c := s.stack.current()
	act := types.TypeFromYDB(c.t)
	if !types.Equal(act, t) {
		_ = s.errorf(
			1,
			"unexpected types at %q %s: %s; want %s",
			s.Path(),
			s.Type(),
			act,
			t,
		)

		return false
	}

	return true
}

func (s *rawConverter) assertCurrentTypeDecimal(t types.Type) bool {
	d := s.assertTypeDecimal(s.stack.current().t)
	if d == nil {
		return false
	}
	if !isEqualDecimal(d.DecimalType, t) {
		s.decimalTypeError(t)

		return false
	}

	return true
}

<<<<<<< HEAD
func (s *rawConverter) assertTypeList(typ *Ydb.Type) *Ydb.Type_ListType {
	x := typ.Type
	if t, _ := x.(*Ydb.Type_ListType); t == nil {
=======
func (s *rawConverter) assertTypeList(typ *Ydb.Type) (t *Ydb.Type_ListType) {
	x := typ.GetType()
	if t, _ = x.(*Ydb.Type_ListType); t == nil {
>>>>>>> 72c83643
		s.typeError(x, t)
	}

	return &Ydb.Type_ListType{}
}

<<<<<<< HEAD
func (s *rawConverter) assertTypeTuple(typ *Ydb.Type) *Ydb.Type_TupleType {
	x := typ.Type
	if t, _ := x.(*Ydb.Type_TupleType); t == nil {
=======
func (s *rawConverter) assertTypeTuple(typ *Ydb.Type) (t *Ydb.Type_TupleType) {
	x := typ.GetType()
	if t, _ = x.(*Ydb.Type_TupleType); t == nil {
>>>>>>> 72c83643
		s.typeError(x, t)
	}

	return &Ydb.Type_TupleType{}
}

<<<<<<< HEAD
func (s *rawConverter) assertTypeStruct(typ *Ydb.Type) *Ydb.Type_StructType {
	x := typ.Type
	if t, _ := x.(*Ydb.Type_StructType); t == nil {
=======
func (s *rawConverter) assertTypeStruct(typ *Ydb.Type) (t *Ydb.Type_StructType) {
	x := typ.GetType()
	if t, _ = x.(*Ydb.Type_StructType); t == nil {
>>>>>>> 72c83643
		s.typeError(x, t)
	}

	return &Ydb.Type_StructType{}
}

<<<<<<< HEAD
func (s *rawConverter) assertTypeDict(typ *Ydb.Type) *Ydb.Type_DictType {
	x := typ.Type
	if t, _ := x.(*Ydb.Type_DictType); t == nil {
=======
func (s *rawConverter) assertTypeDict(typ *Ydb.Type) (t *Ydb.Type_DictType) {
	x := typ.GetType()
	if t, _ = x.(*Ydb.Type_DictType); t == nil {
>>>>>>> 72c83643
		s.typeError(x, t)
	}

	return &Ydb.Type_DictType{}
}

<<<<<<< HEAD
func (s *rawConverter) assertTypeDecimal(typ *Ydb.Type) *Ydb.Type_DecimalType {
	x := typ.Type
	if t, _ := x.(*Ydb.Type_DecimalType); t == nil {
=======
func (s *rawConverter) assertTypeDecimal(typ *Ydb.Type) (t *Ydb.Type_DecimalType) {
	x := typ.GetType()
	if t, _ = x.(*Ydb.Type_DecimalType); t == nil {
>>>>>>> 72c83643
		s.typeError(x, t)
	}

	return &Ydb.Type_DecimalType{}
}

<<<<<<< HEAD
func (s *rawConverter) assertTypeVariant(typ *Ydb.Type) *Ydb.Type_VariantType {
	x := typ.Type
	if t, _ := x.(*Ydb.Type_VariantType); t == nil {
=======
func (s *rawConverter) assertTypeVariant(typ *Ydb.Type) (t *Ydb.Type_VariantType) {
	x := typ.GetType()
	if t, _ = x.(*Ydb.Type_VariantType); t == nil {
>>>>>>> 72c83643
		s.typeError(x, t)
	}

	return &Ydb.Type_VariantType{}
}

func (s *rawConverter) boundsError(n, i int) {
	_ = s.errorf(
		1, "index out of range: %d; have %d",
		i, n,
	)
}

func (s *rawConverter) decimalTypeError(t types.Type) {
	_ = s.errorf(
		1, "unexpected decimal types at %q %s: want %s",
		s.Path(), s.getType(), t,
	)
}

func nameIface(v interface{}) string {
	if v == nil {
		return "nil"
	}
	t := reflect.TypeOf(v)
	s := t.String()
	s = strings.TrimPrefix(s, "*Ydb.Value_")
	s = strings.TrimSuffix(s, "valueType")
	s = strings.TrimPrefix(s, "*Ydb.Type_")
	s = strings.TrimSuffix(s, "Type")

	return s
}<|MERGE_RESOLUTION|>--- conflicted
+++ resolved
@@ -425,13 +425,8 @@
 		return name
 	}
 	p := s.stack.parent()
-<<<<<<< HEAD
-	if !s.itemsBoundsCheck(p.v.Items, i) {
+	if !s.itemsBoundsCheck(p.v.GetItems(), i) {
 		return name
-=======
-	if !s.itemsBoundsCheck(p.v.GetItems(), i) {
-		return
->>>>>>> 72c83643
 	}
 	if t := s.assertTypeStruct(p.t); t != nil {
 		m := t.StructType.GetMembers()[i]
@@ -613,12 +608,8 @@
 
 func (s *rawConverter) unwrapVariantType(typ *Ydb.Type_VariantType, index uint32) (string, *Ydb.Type) {
 	i := int(index)
-<<<<<<< HEAD
 	t := Ydb.Type{}
-	switch x := typ.VariantType.Type.(type) {
-=======
 	switch x := typ.VariantType.GetType().(type) {
->>>>>>> 72c83643
 	case *Ydb.VariantType_TupleItems:
 		if i >= len(x.TupleItems.GetElements()) {
 			_ = s.errorf(0, "unimplemented")
@@ -649,11 +640,7 @@
 		return &Ydb.Value{}, 0
 	}
 	x := s.stack.current() // Is not nil if unwrapValue succeeded.
-<<<<<<< HEAD
-	index := x.v.VariantIndex
-=======
-	index = x.v.GetVariantIndex()
->>>>>>> 72c83643
+	index := x.v.GetVariantIndex()
 
 	return v, index
 }
@@ -704,15 +691,9 @@
 	return true
 }
 
-<<<<<<< HEAD
 func (s *valueScanner) assertTypeOptional(typ *Ydb.Type) *Ydb.Type_OptionalType {
-	x := typ.Type
+	x := typ.GetType()
 	if t, _ := x.(*Ydb.Type_OptionalType); t == nil {
-=======
-func (s *valueScanner) assertTypeOptional(typ *Ydb.Type) (t *Ydb.Type_OptionalType) {
-	x := typ.GetType()
-	if t, _ = x.(*Ydb.Type_OptionalType); t == nil {
->>>>>>> 72c83643
 		s.typeError(x, t)
 	}
 
@@ -774,90 +755,54 @@
 	return true
 }
 
-<<<<<<< HEAD
 func (s *rawConverter) assertTypeList(typ *Ydb.Type) *Ydb.Type_ListType {
-	x := typ.Type
+	x := typ.GetType()
 	if t, _ := x.(*Ydb.Type_ListType); t == nil {
-=======
-func (s *rawConverter) assertTypeList(typ *Ydb.Type) (t *Ydb.Type_ListType) {
+		s.typeError(x, t)
+	}
+
+	return &Ydb.Type_ListType{}
+}
+
+func (s *rawConverter) assertTypeTuple(typ *Ydb.Type) *Ydb.Type_TupleType {
 	x := typ.GetType()
-	if t, _ = x.(*Ydb.Type_ListType); t == nil {
->>>>>>> 72c83643
+	if t, _ := x.(*Ydb.Type_TupleType); t == nil {
 		s.typeError(x, t)
 	}
 
-	return &Ydb.Type_ListType{}
-}
-
-<<<<<<< HEAD
-func (s *rawConverter) assertTypeTuple(typ *Ydb.Type) *Ydb.Type_TupleType {
-	x := typ.Type
-	if t, _ := x.(*Ydb.Type_TupleType); t == nil {
-=======
-func (s *rawConverter) assertTypeTuple(typ *Ydb.Type) (t *Ydb.Type_TupleType) {
+	return &Ydb.Type_TupleType{}
+}
+
+func (s *rawConverter) assertTypeStruct(typ *Ydb.Type) *Ydb.Type_StructType {
 	x := typ.GetType()
-	if t, _ = x.(*Ydb.Type_TupleType); t == nil {
->>>>>>> 72c83643
+	if t, _ := x.(*Ydb.Type_StructType); t == nil {
 		s.typeError(x, t)
 	}
 
-	return &Ydb.Type_TupleType{}
-}
-
-<<<<<<< HEAD
-func (s *rawConverter) assertTypeStruct(typ *Ydb.Type) *Ydb.Type_StructType {
-	x := typ.Type
-	if t, _ := x.(*Ydb.Type_StructType); t == nil {
-=======
-func (s *rawConverter) assertTypeStruct(typ *Ydb.Type) (t *Ydb.Type_StructType) {
+	return &Ydb.Type_StructType{}
+}
+
+func (s *rawConverter) assertTypeDict(typ *Ydb.Type) *Ydb.Type_DictType {
 	x := typ.GetType()
-	if t, _ = x.(*Ydb.Type_StructType); t == nil {
->>>>>>> 72c83643
+	if t, _ := x.(*Ydb.Type_DictType); t == nil {
 		s.typeError(x, t)
 	}
 
-	return &Ydb.Type_StructType{}
-}
-
-<<<<<<< HEAD
-func (s *rawConverter) assertTypeDict(typ *Ydb.Type) *Ydb.Type_DictType {
-	x := typ.Type
-	if t, _ := x.(*Ydb.Type_DictType); t == nil {
-=======
-func (s *rawConverter) assertTypeDict(typ *Ydb.Type) (t *Ydb.Type_DictType) {
+	return &Ydb.Type_DictType{}
+}
+
+func (s *rawConverter) assertTypeDecimal(typ *Ydb.Type) *Ydb.Type_DecimalType {
 	x := typ.GetType()
-	if t, _ = x.(*Ydb.Type_DictType); t == nil {
->>>>>>> 72c83643
+	if t, _ := x.(*Ydb.Type_DecimalType); t == nil {
 		s.typeError(x, t)
 	}
 
-	return &Ydb.Type_DictType{}
-}
-
-<<<<<<< HEAD
-func (s *rawConverter) assertTypeDecimal(typ *Ydb.Type) *Ydb.Type_DecimalType {
-	x := typ.Type
-	if t, _ := x.(*Ydb.Type_DecimalType); t == nil {
-=======
-func (s *rawConverter) assertTypeDecimal(typ *Ydb.Type) (t *Ydb.Type_DecimalType) {
+	return &Ydb.Type_DecimalType{}
+}
+
+func (s *rawConverter) assertTypeVariant(typ *Ydb.Type) *Ydb.Type_VariantType {
 	x := typ.GetType()
-	if t, _ = x.(*Ydb.Type_DecimalType); t == nil {
->>>>>>> 72c83643
-		s.typeError(x, t)
-	}
-
-	return &Ydb.Type_DecimalType{}
-}
-
-<<<<<<< HEAD
-func (s *rawConverter) assertTypeVariant(typ *Ydb.Type) *Ydb.Type_VariantType {
-	x := typ.Type
 	if t, _ := x.(*Ydb.Type_VariantType); t == nil {
-=======
-func (s *rawConverter) assertTypeVariant(typ *Ydb.Type) (t *Ydb.Type_VariantType) {
-	x := typ.GetType()
-	if t, _ = x.(*Ydb.Type_VariantType); t == nil {
->>>>>>> 72c83643
 		s.typeError(x, t)
 	}
 

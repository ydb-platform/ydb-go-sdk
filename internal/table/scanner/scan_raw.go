--- conflicted
+++ resolved
@@ -568,25 +568,14 @@
 	return s.uint128()
 }
 
-<<<<<<< HEAD
-func (s *rawConverter) UnwrapDecimal() types.Decimal {
-	v := types.Decimal{}
-	if s.Err() != nil {
-		return v
-=======
 func (s *rawConverter) UnwrapDecimal() decimal.Decimal {
 	if s.Err() != nil {
 		return decimal.Decimal{}
->>>>>>> 3a7fe1ca
 	}
 	s.unwrap()
 	d := s.assertTypeDecimal(s.stack.current().t)
 	if d == nil {
-<<<<<<< HEAD
-		return v
-=======
 		return decimal.Decimal{}
->>>>>>> 3a7fe1ca
 	}
 
 	return decimal.Decimal{
@@ -702,11 +691,7 @@
 	return true
 }
 
-<<<<<<< HEAD
-func (s *scanner) assertTypeOptional(typ *Ydb.Type) *Ydb.Type_OptionalType {
-=======
-func (s *valueScanner) assertTypeOptional(typ *Ydb.Type) (t *Ydb.Type_OptionalType) {
->>>>>>> 3a7fe1ca
+func (s *valueScanner) assertTypeOptional(typ *Ydb.Type) *Ydb.Type_OptionalType {
 	x := typ.Type
 	if t, _ := x.(*Ydb.Type_OptionalType); t == nil {
 		s.typeError(x, t)

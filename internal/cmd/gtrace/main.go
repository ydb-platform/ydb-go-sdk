--- conflicted
+++ resolved
@@ -309,42 +309,6 @@
 	)
 }
 
-<<<<<<< HEAD
-func splitOSArchTags(ctx *build.Context, name string) (string, string, string) {
-	var base, tags string
-	fileTags := make(map[string]bool)
-	build_goodOSArchFile(ctx, name, fileTags)
-	ext := filepath.Ext(name)
-	switch len(fileTags) {
-	case 0: // *
-		base = strings.TrimSuffix(name, ext)
-
-	case 1: // *_GOOS or *_GOARCH
-		i := strings.LastIndexByte(name, '_')
-
-		base = name[:i]
-		tags = strings.TrimSuffix(name[i:], ext)
-
-	case 2: // *_GOOS_GOARCH
-		var i int
-		i = strings.LastIndexByte(name, '_')
-		i = strings.LastIndexByte(name[:i], '_')
-
-		base = name[:i]
-		tags = strings.TrimSuffix(name[i:], ext)
-
-	default:
-		panic(fmt.Sprintf(
-			"gtrace: internal error: unexpected number of OS/arch tags: %d",
-			len(fileTags),
-		))
-	}
-
-	return base, tags, ext
-}
-
-=======
->>>>>>> d1f6e5b7
 type Package struct {
 	*types.Package
 

--- conflicted
+++ resolved
@@ -29,11 +29,7 @@
 	github.com/tklauser/go-sysconf v0.3.10 // indirect
 	github.com/tklauser/numcpus v0.4.0 // indirect
 	github.com/yusufpapurcu/wmi v1.2.2 // indirect
-<<<<<<< HEAD
-	go.opentelemetry.io/otel v1.7.0 // indirect
-=======
 	go.opentelemetry.io/otel/trace v1.8.0
->>>>>>> d8262d6c
 	golang.org/x/sys v0.0.0-20220429233432-b5fbb4746d32 // indirect
 	gopkg.in/yaml.v3 v3.0.1 // indirect
 )